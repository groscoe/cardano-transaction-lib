--- conflicted
+++ resolved
@@ -8,11 +8,8 @@
   , "argonaut"
   , "arraybuffer-types"
   , "arrays"
-<<<<<<< HEAD
   , "bifunctors"
-=======
   , "assert"
->>>>>>> ea9aec61
   , "bigints"
   , "console"
   , "const"
@@ -48,16 +45,10 @@
   , "these"
   , "transformers"
   , "tuples"
-<<<<<<< HEAD
   , "typelevel"
+  , "typelevel-prelude"
   , "uint"
   , "undefined"
-  , "unsafe-coerce"
-  , "untagged-union"
-=======
-  , "typelevel-prelude"
-  , "uint"
->>>>>>> ea9aec61
   , "unordered-collections"
   , "unsafe-coerce"
   , "untagged-union"
