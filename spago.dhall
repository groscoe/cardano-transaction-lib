--- conflicted
+++ resolved
@@ -40,10 +40,7 @@
   , "refs"
   , "spec"
   , "strings"
-<<<<<<< HEAD
   , "these"
-=======
->>>>>>> 99bab273
   , "transformers"
   , "tuples"
   , "uint"
