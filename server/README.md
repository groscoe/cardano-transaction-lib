--- conflicted
+++ resolved
@@ -60,13 +60,7 @@
     - `application/json;charset=utf-8`
     - `application/json`
 
-<<<<<<< HEAD
-- tx
-     - **Values**: *84a300818258205d677265fa5bb21ce6d8c7502aca70b9316d10e958611f3c6b758f65ad9599960001818258390030fb3b8539951e26f034910a5a37f22cb99d94d1d409f69ddbaea9711c12f03c1ef2e935acc35ec2e6f96c650fd3bfba3e96550504d5336100021a0002b569a0f5f6*
-     - **Description**: A CBOR-encoded `Tx AlonzoEra`; should be sent as a hexadecimal string
-=======
 - The input should contain the CBOR of the tx (`application/json;charset=utf-8`, `application/json`):
->>>>>>> 2082bf74
 
 ```javascript
 {"tx":"00"}
@@ -92,20 +86,10 @@
 
 ### Request:
 
-<<<<<<< HEAD
-- wit-count
-     - **Values**: *1*
-     - **Description**: A natural number representing the intended number of key witnessesfor the transaction
-
-- tx
-     - **Values**: *84a300818258205d677265fa5bb21ce6d8c7502aca70b9316d10e958611f3c6b758f65ad9599960001818258390030fb3b8539951e26f034910a5a37f22cb99d94d1d409f69ddbaea9711c12f03c1ef2e935acc35ec2e6f96c650fd3bfba3e96550504d5336100021a0002b569a0f5f6*
-     - **Description**: A CBOR-encoded `Tx AlonzoEra`; should be sent as a hexadecimal string
-=======
 - Supported content types are:
 
     - `application/json;charset=utf-8`
     - `application/json`
->>>>>>> 2082bf74
 
 - The input should contain the intended number of witnesses and theCBOR of the tx (`application/json;charset=utf-8`, `application/json`):
 
