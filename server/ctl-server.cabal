cabal-version: 2.4
name:          ctl-server
version:       1.0.0
author:        mlabs
build-type:    Simple

common common-language
  default-extensions:
    BangPatterns
    DataKinds
    DeriveAnyClass
    DeriveFoldable
    DeriveFunctor
    DeriveGeneric
    DeriveLift
    DeriveTraversable
    DerivingStrategies
<<<<<<< HEAD
    DerivingVia
=======
>>>>>>> 2082bf74
    DuplicateRecordFields
    ExplicitForAll
    FlexibleContexts
    FlexibleInstances
    GeneralizedNewtypeDeriving
    ImportQualifiedPost
    LambdaCase
    MonoLocalBinds
    MultiParamTypeClasses
    NamedFieldPuns
    NumericUnderscores
    OverloadedStrings
    QuasiQuotes
    RankNTypes
    NamedFieldPuns
    ScopedTypeVariables
    StandaloneDeriving
    TemplateHaskell
    TupleSections
    TypeApplications
    TypeFamilies
    TypeOperators
    TypeSynonymInstances

common common-options
  ghc-options:
    -Wall -Wcompat -Wincomplete-uni-patterns -Wredundant-constraints
    -Wmissing-export-lists -Wmissing-deriving-strategies

library
  import:          common-language
  import:          common-options
  hs-source-dirs:  src
  build-depends:
    , aeson
    , base
    , base16-bytestring
    , bytestring
    , cardano-api
    , cardano-binary
    , cardano-ledger-core
    , cardano-ledger-alonzo
    , cborg
    , containers
    , exceptions
    , extra
    , integer-logarithms
    , lens
    , mtl
    , plutus-ledger-api
    , plutus-tx
    , serialise
    , servant
    , servant-client
    , servant-docs
    , servant-server
    , strict-containers
    , text
    , wai-cors
    , warp
    , cardano-ledger-shelley-ma
    , network
    , websockets
    , unordered-containers
    , attoparsec

  exposed-modules:
    Api
    Api.Handlers
    Paths_ctl_server
    Types
    Utils
    Ogmios.Query
    Ogmios.Parser

executable ctl-server
  import:           common-language
  import:           common-options
  ghc-options:      -threaded -rtsopts
  default-language: Haskell2010
  hs-source-dirs:   exe
  main-is:          Main.hs
  build-depends:
    , base
    , cardano-api
    , ctl-server
    , http-types
    , optparse-applicative
    , wai
    , wai-logger
    , warp

test-suite test
  import:         common-language
  import:         common-options
  ghc-options:    -threaded -rtsopts
  type:           exitcode-stdio-1.0
  hs-source-dirs: test
  main-is:        Main.hs
  build-depends:
    , base
    , bytestring
    , cardano-api
    , ctl-server
    , hspec
    , hspec-core
    , http-client
    , http-types
    , plutus-ledger-api
    , plutus-tx
    , servant
    , servant-client
    , servant-server
    , warp
    , text
    , containers<|MERGE_RESOLUTION|>--- conflicted
+++ resolved
@@ -15,10 +15,6 @@
     DeriveLift
     DeriveTraversable
     DerivingStrategies
-<<<<<<< HEAD
-    DerivingVia
-=======
->>>>>>> 2082bf74
     DuplicateRecordFields
     ExplicitForAll
     FlexibleContexts
