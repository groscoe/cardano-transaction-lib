{-# LANGUAGE NamedFieldPuns #-}

module Api.Handlers (
  estimateTxFees,
  applyArgs,
  hashData,
  hashScript,
  blake2bHash,
  finalizeTx,
) where

import Cardano.Api qualified as C
import Cardano.Api.Shelley qualified as Shelley
import Cardano.Binary (Annotator (runAnnotator), FullByteString (Full))
import Cardano.Binary qualified as Cbor
import Cardano.Ledger.Alonzo qualified as Alonzo
import Cardano.Ledger.Alonzo.Data qualified as Data
import Cardano.Ledger.Alonzo.Language (Language (PlutusV1))
import Cardano.Ledger.Alonzo.Tx qualified as Tx
import Cardano.Ledger.Alonzo.TxWitness qualified as TxWitness
import Cardano.Ledger.Crypto (StandardCrypto)
import Cardano.Ledger.SafeHash qualified as SafeHash
import Codec.CBOR.Read (deserialiseFromBytes)
import Control.Lens
import Control.Monad.Catch (throwM)
import Control.Monad.Reader (asks)
import Data.Bifunctor (first)
import Data.ByteString (ByteString)
import Data.ByteString.Base16 qualified as Base16
import Data.ByteString.Lazy qualified as BL
import Data.Kind (Type)
import Data.Map qualified as Map
import Data.Proxy (Proxy (Proxy))
import Data.Set qualified as Set
import Data.Text.Encoding qualified as Text.Encoding
import Plutus.V1.Ledger.Scripts qualified as Ledger.Scripts
import PlutusTx.Builtins qualified as PlutusTx
import Types (
  AppM,
  AppliedScript (AppliedScript),
  ApplyArgsRequest (ApplyArgsRequest, args, script),
  Blake2bHash (Blake2bHash),
  BytesToHash (BytesToHash),
  CardanoBrowserServerError (CborDecode),
  Cbor (Cbor),
  CborDecodeError (InvalidCbor, InvalidHex, OtherDecodeError),
  Env (protocolParams),
  Fee (Fee),
  FinalizeRequest (..),
  FinalizedTransaction (..),
  HashDataRequest (HashDataRequest),
  HashScriptRequest (HashScriptRequest),
  HashedData (HashedData),
  HashedScript (HashedScript),
  hashLedgerScript,
 )

estimateTxFees :: Cbor -> AppM Fee
estimateTxFees cbor = do
  decoded <-
    either (throwM . CborDecode) pure $
      decodeCborTx cbor
  pparams <- asks protocolParams
  pure . Fee $ estimateFee pparams decoded

applyArgs :: ApplyArgsRequest -> AppM AppliedScript
applyArgs ApplyArgsRequest {script, args} =
  pure . AppliedScript $
    Ledger.Scripts.applyArguments script args

hashScript :: HashScriptRequest -> AppM HashedScript
hashScript (HashScriptRequest script) =
  pure . HashedScript $ hashLedgerScript script

hashData :: HashDataRequest -> AppM HashedData
hashData (HashDataRequest datum) = do
  decodedDatum <-
    throwDecodeErrorWithMessage "Failed to decode Datum" $
      decodeCborDatum datum
<<<<<<< HEAD
  pure . HashedData . encodeCborText . Cbor.serializeEncoding . Cbor.toCBOR $
=======
  pure . HashedData . SafeHash.originalBytes $
>>>>>>> 10e30467
    Data.hashData decodedDatum

throwDecodeErrorWithMessage :: forall (a :: Type). String -> Maybe a -> AppM a
throwDecodeErrorWithMessage msg =
  maybe (throwM . CborDecode $ OtherDecodeError msg) pure

blake2bHash :: BytesToHash -> AppM Blake2bHash
blake2bHash (BytesToHash hs) =
  pure . Blake2bHash . PlutusTx.fromBuiltin . PlutusTx.blake2b_256 $
    PlutusTx.toBuiltin hs

finalizeTx :: FinalizeRequest -> AppM FinalizedTransaction
finalizeTx (FinalizeRequest {tx, datums, redeemers}) = do
  pparams <- asks protocolParams
  decodedTx <-
    throwDecodeErrorWithMessage "Failed to decode tx" $
      decodeCborValidatedTx tx
  decodedRedeemers <-
    throwDecodeErrorWithMessage "Failed to decode redeemers" $
      decodeCborRedeemers redeemers
  decodedDatums <-
    throwDecodeErrorWithMessage "Failed to decode datums" $
      traverse decodeCborDatum datums
  let languages = Set.fromList [PlutusV1]
      txDatums =
        TxWitness.TxDats . Map.fromList $
          decodedDatums <&> \datum -> (Data.hashData datum, datum)
      mbIntegrityHash =
        Tx.hashScriptIntegrity
          (C.toLedgerPParams C.ShelleyBasedEraAlonzo pparams)
          languages
          decodedRedeemers
          txDatums
  let addIntegrityHash t =
        t
          { Tx.body =
              Tx.body t
                & \body -> body {Tx.scriptIntegrityHash = mbIntegrityHash}
          }
      addDatumsAndRedeemers t =
        t
          { Tx.wits =
              Tx.wits t
                & \witness ->
                  witness
                    { TxWitness.txdats = txDatums
                    , TxWitness.txrdmrs = decodedRedeemers
                    }
          }
      finalizedTx = addIntegrityHash $ addDatumsAndRedeemers decodedTx
      response =
        FinalizedTransaction . encodeCborText . Cbor.serializeEncoding $
          Tx.toCBORForMempoolSubmission finalizedTx
  pure response

-- Helpers

estimateFee :: Shelley.ProtocolParameters -> C.Tx C.AlonzoEra -> Integer
estimateFee pparams (C.Tx txBody keyWits) = estimate
  where
    estimate :: Integer
    C.Lovelace estimate =
      let -- No. of Shelley key witnesses
          numWits = fromIntegral $ length keyWits
       in C.evaluateTransactionFee
            pparams
            txBody
            numWits
            -- No. of Byron key witnesses; there shouldn't be any of these and
            -- 'evaluateTransactionFee' won't work with them anyway
            0

decodeCborText :: Cbor -> Either CborDecodeError ByteString
decodeCborText (Cbor cborText) =
  first InvalidHex . Base16.decode $
    Text.Encoding.encodeUtf8 cborText

encodeCborText :: BL.ByteString -> Cbor
encodeCborText = Cbor . Text.Encoding.decodeUtf8 . Base16.encode . BL.toStrict

decodeCborTx :: Cbor -> Either CborDecodeError (C.Tx C.AlonzoEra)
decodeCborTx cbor =
  first InvalidCbor
    . C.deserialiseFromCBOR (C.proxyToAsType Proxy)
    =<< decodeCborText cbor

decodeCborValidatedTx ::
  Cbor -> Maybe (Tx.ValidatedTx (Alonzo.AlonzoEra StandardCrypto))
decodeCborValidatedTx = decodeCborComponent

decodeCborRedeemers ::
  Cbor -> Maybe (TxWitness.Redeemers (Alonzo.AlonzoEra StandardCrypto))
decodeCborRedeemers = decodeCborComponent

decodeCborDatum ::
  Cbor -> Maybe (Data.Data (Alonzo.AlonzoEra StandardCrypto))
decodeCborDatum = decodeCborComponent

decodeCborComponent ::
  forall (a :: Type). Cbor.FromCBOR (Cbor.Annotator a) => Cbor -> Maybe a
decodeCborComponent cbor = do
  bs <- preview _Right $ decodeCborTextLazyBS cbor
  fmap (`runAnnotator` Full bs) . preview _Right . fmap snd $
    deserialiseFromBytes Cbor.fromCBOR bs

decodeCborTextLazyBS :: Cbor -> Either CborDecodeError BL.ByteString
decodeCborTextLazyBS (Cbor text) =
  bimap InvalidHex BL.fromStrict
    . Base16.decode
    $ Text.Encoding.encodeUtf8 text<|MERGE_RESOLUTION|>--- conflicted
+++ resolved
@@ -77,11 +77,7 @@
   decodedDatum <-
     throwDecodeErrorWithMessage "Failed to decode Datum" $
       decodeCborDatum datum
-<<<<<<< HEAD
-  pure . HashedData . encodeCborText . Cbor.serializeEncoding . Cbor.toCBOR $
-=======
   pure . HashedData . SafeHash.originalBytes $
->>>>>>> 10e30467
     Data.hashData decodedDatum
 
 throwDecodeErrorWithMessage :: forall (a :: Type). String -> Maybe a -> AppM a
