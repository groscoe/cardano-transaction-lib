--- conflicted
+++ resolved
@@ -153,11 +153,7 @@
     PlutusTx.toBuiltin hs
 
 finalizeTx :: FinalizeRequest -> AppM FinalizedTransaction
-<<<<<<< HEAD
 finalizeTx (FinalizeRequest {tx, datums, redeemers}) = do
-=======
-finalizeTx FinalizeRequest {tx, datums, redeemers, exUnitsMap} = do
->>>>>>> 6bcb9d3a
   pparams <- asks protocolParams
   decodedTx <-
     throwDecodeErrorWithMessage "Failed to decode tx" $
