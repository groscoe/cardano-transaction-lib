module ToData
  ( class ToData
  , toData
  ) where

import Prelude

import Data.Array as Array
import Data.BigInt (BigInt)
import Data.BigInt as BigInt
import Data.Either (Either(Left, Right))
import Data.Foldable (class Foldable)
import Data.List (List)
import Data.Map (Map)
import Data.Map as Map
import Data.Maybe (Maybe(Just, Nothing))
import Data.Profunctor.Strong ((***))
import Data.Ratio (Ratio, denominator, numerator)
import Data.Tuple.Nested (type (/\), (/\))
import Data.UInt (UInt)
import Helpers (uIntToBigInt)
import Prim.TypeError (class Fail, Text)
<<<<<<< HEAD
import Types.ByteArray (ByteArray, hexToByteArrayUnsafe)
=======
import Types.ByteArray (ByteArray)
>>>>>>> 0684b41c
import Types.PlutusData (PlutusData(Integer, Constr, List, Map, Bytes))

class ToData (a :: Type) where
  toData :: a -> PlutusData

instance ToData Void where
  toData = absurd

instance ToData Unit where
  toData _ = List []

instance ToData Boolean where
  toData false = Constr zero []
  toData true = Constr one []

instance ToData a => ToData (Maybe a) where
  toData (Just x) = Constr zero [ toData x ] -- Just is zero-indexed by Plutus
  toData Nothing = Constr one []

instance (ToData a, ToData b) => ToData (Either a b) where
  toData (Left e) = Constr zero [ toData e ]
  toData (Right x) = Constr one [ toData x ]

instance Fail (Text "Int is not supported, use BigInt instead") => ToData Int where
  toData = toData <<< BigInt.fromInt

instance ToData BigInt where
  toData = Integer

instance ToData UInt where
  toData = toData <<< uIntToBigInt

instance ToData a => ToData (Array a) where
  toData = List <<< map toData

instance ToData a => ToData (List a) where
  toData = foldableToPlutusData

instance (ToData a, ToData b) => ToData (a /\ b) where
  toData (a /\ b) = List [ toData a, toData b ]

instance (ToData k, ToData v) => ToData (Map k v) where
  toData mp = Map $ entries # map (toData *** toData) # Map.fromFoldable
    where
    entries = Map.toUnfoldable mp :: Array (k /\ v)

-- Note that nothing prevents the denominator from being zero, we could provide
-- safety here:
instance ToData a => ToData (Ratio a) where
  toData ratio = List [ toData (numerator ratio), toData (denominator ratio) ]

instance ToData ByteArray where
  toData = Bytes

instance ToData PlutusData where
  toData = identity

-- | This covers `Bech32` which is just a type alias for `String`
instance ToData String where
  -- Unsafe, maybe there's a better way. Do we want to leave it in `Maybe`
  -- with `hexToByteArray` then use `toData` (of `Maybe ByteArray`)?
  toData = Bytes <<< hexToByteArrayUnsafe

foldableToPlutusData :: forall (a :: Type) (t :: Type -> Type). Foldable t => ToData a => t a -> PlutusData
foldableToPlutusData = Array.fromFoldable >>> map toData >>> List<|MERGE_RESOLUTION|>--- conflicted
+++ resolved
@@ -20,11 +20,7 @@
 import Data.UInt (UInt)
 import Helpers (uIntToBigInt)
 import Prim.TypeError (class Fail, Text)
-<<<<<<< HEAD
-import Types.ByteArray (ByteArray, hexToByteArrayUnsafe)
-=======
 import Types.ByteArray (ByteArray)
->>>>>>> 0684b41c
 import Types.PlutusData (PlutusData(Integer, Constr, List, Map, Bytes))
 
 class ToData (a :: Type) where
@@ -82,11 +78,5 @@
 instance ToData PlutusData where
   toData = identity
 
--- | This covers `Bech32` which is just a type alias for `String`
-instance ToData String where
-  -- Unsafe, maybe there's a better way. Do we want to leave it in `Maybe`
-  -- with `hexToByteArray` then use `toData` (of `Maybe ByteArray`)?
-  toData = Bytes <<< hexToByteArrayUnsafe
-
 foldableToPlutusData :: forall (a :: Type) (t :: Type -> Type). Foldable t => ToData a => t a -> PlutusData
 foldableToPlutusData = Array.fromFoldable >>> map toData >>> List