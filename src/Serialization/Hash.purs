--- conflicted
+++ resolved
@@ -142,21 +142,12 @@
   fromMetadata _ = Nothing
 
 -- Corresponds to Plutus' `Plutus.V1.Ledger.Api.Script` Aeson instances
-<<<<<<< HEAD
-instance DecodeJson ScriptHash where
-  decodeJson =
-    Json.caseJsonObject (Left (Json.TypeMismatch "Expected object")) $
-      note (Json.TypeMismatch "Expected hex-encoded script hash")
-        <<< (scriptHashFromBytes <=< hexToRawBytes)
-        <=< flip Json.getField "getScriptHash"
-=======
 instance DecodeAeson ScriptHash where
   decodeAeson =
     caseAesonObject (Left (TypeMismatch "Expected object")) $
       note (TypeMismatch "Expected hex-encoded script hash")
-        <<< (scriptHashFromBytes <=< hexToByteArray)
+        <<< (scriptHashFromBytes <=< hexToRawBytes)
         <=< flip getField "getScriptHash"
->>>>>>> c33e939d
 
 instance EncodeAeson ScriptHash where
   encodeAeson' sh = encodeAeson' (scriptHashToBytes sh)
