--- conflicted
+++ resolved
@@ -152,13 +152,12 @@
   , baseAddressPaymentCred
   , stakeCredentialToKeyHash
   )
-import Serialization.Hash (ScriptHash)
 import Serialization.PlutusData (convertPlutusData) as Serialization
 import Serialization.WitnessSet (convertRedeemers) as Serialization
 import Types.ByteArray (ByteArray, byteArrayToHex, hexToByteArray)
 import Types.CborBytes (CborBytes)
 import Types.Chain as Chain
-import Types.Datum (DataHash(DataHash), Datum)
+import Types.Datum (DataHash, Datum)
 import Types.Interval (SlotConfig, defaultSlotConfig)
 import Types.MultiMap (MultiMap)
 import Types.MultiMap as MultiMap
@@ -508,43 +507,6 @@
   -- decode
   pure $ hush <<< (decodeAeson <=< parseJsonStringToAeson) =<< hush jsonBody
 
-<<<<<<< HEAD
-=======
-newtype HashedData = HashedData ByteArray
-
-derive instance Newtype HashedData _
-derive instance Generic HashedData _
-
-instance Show HashedData where
-  show = genericShow
-
-instance DecodeAeson HashedData where
-  decodeAeson =
-    map HashedData <<<
-      caseAesonString (Left err) (note err <<< hexToByteArray)
-    where
-    err :: JsonDecodeError
-    err = TypeMismatch "Expected hex bytes (raw) of hashed data"
-
-hashData :: Datum -> QueryM (Maybe HashedData)
-hashData datum = do
-  body <-
-    liftEffect $ byteArrayToHex <<< Serialization.toBytes <<< asOneOf
-      <$> maybe'
-        (const $ throw $ "Failed to convert plutus data: " <> show datum)
-        pure
-        (Serialization.convertPlutusData $ unwrap datum)
-  url <- mkServerEndpointUrl "hash-data"
-  -- get response json
-  jsonBody <- liftAff (postAeson url (encodeAeson body)) <#> map _.body
-  -- decode
-  pure $ hush <<< (decodeAeson <=< parseJsonStringToAeson) =<< hush jsonBody
-
--- | Hashes an Plutus-style Datum
-datumHash :: Datum -> QueryM (Maybe DataHash)
-datumHash = map (map (DataHash <<< unwrap)) <<< hashData
-
->>>>>>> 3ad14441
 -- | Apply `PlutusData` arguments to any type isomorphic to `PlutusScript`,
 -- | returning an updated script with the provided arguments applied
 applyArgs
@@ -583,28 +545,6 @@
       )
       <<< Serialization.convertPlutusData
 
-<<<<<<< HEAD
-=======
-hashScript
-  :: forall (a :: Type) (b :: Type)
-   . Newtype a PlutusScript
-  => Newtype b ScriptHash
-  => a
-  -> QueryM (Either ClientError b)
-hashScript script = do
-  url <- mkServerEndpointUrl "hash-script"
-  let
-    reqBody :: Aeson
-    reqBody = scriptToAeson $ unwrap script
-
-  liftAff (postAeson url reqBody)
-    <#> either
-      (Left <<< ClientHttpError)
-      ( bimap ClientDecodeJsonError wrap
-          <<< (decodeAeson <=< parseJsonStringToAeson)
-          <<< _.body
-      )
-
 -- We can't use Affjax's typical `post`, since there will be a mismatch between
 -- the media type header and the request body
 postAeson :: Url -> Aeson -> Aff (Either Affjax.Error (Affjax.Response String))
@@ -616,7 +556,6 @@
   , headers = [ Affjax.RequestHeader.ContentType applicationJSON ]
   }
 
->>>>>>> 3ad14441
 -- It's easier to just write the encoder here than provide an `EncodeJson`
 -- instance (there are some brutal cyclical dependency issues trying to
 -- write an instance in the `Types.*` modules)
