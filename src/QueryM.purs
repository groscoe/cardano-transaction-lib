--- conflicted
+++ resolved
@@ -85,9 +85,6 @@
 import Data.Tuple.Nested ((/\))
 import Data.UInt (UInt)
 import Data.UInt as UInt
-<<<<<<< HEAD
-import QueryM.DatumCacheWsp (DatumCacheMethod(StartFetchBlocks, CancelFetchBlocks, DatumFilterAddHashes, DatumFilterRemoveHashes, DatumFilterSetHashes), DatumCacheRequest(GetDatumByHashRequest, GetDatumsByHashesRequest, StartFetchBlocksRequest, CancelFetchBlocksRequest, DatumFilterAddHashesRequest, DatumFilterRemoveHashesRequest, DatumFilterSetHashesRequest, DatumFilterGetHashesRequest), DatumCacheResponse(GetDatumByHashResponse, GetDatumsByHashesResponse, DatumFilterGetHashesResponse))
-=======
 import QueryM.DatumCacheWsp
   ( DatumCacheMethod
       ( StartFetchBlocks
@@ -112,7 +109,6 @@
       , DatumFilterGetHashesResponse
       )
   )
->>>>>>> 67cb5362
 import QueryM.DatumCacheWsp as DcWsp
 import Effect (Effect)
 import Effect.Aff (Aff, Canceler(Canceler), makeAff)
@@ -122,13 +118,8 @@
 import Effect.Exception (Error, error, throw)
 import Effect.Ref as Ref
 import Foreign.Object as Object
-<<<<<<< HEAD
-import MultiMap (MultiMap)
-import MultiMap as MM
-=======
 import Types.MultiMap (MultiMap)
 import Types.MultiMap as MultiMap
->>>>>>> 67cb5362
 import QueryM.JsonWsp as JsonWsp
 import QueryM.Ogmios as Ogmios
 import Serialization (convertTransaction, toBytes) as Serialization
@@ -147,11 +138,7 @@
 import Types.UnbalancedTransaction (PubKeyHash, PaymentPubKeyHash)
 import Types.Value (Coin(Coin))
 import Untagged.Union (asOneOf)
-<<<<<<< HEAD
-import UsedTxOuts (UsedTxOuts)
-=======
 import Types.UsedTxOuts (UsedTxOuts)
->>>>>>> 67cb5362
 import Wallet (Wallet(Nami), NamiWallet, NamiConnection)
 
 -- This module defines an Aff interface for Ogmios Websocket Queries
@@ -186,14 +173,7 @@
 
 ---------------------
 
-<<<<<<< HEAD
-
-
 ------------------------
-
-=======
-------------------------
->>>>>>> 67cb5362
 
 -- when we add multiple query backends or wallets,
 -- we just need to extend this type
@@ -241,11 +221,7 @@
 --------------------------------------------------------------------------------
 
 submitTxOgmios :: ByteArray -> QueryM String
-<<<<<<< HEAD
-submitTxOgmios txCbor = mkOgmiosRequest Ogmios.submitTxCall _.submit {txCbor}
-=======
 submitTxOgmios txCbor = mkOgmiosRequest Ogmios.submitTxCall _.submit { txCbor }
->>>>>>> 67cb5362
 
 --------------------------------------------------------------------------------
 -- DATUM CACHE QUERIES
@@ -303,12 +279,8 @@
 matchCacheQuery query method args = do
   resp <- queryDatumCache (query args)
   if DcWsp.responseMethod resp == method then pure unit
-<<<<<<< HEAD
-  else liftEffect $ throw "Request-response type mismatch. Should not have happened"
-=======
   else liftEffect $ throw
     "Request-response type mismatch. Should not have happened"
->>>>>>> 67cb5362
 
 -- TODO: To be unified with ogmios once reflection PR is merged in `ogmios-datum-cache`
 queryDatumCache :: DatumCacheRequest -> QueryM DatumCacheResponse
@@ -336,12 +308,8 @@
   jsonwspresp <- liftAff $ makeAff $ affFunc
   case DcWsp.parseJsonWspResponse jsonwspresp of
     Right resp -> pure resp
-<<<<<<< HEAD
-    Left fault -> liftEffect $ throw $ "Ogmios-datum-cache service call fault" <> DcWsp.faultToString fault
-=======
     Left fault -> liftEffect $ throw $ "Ogmios-datum-cache service call fault"
       <> DcWsp.faultToString fault
->>>>>>> 67cb5362
 
 allowError
   :: forall (a :: Type). (Either Error a -> Effect Unit) -> a -> Effect Unit
@@ -720,13 +688,9 @@
   chainTipDispatchMap <- createMutableDispatch
   evaluateTxDispatchMap <- createMutableDispatch
   submitDispatchMap <- createMutableDispatch
-<<<<<<< HEAD
-  let md = ogmiosMessageDispatch { utxoDispatchMap, chainTipDispatchMap, evaluateTxDispatchMap }
-=======
   let
     md = ogmiosMessageDispatch
       { utxoDispatchMap, chainTipDispatchMap, evaluateTxDispatchMap }
->>>>>>> 67cb5362
   ws <- _mkWebSocket $ mkWsUrl serverCfg
   _onWsConnect ws do
     _wsWatch ws do
@@ -841,35 +805,6 @@
         liftEffect $ throwError $ err
   liftAff $ makeAff $ affFunc
 
--- TODO after ogmios-datum-cache implements reflection this could be generalized to make request for the cache as well
--- | Builds a Ogmios request action using QueryM
-mkOgmiosRequest ::
-  forall i o
-   . JsonWsp.JsonWspCall i o
-  -> (OgmiosListeners -> ListenerSet o)
-  -> i
-  -> QueryM o
-mkOgmiosRequest jsonWspCall getLs inp = do
-  {body, id} <- liftEffect $ JsonWsp.buildRequest jsonWspCall inp
-  ogmiosWs <- asks _.ogmiosWs
-  let
-    affFunc :: (Either Error o -> Effect Unit) -> Effect Canceler
-    affFunc cont = do
-      let
-        ws = underlyingWebSocket ogmiosWs
-        respLs = ogmiosWs # listeners # getLs
-      _ <- respLs.addMessageListener id
-        ( \result -> do
-            respLs.removeMessageListener id
-            allowError cont $ result
-        )
-      _wsSend ws (Json.stringify $ Json.encodeJson body)
-      pure $ Canceler $ \err -> do
-        liftEffect $ respLs.removeMessageListener id
-        liftEffect $ throwError $ err
-  liftAff $ makeAff $ affFunc
-
-
 -------------------------------------------------------------------------------
 -- Dispatch Setup
 --------------------------------------------------------------------------------
@@ -890,12 +825,8 @@
      , evaluateTxDispatchMap :: DispatchIdMap Ogmios.TxEvaluationResult
      }
   -> Array WebsocketDispatch
-<<<<<<< HEAD
-ogmiosMessageDispatch { utxoDispatchMap, chainTipDispatchMap, evaluateTxDispatchMap } =
-=======
 ogmiosMessageDispatch
   { utxoDispatchMap, chainTipDispatchMap, evaluateTxDispatchMap } =
->>>>>>> 67cb5362
   [ ogmiosQueryDispatch utxoDispatchMap
   , ogmiosQueryDispatch chainTipDispatchMap
   , ogmiosQueryDispatch evaluateTxDispatchMap
