-- | TODO docstring
module QueryM
  ( ClientError(..)
  , DatumCacheListeners
  , DatumCacheWebSocket
  , DefaultQueryConfig
  , DispatchError(..)
  , DispatchIdMap
  , FeeEstimate(..)
  , FinalizedTransaction(..)
  , ListenerSet
  , OgmiosListeners
  , OgmiosWebSocket
  , PendingRequests
  , QueryConfig
  , QueryM
  , QueryMExtended
  , RdmrPtrExUnits(..)
  , RequestBody
  , WebSocket
  , allowError
  , applyArgs
  , calculateMinFee
<<<<<<< HEAD
  , callNami
=======
>>>>>>> e5e40c7b
  , cancelFetchBlocks
  , evalTxExecutionUnits
  , finalizeTx
  , getChainTip
  , getDatumByHash
  , getDatumsByHashes
  , getWalletAddress
<<<<<<< HEAD
  , getWalletBalance
=======
>>>>>>> e5e40c7b
  , getWalletCollateral
  , liftQueryM
  , listeners
  , mkDatumCacheWebSocketAff
  , mkOgmiosRequest
  , mkOgmiosWebSocketAff
  , module ServerConfig
  , ownPaymentPubKeyHash
  , ownPubKeyHash
  , ownStakePubKeyHash
  , runQueryM
  , signTransaction
  , signTransactionBytes
  , startFetchBlocks
  , submitTxOgmios
  , submitTxWallet
  , traceQueryConfig
  , underlyingWebSocket
<<<<<<< HEAD
  )
  where
=======
  ) where
>>>>>>> e5e40c7b

import Prelude

import Aeson
  ( class DecodeAeson
  , Aeson
  , JsonDecodeError
      ( TypeMismatch
      )
  , caseAesonString
  , decodeAeson
  , encodeAeson
  , parseJsonStringToAeson
  , stringifyAeson
  )
import Affjax as Affjax
import Affjax.RequestBody as Affjax.RequestBody
import Affjax.RequestHeader as Affjax.RequestHeader
import Affjax.ResponseFormat as Affjax.ResponseFormat
import Cardano.Types.Transaction (Transaction(Transaction))
import Cardano.Types.Transaction as Transaction
import Cardano.Types.TransactionUnspentOutput (TransactionUnspentOutput)
import Cardano.Types.Value (Coin)
import Control.Monad.Error.Class (throwError)
import Control.Monad.Logger.Trans (LoggerT, runLoggerT)
import Control.Monad.Reader.Trans (ReaderT, runReaderT, withReaderT, ask, asks)
import Data.Array (length)
import Data.Bifunctor (bimap, lmap)
import Data.BigInt (BigInt)
import Data.BigInt as BigInt
import Data.Either (Either(Left, Right), either, isRight, note, hush)
import Data.Foldable (foldl)
import Data.Generic.Rep (class Generic)
import Data.HTTP.Method (Method(POST))
import Data.Log.Level (LogLevel(Trace, Debug, Error))
import Data.Map (Map)
import Data.Map as Map
import Data.Maybe (Maybe(Just, Nothing), maybe, maybe')
import Data.MediaType.Common (applicationJSON)
import Data.Newtype (class Newtype, unwrap, wrap)
import Data.Show.Generic (genericShow)
import Data.Traversable (traverse, traverse_, for)
import Data.Tuple.Nested ((/\))
import Data.UInt (UInt)
import Data.UInt as UInt
import Effect (Effect)
import Effect.Aff (Aff, Canceler(Canceler), makeAff)
import Effect.Aff.Class (liftAff)
import Effect.Class (liftEffect)
import Effect.Exception (Error, error, throw)
import Effect.Ref (Ref)
import Effect.Ref as Ref
import Foreign.Object as Object
import Helpers (logString, logWithLevel)
import JsWebSocket
  ( JsWebSocket
  , Url
  , _mkWebSocket
  , _onWsConnect
  , _onWsError
  , _onWsMessage
  , _wsSend
  , _wsWatch
  )
import QueryM.DatumCacheWsp
  ( CancelFetchBlocksR
  , GetDatumByHashR
  , GetDatumsByHashesR
  , StartFetchBlocksR
  )
import QueryM.DatumCacheWsp as DcWsp
import QueryM.JsonWsp (parseJsonWspResponseId)
import QueryM.JsonWsp as JsonWsp
import QueryM.Ogmios as Ogmios
import QueryM.ServerConfig
  ( Host
  , ServerConfig
  , defaultDatumCacheWsConfig
  , defaultOgmiosWsConfig
  , defaultServerConfig
  , mkHttpUrl
  , mkOgmiosDatumCacheWsUrl
  , mkServerUrl
  , mkWsUrl
  ) as ServerConfig
import QueryM.ServerConfig
  ( ServerConfig
  , defaultDatumCacheWsConfig
  , defaultOgmiosWsConfig
  , defaultServerConfig
  , mkHttpUrl
  , mkOgmiosDatumCacheWsUrl
  , mkWsUrl
  )
import QueryM.UniqueId (ListenerId)
import Serialization (convertTransaction, toBytes) as Serialization
import Serialization.Address
  ( Address
  , NetworkId(TestnetId)
  , Slot
  , baseAddressDelegationCred
  , baseAddressFromAddress
  , baseAddressPaymentCred
  , stakeCredentialToKeyHash
  )
import Serialization.PlutusData (convertPlutusData) as Serialization
import Serialization.Types (Value)
import Serialization.WitnessSet (convertRedeemers) as Serialization
import Types.ByteArray (ByteArray, byteArrayToHex, hexToByteArray)
import Types.CborBytes (CborBytes)
import Types.Chain as Chain
import Types.Datum (DataHash, Datum)
import Types.MultiMap (MultiMap)
import Types.MultiMap as MultiMap
import Types.Natural (Natural)
import Types.PlutusData (PlutusData)
import Types.PubKeyHash (PaymentPubKeyHash, PubKeyHash, StakePubKeyHash)
import Types.Scripts (PlutusScript)
import Types.Transaction (TransactionHash)
import Types.UsedTxOuts (newUsedTxOuts, UsedTxOuts)
import Untagged.Union (asOneOf)
import Wallet (Wallet(Nami), NamiWallet, NamiConnection)

-- This module defines an Aff interface for Ogmios Websocket Queries
-- Since WebSockets do not define a mechanism for linking request/response
-- Or for verifying that the connection is live, those concerns are addressed
-- here

------------------------

-- when we add multiple query backends or wallets,
-- we just need to extend this type
type QueryConfig (r :: Row Type) =
  { ogmiosWs :: OgmiosWebSocket
  , datumCacheWs :: DatumCacheWebSocket
  , serverConfig :: ServerConfig
  , wallet :: Maybe Wallet
  -- should probably be more tightly coupled with a wallet
  , usedTxOuts :: UsedTxOuts
  , networkId :: NetworkId
  , logLevel :: LogLevel
  | r
  }

type DefaultQueryConfig = QueryConfig ()

type QueryM (a :: Type) = ReaderT DefaultQueryConfig (LoggerT Aff) a

type QueryMExtended (r :: Row Type) (a :: Type) = ReaderT (QueryConfig r)
  (LoggerT Aff)
  a

liftQueryM :: forall (r :: Row Type) (a :: Type). QueryM a -> QueryMExtended r a
liftQueryM = withReaderT toDefaultQueryConfig
  where
  toDefaultQueryConfig :: QueryConfig r -> DefaultQueryConfig
  toDefaultQueryConfig c =
    { ogmiosWs: c.ogmiosWs
    , datumCacheWs: c.datumCacheWs
    , serverConfig: c.serverConfig
    , wallet: c.wallet
    , usedTxOuts: c.usedTxOuts
    , networkId: c.networkId
    , logLevel: c.logLevel
    }

runQueryM :: forall (a :: Type). DefaultQueryConfig -> QueryM a -> Aff a
runQueryM cfg =
  flip runLoggerT (logWithLevel cfg.logLevel) <<< flip runReaderT cfg

-- A `DefaultQueryConfig` useful for testing, with `logLevel` set to `Trace`
traceQueryConfig :: Aff DefaultQueryConfig
traceQueryConfig = do
  ogmiosWs <- mkOgmiosWebSocketAff logLevel defaultOgmiosWsConfig
  datumCacheWs <- mkDatumCacheWebSocketAff logLevel defaultDatumCacheWsConfig
  usedTxOuts <- newUsedTxOuts
  pure
    { ogmiosWs
    , datumCacheWs
    , serverConfig: defaultServerConfig
    , wallet: Nothing
    , usedTxOuts
    , networkId: TestnetId
    , logLevel
    }
  where
  logLevel :: LogLevel
  logLevel = Trace

--------------------------------------------------------------------------------
-- OGMIOS LOCAL STATE QUERY PROTOCOL
--------------------------------------------------------------------------------

getChainTip :: QueryM Chain.Tip
getChainTip = ogmiosChainTipToTip <$> mkOgmiosRequest Ogmios.queryChainTipCall
  _.chainTip
  unit
  where
  ogmiosChainTipToTip :: Ogmios.ChainTipQR -> Chain.Tip
  ogmiosChainTipToTip = case _ of
    Ogmios.CtChainOrigin _ -> Chain.TipAtGenesis
    Ogmios.CtChainPoint { slot, hash } -> Chain.Tip $ wrap
      { slot, blockHeaderHash: wrap $ unwrap hash }

--------------------------------------------------------------------------------
-- OGMIOS LOCAL TX SUBMISSION PROTOCOL
--------------------------------------------------------------------------------

submitTxOgmios :: CborBytes -> QueryM Ogmios.SubmitTxR
submitTxOgmios txCbor = mkOgmiosRequest Ogmios.submitTxCall _.submit txCbor

--------------------------------------------------------------------------------
-- DATUM CACHE QUERIES
--------------------------------------------------------------------------------

getDatumByHash :: DataHash -> QueryM (Maybe Datum)
getDatumByHash hash = unwrap <$> do
  mkDatumCacheRequest DcWsp.getDatumByHashCall _.getDatumByHash hash

getDatumsByHashes :: Array DataHash -> QueryM (Map DataHash Datum)
getDatumsByHashes hashes = unwrap <$> do
  mkDatumCacheRequest DcWsp.getDatumsByHashesCall _.getDatumsByHashes hashes

startFetchBlocks :: { slot :: Slot, id :: Chain.BlockHeaderHash } -> QueryM Unit
startFetchBlocks start = void $ mkDatumCacheRequest DcWsp.startFetchBlocksCall
  _.startFetchBlocks
  start

-- | Cancels a running block fetcher job. Throws on no fetchers running
cancelFetchBlocks :: QueryM Unit
cancelFetchBlocks = void $ mkDatumCacheRequest DcWsp.cancelFetchBlocksCall
  _.cancelFetchBlocks
  unit

allowError
  :: forall (a :: Type). (Either Error a -> Effect Unit) -> a -> Effect Unit
allowError func = func <<< Right

--------------------------------------------------------------------------------
-- Wallet
--------------------------------------------------------------------------------

getWalletAddress :: QueryM (Maybe Address)
getWalletAddress = withMWalletAff $ case _ of
  Nami nami -> callNami nami _.getWalletAddress

getWalletBalance :: QueryM (Maybe Value)
getWalletBalance = withMWalletAff $ case _ of
  Nami nami -> callNami nami _.getBalance

getWalletCollateral :: QueryM (Maybe TransactionUnspentOutput)
getWalletCollateral = withMWalletAff $ case _ of
  Nami nami -> callNami nami _.getCollateral

signTransaction
  :: Transaction.Transaction -> QueryM (Maybe Transaction.Transaction)
signTransaction tx = withMWalletAff $ case _ of
  Nami nami -> callNami nami $ \nw -> flip nw.signTx tx

signTransactionBytes
  :: CborBytes -> QueryM (Maybe CborBytes)
signTransactionBytes tx = withMWalletAff $ case _ of
  Nami nami -> callNami nami $ \nw -> flip nw.signTxBytes tx

submitTxWallet
  :: Transaction.Transaction -> QueryM (Maybe TransactionHash)
submitTxWallet tx = withMWalletAff $ case _ of
  Nami nami -> callNami nami $ \nw -> flip nw.submitTx tx

ownPubKeyHash :: QueryM (Maybe PubKeyHash)
ownPubKeyHash = do
  mbAddress <- getWalletAddress
  pure do
    baseAddress <- mbAddress >>= baseAddressFromAddress
    wrap <$> stakeCredentialToKeyHash (baseAddressPaymentCred baseAddress)

ownPaymentPubKeyHash :: QueryM (Maybe PaymentPubKeyHash)
ownPaymentPubKeyHash = map wrap <$> ownPubKeyHash

ownStakePubKeyHash :: QueryM (Maybe StakePubKeyHash)
ownStakePubKeyHash = do
  mbAddress <- getWalletAddress
  pure do
    baseAddress <- mbAddress >>= baseAddressFromAddress
    wrap <<< wrap <$> stakeCredentialToKeyHash
      (baseAddressDelegationCred baseAddress)

withMWalletAff
  :: forall (a :: Type). (Wallet -> Aff (Maybe a)) -> QueryM (Maybe a)
withMWalletAff act = asks _.wallet >>= maybe (pure Nothing) (liftAff <<< act)

callNami
  :: forall (a :: Type)
   . NamiWallet
  -> (NamiWallet -> (NamiConnection -> Aff a))
  -> Aff a
callNami nami act = act nami =<< readNamiConnection nami
  where
  readNamiConnection :: NamiWallet -> Aff NamiConnection
  readNamiConnection = liftEffect <<< Ref.read <<< _.connection

-- The server will respond with a stringified integer value for the fee estimate
newtype FeeEstimate = FeeEstimate BigInt

derive instance Newtype FeeEstimate _

instance DecodeAeson FeeEstimate where
  decodeAeson str =
    map FeeEstimate
      <<< note (TypeMismatch "Expected a `BigInt`")
      <<< BigInt.fromString
      =<< caseAesonString
        (Left $ TypeMismatch "Expected a stringified `BigInt`")
        Right
        str

data ClientError
  = ClientHttpError Affjax.Error
  | ClientDecodeJsonError JsonDecodeError
  | ClientEncodingError String
  | ClientOtherError String

-- No Show instance of Affjax.Error
instance Show ClientError where
  show (ClientHttpError err) =
    "(ClientHttpError "
      <> Affjax.printError err
      <> ")"
  show (ClientDecodeJsonError err) =
    "(ClientDecodeJsonError "
      <> show err
      <> ")"
  show (ClientEncodingError err) =
    "(ClientEncodingError "
      <> err
      <> ")"
  show (ClientOtherError err) =
    "(ClientEncodingError "
      <> err
      <> ")"

txToHex :: Transaction -> Effect String
txToHex tx =
  byteArrayToHex
    <<< Serialization.toBytes
    <<< asOneOf
    <$> Serialization.convertTransaction tx

-- Query the Haskell server for the minimum transaction fee
calculateMinFee :: Transaction -> QueryM (Either ClientError Coin)
calculateMinFee tx@(Transaction { body: Transaction.TxBody body }) = do
  txHex <- liftEffect (txToHex tx)
  url <- mkServerEndpointUrl
    $ "fees?tx="
        <> txHex
        <> "&count="
        <> UInt.toString witCount
  liftAff (Affjax.get Affjax.ResponseFormat.string url)
    <#> either
      (Left <<< ClientHttpError)
      ( bimap ClientDecodeJsonError (wrap <<< unwrap :: FeeEstimate -> Coin)
          <<< (decodeAeson <=< parseJsonStringToAeson)
          <<< _.body
      )
  where
  -- Fee estimation occurs before balancing the transaction, so we need to know
  -- the expected number of witnesses to use the cardano-api fee estimation
  -- functions
  --
  -- We obtain the expected number of key witnesses for the transaction, with
  -- the following assumptions:
  --   * if `requiredSigners` is `Nothing`, add one key witness for the
  --     current wallet. Thus there should normally be at least one witness
  --     for any transaction
  --   * otherwise, the expected number of signers has been implicitly
  --     specified by the `requiredSigners` field; take the length of the
  --     array
  --   * this assumes of course that users will not pass `Just mempty` for the
  --     required signers
  witCount :: UInt
  witCount = maybe one UInt.fromInt $ length <$> body.requiredSigners

newtype RdmrPtrExUnits = RdmrPtrExUnits
  { rdmrPtrTag :: Int
  , rdmrPtrIdx :: Natural
  , exUnitsMem :: Natural
  , exUnitsSteps :: Natural
  }

derive instance Generic RdmrPtrExUnits _

instance Show RdmrPtrExUnits where
  show = genericShow

derive newtype instance DecodeAeson RdmrPtrExUnits

evalTxExecutionUnits
  :: Transaction -> QueryM (Either ClientError (Array RdmrPtrExUnits))
evalTxExecutionUnits tx = do
  txHex <- liftEffect (txToHex tx)
  url <- mkServerEndpointUrl ("eval-ex-units?tx=" <> txHex)
  liftAff (Affjax.get Affjax.ResponseFormat.string url)
    <#> either
      (Left <<< ClientHttpError)
      ( lmap ClientDecodeJsonError <<< (decodeAeson <=< parseJsonStringToAeson)
          <<< _.body
      )

-- | CborHex-encoded tx
newtype FinalizedTransaction = FinalizedTransaction ByteArray

derive instance Generic FinalizedTransaction _

instance Show FinalizedTransaction where
  show = genericShow

instance DecodeAeson FinalizedTransaction where
  decodeAeson =
    map FinalizedTransaction <<<
      caseAesonString (Left err) (note err <<< hexToByteArray)
    where
    err = TypeMismatch "Expected CborHex of Tx"

finalizeTx
  :: Transaction.Transaction
  -> Array Datum
  -> Array Transaction.Redeemer
  -> QueryM (Maybe FinalizedTransaction)
finalizeTx tx datums redeemers = do
  -- tx
  txHex <- liftEffect (txToHex tx)
  -- datums
  encodedDatums <- liftEffect do
    for datums \datum -> do
      byteArrayToHex <<< Serialization.toBytes <<< asOneOf
        <$> maybe'
          (\_ -> throw $ "Failed to convert plutus data: " <> show datum)
          pure
          (Serialization.convertPlutusData $ unwrap datum)
  -- redeemers
  encodedRedeemers <- liftEffect $
    byteArrayToHex <<< Serialization.toBytes <<< asOneOf <$>
      Serialization.convertRedeemers redeemers
  -- construct payload
  let
    body
      :: { tx :: String
         , datums :: Array String
         , redeemers :: String
         }
    body =
      { tx: txHex
      , datums: encodedDatums
      , redeemers: encodedRedeemers
      }
  url <- mkServerEndpointUrl "finalize"
  -- get response json
  jsonBody <- liftAff (postAeson url (encodeAeson body)) <#> map _.body
  -- decode
  pure $ hush <<< (decodeAeson <=< parseJsonStringToAeson) =<< hush jsonBody

-- | Apply `PlutusData` arguments to any type isomorphic to `PlutusScript`,
-- | returning an updated script with the provided arguments applied
applyArgs
  :: forall (a :: Type)
   . Newtype a PlutusScript
  => DecodeAeson a
  => a
  -> Array PlutusData
  -> QueryM (Either ClientError a)
applyArgs script args = case traverse plutusDataToAeson args of
  Nothing -> pure $ Left $ ClientEncodingError "Failed to convert script args"
  Just ps -> do
    let
      reqBody :: Aeson
      reqBody = encodeAeson
        $ Object.fromFoldable
            [ "script" /\ scriptToAeson (unwrap script)
            , "args" /\ encodeAeson ps
            ]
    url <- mkServerEndpointUrl "apply-args"
    liftAff (postAeson url reqBody)
      <#> either
        (Left <<< ClientHttpError)
        ( bimap ClientDecodeJsonError wrap
            <<< (decodeAeson <=< parseJsonStringToAeson)
            <<< _.body
        )
  where
  plutusDataToAeson :: PlutusData -> Maybe Aeson
  plutusDataToAeson =
    map
      ( encodeAeson
          <<< byteArrayToHex
          <<< Serialization.toBytes
          <<< asOneOf
      )
      <<< Serialization.convertPlutusData

-- We can't use Affjax's typical `post`, since there will be a mismatch between
-- the media type header and the request body
postAeson :: Url -> Aeson -> Aff (Either Affjax.Error (Affjax.Response String))
postAeson url body = Affjax.request $ Affjax.defaultRequest
  { method = Left POST
  , content = Just $ Affjax.RequestBody.String $ stringifyAeson body
  , url = url
  , responseFormat = Affjax.ResponseFormat.string
  , headers = [ Affjax.RequestHeader.ContentType applicationJSON ]
  }

-- It's easier to just write the encoder here than provide an `EncodeJson`
-- instance (there are some brutal cyclical dependency issues trying to
-- write an instance in the `Types.*` modules)
scriptToAeson :: PlutusScript -> Aeson
scriptToAeson = encodeAeson <<< byteArrayToHex <<< unwrap

mkServerEndpointUrl :: String -> QueryM Url
mkServerEndpointUrl path = asks $ (_ <> "/" <> path)
  <<< mkHttpUrl
  <<< _.serverConfig

--------------------------------------------------------------------------------
-- OgmiosWebSocket Setup and PrimOps
--------------------------------------------------------------------------------

-- don't export this constructor
-- type-safe websocket which has automated req/res dispatch and websocket
-- failure handling
data WebSocket listeners = WebSocket JsWebSocket listeners
type OgmiosWebSocket = WebSocket OgmiosListeners
type DatumCacheWebSocket = WebSocket DatumCacheListeners

-- smart-constructor for OgmiosWebSocket in Aff Context
-- (prevents sending messages before the websocket opens, etc)
mkOgmiosWebSocket'
  :: LogLevel
  -> ServerConfig
  -> (Either Error OgmiosWebSocket -> Effect Unit)
  -> Effect Canceler
mkOgmiosWebSocket' lvl serverCfg cb = do
  utxoDispatchMap <- createMutableDispatch
  chainTipDispatchMap <- createMutableDispatch
  evaluateTxDispatchMap <- createMutableDispatch
  submitDispatchMap <- createMutableDispatch
  eraSummariesDispatchMap <- createMutableDispatch
  currentEpochDispatchMap <- createMutableDispatch
  systemStartDispatchMap <- createMutableDispatch
  utxoPendingRequests <- createPendingRequests
  chainTipPendingRequests <- createPendingRequests
  evaluateTxPendingRequests <- createPendingRequests
  submitPendingRequests <- createPendingRequests
  eraSummariesPendingRequests <- createPendingRequests
  currentEpochPendingRequests <- createPendingRequests
  systemStartPendingRequests <- createPendingRequests
  let
    md = ogmiosMessageDispatch
      { utxoDispatchMap
      , chainTipDispatchMap
      , evaluateTxDispatchMap
      , submitDispatchMap
      , eraSummariesDispatchMap
      , currentEpochDispatchMap
      , systemStartDispatchMap
      }
  ws <- _mkWebSocket (logger Debug) $ mkWsUrl serverCfg
  let
    sendRequest = _wsSend ws (logString lvl Debug)
    onError = do
      logString lvl Debug "WS error occured, resending requests"
      Ref.read utxoPendingRequests >>= traverse_ sendRequest
      Ref.read chainTipPendingRequests >>= traverse_ sendRequest
      Ref.read evaluateTxPendingRequests >>= traverse_ sendRequest
      Ref.read submitPendingRequests >>= traverse_ sendRequest
      Ref.read eraSummariesPendingRequests >>= traverse_ sendRequest
      Ref.read currentEpochPendingRequests >>= traverse_ sendRequest
      Ref.read systemStartPendingRequests >>= traverse_ sendRequest
  _onWsConnect ws do
    _wsWatch ws (logger Debug) onError
    _onWsMessage ws (logger Debug) $ defaultMessageListener lvl md
    _onWsError ws (logger Error) $ const onError
    cb $ Right $ WebSocket ws
      { utxo: mkListenerSet utxoDispatchMap utxoPendingRequests
      , chainTip: mkListenerSet chainTipDispatchMap chainTipPendingRequests
      , evaluate: mkListenerSet evaluateTxDispatchMap evaluateTxPendingRequests
      , submit: mkListenerSet submitDispatchMap submitPendingRequests
      , eraSummaries:
          mkListenerSet eraSummariesDispatchMap eraSummariesPendingRequests
      , currentEpoch:
          mkListenerSet currentEpochDispatchMap currentEpochPendingRequests
      , systemStart:
          mkListenerSet systemStartDispatchMap systemStartPendingRequests

      }
  pure $ Canceler $ \err -> liftEffect $ cb $ Left $ err
  where
  logger :: LogLevel -> String -> Effect Unit
  logger = logString lvl

mkDatumCacheWebSocket'
  :: LogLevel
  -> ServerConfig
  -> (Either Error DatumCacheWebSocket -> Effect Unit)
  -> Effect Canceler
mkDatumCacheWebSocket' lvl serverCfg cb = do
  getDatumByHashDispatchMap <- createMutableDispatch
  getDatumsByHashesDispatchMap <- createMutableDispatch
  startFetchBlocksDispatchMap <- createMutableDispatch
  cancelFetchBlocksDispatchMap <- createMutableDispatch
  getDatumByHashPendingRequests <- createPendingRequests
  getDatumsByHashesPendingRequests <- createPendingRequests
  startFetchBlocksPendingRequests <- createPendingRequests
  cancelFetchBlocksPendingRequests <- createPendingRequests
  let
    md = datumCacheMessageDispatch
      { getDatumByHashDispatchMap
      , getDatumsByHashesDispatchMap
      , startFetchBlocksDispatchMap
      , cancelFetchBlocksDispatchMap
      }
  ws <- _mkWebSocket (logger Debug) $ mkOgmiosDatumCacheWsUrl serverCfg
  let
    sendRequest = _wsSend ws (logString lvl Debug)
    onError = do
      logString lvl Debug "Datum Cache: WS error occured, resending requests"
      Ref.read getDatumByHashPendingRequests >>= traverse_ sendRequest
      Ref.read getDatumsByHashesPendingRequests >>= traverse_ sendRequest
      Ref.read startFetchBlocksPendingRequests >>= traverse_ sendRequest
      Ref.read cancelFetchBlocksPendingRequests >>= traverse_ sendRequest
  _onWsConnect ws $ do
    _wsWatch ws (logger Debug) onError
    _onWsMessage ws (logger Debug) $ defaultMessageListener lvl md
    _onWsError ws (logger Error) $ const onError
    cb $ Right $ WebSocket ws
      { getDatumByHash: mkListenerSet getDatumByHashDispatchMap
          getDatumByHashPendingRequests
      , getDatumsByHashes: mkListenerSet getDatumsByHashesDispatchMap
          getDatumsByHashesPendingRequests
      , startFetchBlocks: mkListenerSet startFetchBlocksDispatchMap
          startFetchBlocksPendingRequests
      , cancelFetchBlocks: mkListenerSet cancelFetchBlocksDispatchMap
          cancelFetchBlocksPendingRequests
      }
  pure $ Canceler $ \err -> liftEffect $ cb $ Left $ err
  where
  logger :: LogLevel -> String -> Effect Unit
  logger = logString lvl

mkDatumCacheWebSocketAff :: LogLevel -> ServerConfig -> Aff DatumCacheWebSocket
mkDatumCacheWebSocketAff lvl = makeAff <<< mkDatumCacheWebSocket' lvl

mkOgmiosWebSocketAff :: LogLevel -> ServerConfig -> Aff OgmiosWebSocket
mkOgmiosWebSocketAff lvl = makeAff <<< mkOgmiosWebSocket' lvl

-- getter
underlyingWebSocket :: forall (a :: Type). WebSocket a -> JsWebSocket
underlyingWebSocket (WebSocket ws _) = ws

-- getter
listeners :: forall (listeners :: Type). WebSocket listeners -> listeners
listeners (WebSocket _ ls) = ls

type PendingRequests (request :: Type) = Ref (Map ListenerId RequestBody)

type RequestBody = String

type OgmiosListeners =
  { utxo :: ListenerSet Ogmios.OgmiosAddress Ogmios.UtxoQR
  , chainTip :: ListenerSet Unit Ogmios.ChainTipQR
  , submit :: ListenerSet { txCbor :: ByteArray } Ogmios.SubmitTxR
  , evaluate :: ListenerSet { txCbor :: ByteArray } Ogmios.TxEvaluationR
  , eraSummaries :: ListenerSet Unit Ogmios.EraSummaries
  , currentEpoch :: ListenerSet Unit Ogmios.CurrentEpoch
  , systemStart :: ListenerSet Unit Ogmios.SystemStart
  }

type DatumCacheListeners =
  { getDatumByHash :: ListenerSet DataHash GetDatumByHashR
  , getDatumsByHashes :: ListenerSet (Array DataHash) GetDatumsByHashesR
  , startFetchBlocks ::
      ListenerSet { slot :: Slot, id :: Chain.BlockHeaderHash }
        StartFetchBlocksR
  , cancelFetchBlocks :: ListenerSet Unit CancelFetchBlocksR
  }

-- convenience type for adding additional query types later
type ListenerSet (request :: Type) (response :: Type) =
  { addMessageListener ::
      ListenerId
      -> (Either DispatchError response -> Effect Unit)
      -> Effect Unit
  , removeMessageListener :: ListenerId -> Effect Unit
  -- ^ Removes ID from dispatch map and pending requests queue.
  , addRequest :: ListenerId -> RequestBody -> Effect Unit
  -- ^ Saves request body until the request is fulfilled. The body is used
  --  to replay requests in case of a WebSocket failure.
  }

-- we manipluate closures to make the DispatchIdMap updateable using these
-- methods, this can be picked up by a query or cancellation function
mkListenerSet
  :: forall (request :: Type) (response :: Type)
   . DispatchIdMap response
  -> PendingRequests request
  -> ListenerSet request response
mkListenerSet dim pr =
  { addMessageListener:
      \id func -> do
        Ref.modify_ (MultiMap.insert id func) dim
  , removeMessageListener:
      \id -> do
        Ref.modify_ (MultiMap.delete id) dim
        Ref.modify_ (Map.delete id) pr
  , addRequest:
      \id req ->
        Ref.modify_ (Map.insert id req) pr
  }

-- | Builds a Ogmios request action using QueryM
mkOgmiosRequest
  :: forall (request :: Type) (response :: Type)
   . JsonWsp.JsonWspCall request response
  -> (OgmiosListeners -> ListenerSet request response)
  -> request
  -> QueryM response
mkOgmiosRequest = mkRequest
  (listeners <<< _.ogmiosWs <$> ask)
  (underlyingWebSocket <<< _.ogmiosWs <$> ask)

mkDatumCacheRequest
  :: forall (request :: Type) (response :: Type)
   . JsonWsp.JsonWspCall request response
  -> (DatumCacheListeners -> ListenerSet request response)
  -> request
  -> QueryM response
mkDatumCacheRequest = mkRequest
  (listeners <<< _.datumCacheWs <$> ask)
  (underlyingWebSocket <<< _.datumCacheWs <$> ask)

-- | Builds a Ogmios request action using QueryM
mkRequest
  :: forall (request :: Type) (response :: Type) (listeners :: Type)
   . QueryM listeners
  -> QueryM JsWebSocket
  -> JsonWsp.JsonWspCall request response
  -> (listeners -> ListenerSet request response)
  -> request
  -> QueryM response
mkRequest getListeners getWebSocket jsonWspCall getLs inp = do
  { body, id } <- liftEffect $ JsonWsp.buildRequest jsonWspCall inp
  config <- ask
  ws <- getWebSocket
  respLs <- getLs <$> getListeners
  let
    affFunc :: (Either Error response -> Effect Unit) -> Effect Canceler
    affFunc cont = do
      let
        sBody :: RequestBody
        sBody = stringifyAeson $ encodeAeson body
      _ <- respLs.addMessageListener id
        ( \result -> do
            respLs.removeMessageListener id
            cont (lmap dispatchErrorToError result)
        )
      respLs.addRequest id sBody
      _wsSend ws (logString config.logLevel Debug) sBody
      pure $ Canceler $ \err -> do
        liftEffect $ respLs.removeMessageListener id
        liftEffect $ throwError $ err
  liftAff $ makeAff $ affFunc

-------------------------------------------------------------------------------
-- Dispatch Setup
--------------------------------------------------------------------------------

data DispatchError = JsError Error | JsonError JsonDecodeError

dispatchErrorToError :: DispatchError -> Error
dispatchErrorToError (JsError err) = err
dispatchErrorToError (JsonError err) = error $ show err

-- A function which accepts some unparsed Json, and checks it against one or
-- more possible types to perform an appropriate effect (such as supplying the
-- parsed result to an async fiber/Aff listener)
type WebsocketDispatch =
  String -> Effect (Either DispatchError (Effect Unit))

-- A mutable queue of requests
type DispatchIdMap response = Ref
  (MultiMap ListenerId (Either DispatchError response -> Effect Unit))

-- an immutable queue of response type handlers
ogmiosMessageDispatch
  :: { utxoDispatchMap :: DispatchIdMap Ogmios.UtxoQR
     , chainTipDispatchMap :: DispatchIdMap Ogmios.ChainTipQR
     , evaluateTxDispatchMap :: DispatchIdMap Ogmios.TxEvaluationR
     , submitDispatchMap :: DispatchIdMap Ogmios.SubmitTxR
     , eraSummariesDispatchMap :: DispatchIdMap Ogmios.EraSummaries
     , currentEpochDispatchMap :: DispatchIdMap Ogmios.CurrentEpoch
     , systemStartDispatchMap :: DispatchIdMap Ogmios.SystemStart
     }
  -> Array WebsocketDispatch
ogmiosMessageDispatch
  { utxoDispatchMap
  , chainTipDispatchMap
  , evaluateTxDispatchMap
  , submitDispatchMap
  , eraSummariesDispatchMap
  , currentEpochDispatchMap
  , systemStartDispatchMap
  } =
  [ queryDispatch utxoDispatchMap
  , queryDispatch chainTipDispatchMap
  , queryDispatch evaluateTxDispatchMap
  , queryDispatch submitDispatchMap
  , queryDispatch eraSummariesDispatchMap
  , queryDispatch currentEpochDispatchMap
  , queryDispatch systemStartDispatchMap
  ]

datumCacheMessageDispatch
  :: { getDatumByHashDispatchMap :: DispatchIdMap GetDatumByHashR
     , getDatumsByHashesDispatchMap :: DispatchIdMap GetDatumsByHashesR
     , startFetchBlocksDispatchMap :: DispatchIdMap StartFetchBlocksR
     , cancelFetchBlocksDispatchMap :: DispatchIdMap CancelFetchBlocksR
     }
  -> Array WebsocketDispatch
datumCacheMessageDispatch
  { getDatumByHashDispatchMap
  , getDatumsByHashesDispatchMap
  , startFetchBlocksDispatchMap
  , cancelFetchBlocksDispatchMap
  } =
  [ queryDispatch getDatumByHashDispatchMap
  , queryDispatch getDatumsByHashesDispatchMap
  , queryDispatch startFetchBlocksDispatchMap
  , queryDispatch cancelFetchBlocksDispatchMap
  ]

-- each query type will have a corresponding ref that lives in ReaderT config or similar
-- for utxoQueryDispatch, the `a` parameter will be `UtxoQR` or similar
-- the add and remove listener functions will know to grab the correct mutable dispatch, if one exists.
createMutableDispatch
  :: forall (response :: Type). Effect (DispatchIdMap response)
createMutableDispatch = Ref.new MultiMap.empty

createPendingRequests
  :: forall (request :: Type). Effect (PendingRequests request)
createPendingRequests = Ref.new Map.empty

-- we parse out the utxo query result, then check if we're expecting a result
-- with the provided id, if we are then we dispatch to the effect that is
-- waiting on this result
queryDispatch
  :: forall (response :: Type)
   . DecodeAeson response
  => DispatchIdMap response
  -> String
  -> Effect (Either DispatchError (Effect Unit))
queryDispatch ref str = do
  -- Parse response
  case JsonWsp.parseJsonWspResponse =<< parseJsonStringToAeson str of
    Left parseError -> do
      -- Try to at least parse ID  to dispatch the error to
      case parseJsonWspResponseId =<< parseJsonStringToAeson str of
        -- We still return original error because ID parse error is useless
        Left _idParseError -> pure $ Left $ JsonError parseError
        Right (id :: ListenerId) -> do
          idMap <- Ref.read ref
          let
            (mAction :: Maybe (Either DispatchError response -> Effect Unit)) =
              MultiMap.lookup id idMap
          case mAction of
            Nothing -> pure $ Left $ JsError $ error $
              "Parse failed and Request Id: " <> id <> " has been cancelled"
            Just action -> pure $ Right $ action $ Left $ JsonError parseError
    Right parsed -> do
      let (id :: ListenerId) = parsed.reflection
      idMap <- Ref.read ref
      let
        (mAction :: Maybe (Either DispatchError response -> Effect Unit)) =
          MultiMap.lookup id idMap
      case mAction of
        Nothing -> pure $ Left $ JsError $ error $
          "Parse succeeded but Request Id: " <> id <> " has been cancelled"
        Just action -> pure $ Right $ action $ Right parsed.result

-- an empty error we can compare to, useful for ensuring we've not received any other kind of error
defaultErr :: JsonDecodeError
defaultErr = TypeMismatch "default error"

defaultMessageListener
  :: LogLevel -> Array WebsocketDispatch -> String -> Effect Unit
defaultMessageListener lvl dispatchArray msg = do
  -- here, we need to fold the input over the array of functions until we get
  -- a success, then execute the effect.
  -- using a fold instead of a traverse allows us to skip a bunch of execution
  eAction :: Either DispatchError (Effect Unit) <- foldl
    (messageFoldF msg)
    (pure $ Left $ JsonError defaultErr)
    dispatchArray
  either
    -- we expect a lot of parse errors, some messages (could?) fall through completely
    ( \err ->
        unless
          ( case err of
              JsonError jsonErr -> jsonErr == defaultErr
              _ -> false
          )
          do
            logString lvl Error $
              "unexpected parse error on input: " <> msg

    )
    identity
    eAction

messageFoldF
  :: String
  -> Effect (Either DispatchError (Effect Unit))
  -> (String -> (Effect (Either DispatchError (Effect Unit))))
  -> Effect (Either DispatchError (Effect Unit))
messageFoldF msg acc' func = do
  acc <- acc'
  if isRight acc then acc' else func msg<|MERGE_RESOLUTION|>--- conflicted
+++ resolved
@@ -21,10 +21,7 @@
   , allowError
   , applyArgs
   , calculateMinFee
-<<<<<<< HEAD
   , callNami
-=======
->>>>>>> e5e40c7b
   , cancelFetchBlocks
   , evalTxExecutionUnits
   , finalizeTx
@@ -32,10 +29,7 @@
   , getDatumByHash
   , getDatumsByHashes
   , getWalletAddress
-<<<<<<< HEAD
   , getWalletBalance
-=======
->>>>>>> e5e40c7b
   , getWalletCollateral
   , liftQueryM
   , listeners
@@ -54,12 +48,7 @@
   , submitTxWallet
   , traceQueryConfig
   , underlyingWebSocket
-<<<<<<< HEAD
-  )
-  where
-=======
   ) where
->>>>>>> e5e40c7b
 
 import Prelude
 
