--- conflicted
+++ resolved
@@ -415,21 +415,6 @@
 -- Results may vary depending on Wallet type.
 utxosAt :: Address -> QueryM (Maybe Transaction.UtxoM)
 utxosAt addr = asks _.wallet >>= maybe (pure Nothing) (utxosAtByWallet addr)
-<<<<<<< HEAD
-
--- Add more wallet types here:
-utxosAtByWallet
-  :: Address -> Wallet -> QueryM (Maybe Transaction.UtxoM)
-utxosAtByWallet addr (Nami _) = utxosAtNami addr
--- Unreachable but helps build when we add wallets, most of them shouldn't
--- require any specific behaviour.
-utxosAtByWallet addr _ = utxosAt'' addr
-
--- Gets utxos at an (internal) Address in terms of (internal) Transaction.Types.
-utxosAt'' :: Address -> QueryM (Maybe Transaction.UtxoM)
-utxosAt'' = addressToOgmiosAddress >>> getUtxos
-=======
->>>>>>> c98dabdf
   where
   -- Add more wallet types here:
   utxosAtByWallet
@@ -476,18 +461,6 @@
       collateral <- unwrap <$> collateral'
       pure $ wrap $ Map.delete collateral.input utxos
 
--- Nami appear to remove collateral from the utxo set, so we shall do the same.
--- This is crucial if we are submitting via Nami. If we decide to submit with
--- Ogmios, we can remove this.
-utxosAtNami :: Address -> QueryM (Maybe Transaction.UtxoM)
-utxosAtNami addr = do
-  utxos' <- utxosAt'' addr
-  collateral' <- getWalletCollateral
-  pure do
-    utxos <- unwrap <$> utxos'
-    collateral <- unwrap <$> collateral'
-    pure $ wrap $ Map.delete collateral.input utxos
-
 -- I think txId is a hexadecimal encoding.
 -- | Converts an Ogmios TxOutRef to (internal) TransactionInput
 txOutRefToTransactionInput :: JsonWsp.TxOutRef -> Maybe Transaction.TransactionInput
