module Deserialization.UnspentOutput
  ( convertUnspentOutput
  , mkTransactionUnspentOutput
  , newTransactionUnspentOutputFromBytes
  , convertInput
  , convertOutput
  ) where

import Prelude

import Data.Bitraversable (bisequence, ltraverse)
import Data.Map (Map)
import Data.Map as Map
import Data.Maybe (Maybe, fromMaybe)
import Data.Profunctor.Strong ((***))
import Data.Traversable (traverse, for)
import Data.Tuple (Tuple(Tuple))
import Data.Tuple.Nested (type (/\))
import Data.UInt as UInt
import Deserialization.BigNum (bigNumToBigInt)
import FfiHelpers (MaybeFfiHelper, maybeFfiHelper)
import Serialization (toBytes)
import Serialization.Address (Address)
import Serialization.Hash (ScriptHash, scriptHashToBytes)
import Serialization.Types
  ( AssetName
  , Assets
  , BigNum
  , DataHash
  , MultiAsset
  , TransactionHash
  , TransactionInput
  , TransactionOutput
  , TransactionUnspentOutput
  , Value
  )
import Types.ByteArray (ByteArray)
import Types.Transaction
  ( DataHash(DataHash)
  , TransactionHash(TransactionHash)
  , TransactionInput(TransactionInput)
  , TransactionOutput(TransactionOutput)
  ) as T
import Types.TransactionUnspentOutput (TransactionUnspentOutput(TransactionUnspentOutput)) as T
import Types.Value
  ( mkCurrencySymbol
  , mkNonAdaAsset
  , mkTokenName
  , mkValue
  , Coin(Coin)
  , CurrencySymbol
  , TokenName
  , Value
  ) as T
import Untagged.Union (asOneOf)

convertUnspentOutput
  :: TransactionUnspentOutput -> Maybe T.TransactionUnspentOutput
convertUnspentOutput tuo = do
  input <- convertInput $ getInput tuo
  output <- convertOutput $ getOutput tuo
  pure $ T.TransactionUnspentOutput { input, output }

convertInput :: TransactionInput -> Maybe T.TransactionInput
convertInput input = do
  index <- UInt.fromInt' $ getTransactionIndex input
  pure $ T.TransactionInput
<<<<<<< HEAD
    { transaction_id: T.TransactionHash $ toBytes
        (asOneOf $ getTransactionHash input)
=======
    { transactionId: T.TransactionHash $ toBytes (asOneOf $ getTransactionHash input)
>>>>>>> 6e675f95
    , index
    }

convertOutput :: TransactionOutput -> Maybe T.TransactionOutput
convertOutput output = do
  amount <- convertValue $ getAmount output
  let
    address = getAddress output
    dataHash =
      getDataHash maybeFfiHelper output <#>
        asOneOf >>> toBytes >>> T.DataHash
  pure $ T.TransactionOutput { address, amount, dataHash }

convertValue :: Value -> Maybe T.Value
convertValue value = do
  coin <- bigNumToBigInt $ getCoin value
  -- multiasset is optional
  multiasset <- for (getMultiAsset maybeFfiHelper value) \multiasset -> do
    let
      -- get multiasset stored in `serialization-lib` types
      multiasset' =
        multiasset
          # extractMultiAsset Tuple >>> map (map (extractAssets Tuple))
          :: Array (ScriptHash /\ Array (AssetName /\ BigNum))
    -- convert to domain types, except of BigNum
    multiasset'' :: Map T.CurrencySymbol (Map T.TokenName BigNum) <-
      Map.fromFoldable <$>
        ( traverse bisequence $ multiasset' <#>
            scriptHashToBytes >>> T.mkCurrencySymbol ***
              map Map.fromFoldable
                <<< traverse (ltraverse $ assetNameName >>> T.mkTokenName)
        )
    -- convert BigNum values, possibly failing
    traverse (traverse bigNumToBigInt) multiasset''
  pure
    $ T.mkValue (T.Coin coin)
    $ T.mkNonAdaAsset (fromMaybe Map.empty multiasset)

foreign import getInput :: TransactionUnspentOutput -> TransactionInput
foreign import getOutput :: TransactionUnspentOutput -> TransactionOutput
foreign import getTransactionHash :: TransactionInput -> TransactionHash
foreign import getTransactionIndex :: TransactionInput -> Int
foreign import getAddress :: TransactionOutput -> Address
foreign import getAmount :: TransactionOutput -> Value
foreign import getCoin :: Value -> BigNum
foreign import getMultiAsset :: MaybeFfiHelper -> Value -> Maybe MultiAsset
foreign import extractMultiAsset
  :: (forall a b. a -> b -> a /\ b)
  -> MultiAsset
  -> Array (ScriptHash /\ Assets)

foreign import extractAssets
  :: (forall a b. a -> b -> a /\ b) -> Assets -> Array (AssetName /\ BigNum)

foreign import assetNameName :: AssetName -> ByteArray
foreign import getDataHash
  :: MaybeFfiHelper -> TransactionOutput -> Maybe DataHash

foreign import mkTransactionUnspentOutput
  :: TransactionInput -> TransactionOutput -> TransactionUnspentOutput

foreign import _newTransactionUnspentOutputFromBytes
  :: MaybeFfiHelper -> ByteArray -> Maybe TransactionUnspentOutput

newTransactionUnspentOutputFromBytes
  :: ByteArray -> Maybe TransactionUnspentOutput
newTransactionUnspentOutputFromBytes = _newTransactionUnspentOutputFromBytes
  maybeFfiHelper<|MERGE_RESOLUTION|>--- conflicted
+++ resolved
@@ -65,12 +65,8 @@
 convertInput input = do
   index <- UInt.fromInt' $ getTransactionIndex input
   pure $ T.TransactionInput
-<<<<<<< HEAD
-    { transaction_id: T.TransactionHash $ toBytes
+    { transactionId: T.TransactionHash $ toBytes
         (asOneOf $ getTransactionHash input)
-=======
-    { transactionId: T.TransactionHash $ toBytes (asOneOf $ getTransactionHash input)
->>>>>>> 6e675f95
     , index
     }
 
