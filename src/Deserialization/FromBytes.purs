--- conflicted
+++ resolved
@@ -132,14 +132,7 @@
   :: forall (r :: Row Type). ErrorFfiHelper r -> ByteArray -> E r Mint
 
 foreign import _fromBytesVRFKeyHash
-<<<<<<< HEAD
-  :: forall r. ErrorFfiHelper r -> ByteArray -> E r VRFKeyHash
-
-foreign import _fromBytesValue
-  :: forall r. ErrorFfiHelper r -> ByteArray -> E r Value
-=======
   :: forall (r :: Row Type). ErrorFfiHelper r -> ByteArray -> E r VRFKeyHash
 
 foreign import _fromBytesValue
-  :: forall (r :: Row Type). ErrorFfiHelper r -> ByteArray -> E r Value
->>>>>>> b7614b4e
+  :: forall (r :: Row Type). ErrorFfiHelper r -> ByteArray -> E r Value