--- conflicted
+++ resolved
@@ -47,29 +47,15 @@
 instance FromBytes Mint where
   fromBytes = _fromBytesMint maybeFfiHelper
 
-<<<<<<< HEAD
 instance FromBytes VRFKeyHash where
   fromBytes = _fromBytesVRFKeyHash maybeFfiHelper
 
-fromBytesEffect :: forall a. FromBytes a => ByteArray -> Effect a
-=======
 fromBytesEffect :: forall (a :: Type). FromBytes a => ByteArray -> Effect a
->>>>>>> a4531502
 fromBytesEffect bytes =
   case fromBytes bytes of
     Nothing -> throw "from_bytes() call failed"
     Just a -> pure a
 
-<<<<<<< HEAD
-foreign import _fromBytesDataHash :: MaybeFfiHelper -> ByteArray -> Maybe DataHash
-foreign import _fromBytesTransactionHash :: MaybeFfiHelper -> ByteArray -> Maybe TransactionHash
-foreign import _fromBytesPlutusData :: MaybeFfiHelper -> ByteArray -> Maybe PlutusData
-foreign import _fromBytesTransactionUnspentOutput :: MaybeFfiHelper -> ByteArray -> Maybe TransactionUnspentOutput
-foreign import _fromBytesTransactionWitnessSet :: MaybeFfiHelper -> ByteArray -> Maybe TransactionWitnessSet
-foreign import _fromBytesNativeScript :: MaybeFfiHelper -> ByteArray -> Maybe NativeScript
-foreign import _fromBytesMint :: MaybeFfiHelper -> ByteArray -> Maybe Mint
-foreign import _fromBytesVRFKeyHash :: MaybeFfiHelper -> ByteArray -> Maybe VRFKeyHash
-=======
 foreign import _fromBytesDataHash
   :: MaybeFfiHelper -> ByteArray -> Maybe DataHash
 
@@ -88,5 +74,8 @@
 foreign import _fromBytesNativeScript
   :: MaybeFfiHelper -> ByteArray -> Maybe NativeScript
 
-foreign import _fromBytesMint :: MaybeFfiHelper -> ByteArray -> Maybe Mint
->>>>>>> a4531502
+foreign import _fromBytesMint
+  :: MaybeFfiHelper -> ByteArray -> Maybe Mint
+
+foreign import _fromBytesVRFKeyHash
+  :: MaybeFfiHelper -> ByteArray -> Maybe VRFKeyHash