module Deserialization.WitnessSet
  ( convertVkeyWitnesses
  , convertWitnessSet
  , convertPlutusScripts
  , deserializeWitnessSet
  , plutusScriptBytes
  ) where

import Prelude

import Data.Maybe (Maybe(Just, Nothing))
import Data.Traversable (for, traverse)
import Data.Tuple.Nested ((/\))
import Deserialization.BigNum (bigNumToBigInt)
import FfiHelpers (MaybeFfiHelper, maybeFfiHelper)
import Serialization.Types
  ( BigNum
  , BootstrapWitness
  , BootstrapWitnesses
  , Ed25519Signature
  , ExUnits
  , NativeScript
  , NativeScripts
  , PlutusData
  , PlutusList
  , PlutusScript
  , PlutusScripts
  , PublicKey
  , Redeemer
  , RedeemerTag
  , Redeemers
  , TransactionWitnessSet
  , Vkey
  , Vkeywitness
  , Vkeywitnesses
  )
import Types.ByteArray (ByteArray)
import Types.PlutusData (PlutusData) as T
import Types.RedeemerTag as Tag
<<<<<<< HEAD
import Types.Transaction
  ( BootstrapWitness
  , Ed25519Signature(..)
  , ExUnits
  , NativeScript
  , PlutusScript(..)
  , PublicKey(..)
  , Redeemer(..)
  , TransactionWitnessSet(..)
  , Vkey(..)
  , Vkeywitness(..)
  ) as T
=======
import Types.Scripts (PlutusScript(PlutusScript)) as S
import Types.Transaction as T
import Untagged.Union (asOneOf)
>>>>>>> 76dd92f1
import Deserialization.NativeScript (convertNativeScript)
import Deserialization.PlutusData (convertPlutusData)

deserializeWitnessSet :: ByteArray -> Maybe TransactionWitnessSet
deserializeWitnessSet = _deserializeWitnessSet maybeFfiHelper

convertWitnessSet :: TransactionWitnessSet -> Maybe T.TransactionWitnessSet
convertWitnessSet ws = do
  native_scripts <- for (getNativeScripts maybeFfiHelper ws) convertNativeScripts
  redeemers <- for (getRedeemers maybeFfiHelper ws) convertRedeemers
  plutus_data <- for (getWitnessSetPlutusData maybeFfiHelper ws) convertPlutusList
  pure $ T.TransactionWitnessSet
    { vkeys: getVkeywitnesses maybeFfiHelper ws <#> convertVkeyWitnesses
    , native_scripts
    , bootstraps: getBootstraps maybeFfiHelper ws <#> convertBootstraps
    , plutus_scripts: getPlutusScripts maybeFfiHelper ws <#> convertPlutusScripts
    , plutus_data
    , redeemers
    }

convertVkeyWitnesses :: Vkeywitnesses -> Array T.Vkeywitness
convertVkeyWitnesses = extractWitnesses >>> map \witness ->
  let
    vkey = getVkey witness
    publicKey = convertVkey vkey
    signature = convertSignature $ getSignature witness
  in
    T.Vkeywitness $ publicKey /\ signature

convertVkey :: Vkey -> T.Vkey
convertVkey = T.Vkey <<< T.PublicKey <<< publicKeyToBech32 <<< vkeyPublicKey

convertSignature :: Ed25519Signature -> T.Ed25519Signature
convertSignature = T.Ed25519Signature <<< signatureToBech32

convertNativeScripts :: NativeScripts -> Maybe (Array T.NativeScript)
convertNativeScripts nativeScripts =
  for (extractNativeScripts nativeScripts) convertNativeScript

convertBootstraps :: BootstrapWitnesses -> Array T.BootstrapWitness
convertBootstraps = extractBootstraps >>> map \bootstrap ->
  { vkey: convertVkey $ getBootstrapVkey bootstrap
  , signature: convertSignature $ getBootstrapSignature bootstrap
  , chain_code: getBootstrapChainCode bootstrap
  , attributes: getBootstrapAttributes bootstrap
  }

convertPlutusScripts :: PlutusScripts -> Array S.PlutusScript
convertPlutusScripts = extractPlutusScripts >>> map (plutusScriptBytes >>> S.PlutusScript)

convertPlutusList :: PlutusList -> Maybe (Array T.PlutusData)
convertPlutusList = extractPlutusData >>> traverse convertPlutusData

convertRedeemers :: Redeemers -> Maybe (Array T.Redeemer)
convertRedeemers = extractRedeemers >>> traverse convertRedeemer

convertRedeemer :: Redeemer -> Maybe T.Redeemer
convertRedeemer redeemer = do
  tag <- convertRedeemerTag $ getRedeemerTag redeemer
  index <- bigNumToBigInt $ getRedeemerIndex redeemer
  ex_units <- convertExUnits $ getExUnits redeemer
  data_ <- convertPlutusData $ getRedeemerPlutusData redeemer
  pure $ T.Redeemer
    { tag
    , index
    , data: data_
    , ex_units
    }

convertRedeemerTag :: RedeemerTag -> Maybe Tag.RedeemerTag
convertRedeemerTag tag = case getRedeemerTagKind tag of
  0 -> Just Tag.Spend
  1 -> Just Tag.Mint
  2 -> Just Tag.Cert
  3 -> Just Tag.Reward
  _ -> Nothing

convertExUnits :: ExUnits -> Maybe T.ExUnits
convertExUnits eu = do
  mem <- bigNumToBigInt $ getExUnitsMem eu
  steps <- bigNumToBigInt $ getExUnitsSteps eu
  pure { mem, steps }

foreign import getVkeywitnesses :: MaybeFfiHelper -> TransactionWitnessSet -> Maybe Vkeywitnesses
foreign import extractWitnesses :: Vkeywitnesses -> Array Vkeywitness
foreign import getVkey :: Vkeywitness -> Vkey
foreign import getSignature :: Vkeywitness -> Ed25519Signature
foreign import vkeyPublicKey :: Vkey -> PublicKey
foreign import publicKeyToBech32 :: PublicKey -> String
foreign import signatureToBech32 :: Ed25519Signature -> String
foreign import getNativeScripts :: MaybeFfiHelper -> TransactionWitnessSet -> Maybe NativeScripts
foreign import extractNativeScripts :: NativeScripts -> Array NativeScript
foreign import nativeScriptAs :: MaybeFfiHelper -> String -> T.NativeScript -> NativeScript -> Maybe T.NativeScript
foreign import getBootstraps :: MaybeFfiHelper -> TransactionWitnessSet -> Maybe BootstrapWitnesses
foreign import extractBootstraps :: BootstrapWitnesses -> Array BootstrapWitness
foreign import getBootstrapVkey :: BootstrapWitness -> Vkey
foreign import getBootstrapSignature :: BootstrapWitness -> Ed25519Signature
foreign import getBootstrapChainCode :: BootstrapWitness -> ByteArray
foreign import getBootstrapAttributes :: BootstrapWitness -> ByteArray
foreign import getPlutusScripts :: MaybeFfiHelper -> TransactionWitnessSet -> Maybe PlutusScripts
foreign import extractPlutusScripts :: PlutusScripts -> Array PlutusScript
foreign import plutusScriptBytes :: PlutusScript -> ByteArray
foreign import getWitnessSetPlutusData :: MaybeFfiHelper -> TransactionWitnessSet -> Maybe PlutusList
foreign import extractPlutusData :: PlutusList -> Array PlutusData
foreign import getRedeemers :: MaybeFfiHelper -> TransactionWitnessSet -> Maybe Redeemers
foreign import extractRedeemers :: Redeemers -> Array Redeemer
foreign import getRedeemerTag :: Redeemer -> RedeemerTag
foreign import getRedeemerTagKind :: RedeemerTag -> Int
foreign import getRedeemerIndex :: Redeemer -> BigNum
foreign import getRedeemerPlutusData :: Redeemer -> PlutusData
foreign import getExUnits :: Redeemer -> ExUnits
foreign import getExUnitsMem :: ExUnits -> BigNum
foreign import getExUnitsSteps :: ExUnits -> BigNum
foreign import _deserializeWitnessSet :: MaybeFfiHelper -> ByteArray -> Maybe TransactionWitnessSet<|MERGE_RESOLUTION|>--- conflicted
+++ resolved
@@ -37,24 +37,19 @@
 import Types.ByteArray (ByteArray)
 import Types.PlutusData (PlutusData) as T
 import Types.RedeemerTag as Tag
-<<<<<<< HEAD
 import Types.Transaction
   ( BootstrapWitness
   , Ed25519Signature(..)
   , ExUnits
   , NativeScript
-  , PlutusScript(..)
   , PublicKey(..)
   , Redeemer(..)
   , TransactionWitnessSet(..)
   , Vkey(..)
   , Vkeywitness(..)
   ) as T
-=======
 import Types.Scripts (PlutusScript(PlutusScript)) as S
-import Types.Transaction as T
 import Untagged.Union (asOneOf)
->>>>>>> 76dd92f1
 import Deserialization.NativeScript (convertNativeScript)
 import Deserialization.PlutusData (convertPlutusData)
 
