--- conflicted
+++ resolved
@@ -69,12 +69,8 @@
 import Control.Monad.Logger.Class (class MonadLogger)
 import Control.Monad.Logger.Class as Logger
 import Control.Monad.Reader.Class (asks)
-<<<<<<< HEAD
 import Control.Monad.Trans.Class (lift)
-import Data.Array ((\\), findIndex, modifyAt)
-=======
 import Data.Array ((\\), modifyAt)
->>>>>>> 6d47a100
 import Data.Array as Array
 import Data.Bifunctor (bimap, lmap)
 import Data.BigInt (BigInt, fromInt, quot)
@@ -105,13 +101,9 @@
   , getWalletCollateral
   , evalTxExecutionUnits
   )
-<<<<<<< HEAD
+import QueryM.ProtocolParameters (getProtocolParameters)
 import QueryM.Utxos (utxosAt, filterUnusedUtxos)
-=======
-import QueryM.ProtocolParameters (getProtocolParameters)
-import QueryM.Utxos (utxosAt)
 import ReindexRedeemers (ReindexErrors, reindexSpentScriptRedeemers')
->>>>>>> 6d47a100
 import Serialization.Address (Address, addressPaymentCred, withStakeCredential)
 import TxOutput (utxoIndexToUtxo)
 import Types.Natural (toBigInt) as Natural
@@ -440,12 +432,8 @@
     availableUtxos <- lift $ map unwrap $ filterUnusedUtxos $ wrap allUtxos
 
     -- Logging Unbalanced Tx with collateral added:
-<<<<<<< HEAD
     logTx "Unbalanced Collaterised Tx " availableUtxos unbalancedCollTx
 
-=======
-    logTx "Unbalanced Collaterised Tx " allUtxos unbalancedCollTx
->>>>>>> 6d47a100
     -- Prebalance collaterised tx without fees:
     ubcTx <- except $
       prebalanceCollateral zero availableUtxos ownAddr unbalancedCollTx
@@ -460,11 +448,8 @@
         _transaction' .~ ubcTx'
     -- Return excess Ada change to wallet:
     unsignedTx <- ExceptT $
-<<<<<<< HEAD
-      returnAdaChange ownAddr availableUtxos nonAdaBalancedCollTx <#>
-=======
-      returnAdaChangeAndFinalizeFees ownAddr allUtxos nonAdaBalancedCollTx <#>
->>>>>>> 6d47a100
+
+    returnAdaChangeAndFinalizeFees ownAddr availableUtxos nonAdaBalancedCollTx <#>
         lmap ReturnAdaChangeError'
     let
       unattachedTx'' = unsignedTx ^. _transaction'
