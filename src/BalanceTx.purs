--- conflicted
+++ resolved
@@ -48,11 +48,7 @@
   , protocolParamUTxOCostPerWord
   , utxoEntrySizeWithoutVal
   )
-<<<<<<< HEAD
-=======
 import QueryM (QueryM, utxosAt)
-import Types.ByteArray (byteLength)
->>>>>>> 17427aeb
 import Types.Transaction
   ( Address
   , DataHash
