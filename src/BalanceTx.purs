module BalanceTx
  ( Actual(Actual)
  -- , AddSignatoriesFailure(AddSignatoriesFailure)
  -- , AddSignatoriesFailureReason(SigningAddressNotFound)
  , AddTxCollateralsFailure(AddTxCollateralsFailure)
  , AddTxCollateralsFailureReason(CollateralUtxosUnavailable)
  , BalanceNonAdaOutsFailure(BalanceNonAdaOutsFailure)
  , BalanceNonAdaOutsFailureReason(InputsCannotBalanceNonAdaTokens)
  , BalanceTxFailure
      ( -- AddSignatoriesFailure'
        AddTxCollateralsFailure'
      , BalanceNonAdaOutsFailure'
      , BalanceTxInsFailure'
      -- , BalanceTxMFailure'
      , BuildTxRawFailure'
      , CalculateMinFeeFailure'
      , ReturnAdaChangeFailure'
      , ToEitherTransactionInputFailure'
      , UtxosAtFailure'
      )
  , BalanceTxInsFailure(BalanceTxInsFailure)
  , BalanceTxInsFailureReason(InsufficientTxInputs)
  -- , BalanceTxMFailure(BalanceTxMFailure)
  -- , BalanceTxMFailureReason(UnknownRequiredSigners)
  , BuildTxRawFailure(BuildTxRawFailure)
  , BuildTxRawFailureReason(CannotBuildTxRaw)
  , CalculateMinFeeFailure(CalculateMinFeeFailure)
  , CalculateMinFeeFailureReason(CannotCalculateMinFee)
  , Expected(Expected)
  , Impossible(Impossible)
  , ReturnAdaChangeFailure(ReturnAdaChangeFailure)
  , ReturnAdaChangeFailureReason
      ( CouldNotModifyUtxo
      , CouldNotModifyUtxoHead
      , InputAdaDoesNotCoverSingleAdaOutput
      , NotEnoughAdaInputAfterPrebalance
      , ReturnAdaChangeBuildTxRaw
      , ReturnAdaChangeCalculateMinFee
      )
  , ToEitherTransactionInputFailure(ToEitherTransactionInputFailure)
  , ToEitherTransactionInputFailureReason(CannotConvertScriptOutputToTxInput)
  , UnbalancedTransaction(UnbalancedTransaction)
  , UtxosAtFailure(UtxosAtFailure)
  , UtxosAtFailureReason(CouldNotGetUtxos)
  , balanceTxM -- Transaction balancer function
  ) where

import Prelude
import Control.Monad.Trans.Class (lift)
import Data.Array ((\\), findIndex, modifyAt)
import Data.Array as Array
import Data.Bifunctor (lmap)
import Data.BigInt (BigInt, fromInt, quot)
import Data.Either (Either(Left, Right), hush, note)
import Data.Foldable as Foldable
import Data.Generic.Rep (class Generic)
import Data.List ((:), List(Nil), partition)
import Data.Map as Map
import Data.Maybe (fromMaybe, maybe, Maybe(Just, Nothing))
import Data.Newtype (class Newtype, unwrap, wrap)
import Data.Show.Generic (genericShow)
import Data.Tuple (fst)
import Data.Tuple.Nested ((/\), type (/\))
import Effect.Aff (Aff)
import Undefined (undefined)

import Ogmios (QueryM, utxosAt')
import ProtocolParametersAlonzo
  ( coinSize
  , lovelacePerUTxOWord
  , pidSize
  , protocolParamUTxOCostPerWord
  , utxoEntrySizeWithoutVal
  )
import Types.Ada (fromValue, getLovelace, lovelaceValueOf)
import Types.ByteArray (byteLength)
import Types.Transaction
  ( Address
  , DataHash
  , PaymentCredential(PaymentCredentialKey, PaymentCredentialScript)
  , Transaction(Transaction)
  , TransactionInput
  , TransactionOutput(TransactionOutput)
  , TxBody(TxBody)
  , Utxo
  , UtxoM
  )
import Types.Value
  ( allTokenNames
  , flattenValue
  , geq
  , isAdaOnly
  , isPos
  , isZero
  , minus
  , numCurrencySymbols
  , numTokenNames
  , TokenName
  , Value(Value)
  )

-- This module replicates functionality from
-- https://github.com/mlabs-haskell/bot-plutus-interface/blob/master/src/BotPlutusInterface/PreBalance.hs

--------------------------------------------------------------------------------
-- Errors for Balancing functions
--------------------------------------------------------------------------------
-- These derivations may need tweaking when testing to make sure they are easy
-- to read, especially with generic show vs newtype show derivations.
data BalanceTxFailure
<<<<<<< HEAD
  = UtxosAtFailure' UtxosAtFailure
  | BalanceTxMFailure' BalanceTxMFailure
  | ReturnAdaChangeFailure' ReturnAdaChangeFailure
=======
  -- = BalanceTxMFailure' BalanceTxMFailure -- REMOVE OR CHANGE THIS
  = ReturnAdaChangeFailure' ReturnAdaChangeFailure
>>>>>>> 16bcb54d
  | AddTxCollateralsFailure' AddTxCollateralsFailure
  | ToEitherTransactionInputFailure' ToEitherTransactionInputFailure
  | BalanceTxInsFailure' BalanceTxInsFailure
  | BalanceNonAdaOutsFailure' BalanceNonAdaOutsFailure
  -- | AddSignatoriesFailure' AddSignatoriesFailure -- REMOVE OR CHANGE THIS
  | CalculateMinFeeFailure' CalculateMinFeeFailure
  | BuildTxRawFailure' BuildTxRawFailure

derive instance genericBalanceTxFailure :: Generic BalanceTxFailure _

instance showBalanceTxFailure :: Show BalanceTxFailure where
  show = genericShow

<<<<<<< HEAD
newtype UtxosAtFailure = UtxosAtFailure UtxosAtFailureReason

derive instance newtypeUtxosAtFailure :: Newtype UtxosAtFailure _
derive newtype instance showUtxosAtFailure :: Show UtxosAtFailure

data UtxosAtFailureReason = CouldNotGetUtxos

instance showUtxosAtFailureReason :: Show UtxosAtFailureReason where
  show CouldNotGetUtxos = "Couldn't get utxos at address."

newtype BalanceTxMFailure = BalanceTxMFailure BalanceTxMFailureReason
=======
-- newtype BalanceTxMFailure = BalanceTxMFailure BalanceTxMFailureReason
>>>>>>> 16bcb54d

-- derive instance newtypeBalanceTxMFailure :: Newtype BalanceTxMFailure _
-- derive newtype instance showBalanceTxMFailure :: Show BalanceTxMFailure

-- data BalanceTxMFailureReason = UnknownRequiredSigners

-- instance showBalanceTxMFailureReason :: Show BalanceTxMFailureReason where
--   show UnknownRequiredSigners = "Unknown required signers."

newtype ReturnAdaChangeFailure = ReturnAdaChangeFailure ReturnAdaChangeFailureReason

derive instance newtypeReturnAdaChangeFailure :: Newtype ReturnAdaChangeFailure _

derive newtype instance showReturnAdaChangeFailure :: Show ReturnAdaChangeFailure

data ReturnAdaChangeFailureReason
  = NotEnoughAdaInputAfterPrebalance Impossible
  | CouldNotModifyUtxo
  | CouldNotModifyUtxoHead Impossible
  | InputAdaDoesNotCoverSingleAdaOutput
  | ReturnAdaChangeCalculateMinFee CalculateMinFeeFailureReason
  | ReturnAdaChangeBuildTxRaw BuildTxRawFailureReason

instance showReturnAdaChangeFailureReason :: Show ReturnAdaChangeFailureReason where
  show (NotEnoughAdaInputAfterPrebalance Impossible) =
    "Not enough Input Ada to cover output and fees after prebalance - this \
    \should be **IMPOSSIBLE** if called after loop."
  show CouldNotModifyUtxo =
    "Couldn't modify utxo to return change."
  show (CouldNotModifyUtxoHead Impossible) =
    "Couldn't modify head utxo to add Ada - this should be **IMPOSSIBLE**."
  show InputAdaDoesNotCoverSingleAdaOutput =
    "ReturnAda' does not cover min. utxo requirement for single Ada-only \
    \output."
  show (ReturnAdaChangeCalculateMinFee reason) = show reason
  show (ReturnAdaChangeBuildTxRaw reason) = show reason

newtype AddTxCollateralsFailure = AddTxCollateralsFailure AddTxCollateralsFailureReason

derive instance newtypeAddTxCollateralsFailure :: Newtype AddTxCollateralsFailure _

derive newtype instance showAddTxCollateralsFailure :: Show AddTxCollateralsFailure

data AddTxCollateralsFailureReason = CollateralUtxosUnavailable

instance showAddTxCollateralsFailureReason :: Show AddTxCollateralsFailureReason where
  show CollateralUtxosUnavailable =
    "There are no utxos to be used as collateral."

newtype ToEitherTransactionInputFailure = ToEitherTransactionInputFailure ToEitherTransactionInputFailureReason

derive instance newtypeToEitherTransactionInputFailure :: Newtype ToEitherTransactionInputFailure _

derive newtype instance showToEitherTransactionInputFailure :: Show ToEitherTransactionInputFailure

data ToEitherTransactionInputFailureReason = CannotConvertScriptOutputToTxInput

instance showToEitherTransactionInputFailureReason :: Show ToEitherTransactionInputFailureReason where
  show CannotConvertScriptOutputToTxInput =
    "Cannot convert a script output to TransactionInput"

newtype BalanceTxInsFailure = BalanceTxInsFailure BalanceTxInsFailureReason

derive instance newtypeBalanceTxInsFailure :: Newtype BalanceTxInsFailure _
derive newtype instance showBalanceTxInsFailure :: Show BalanceTxInsFailure

data BalanceTxInsFailureReason = InsufficientTxInputs Expected Actual

instance showBalanceTxInsFailureReason :: Show BalanceTxInsFailureReason where
  show (InsufficientTxInputs expected actual) =
    "Insufficient tx inputs, needed: "
      <> show expected
      <> ", got: "
      <> show actual

newtype CollectTxInsFailure = CollectTxInsFailure CollectTxInsFailureReason

derive instance newtypeCollectTxInsFailure :: Newtype CollectTxInsFailure _
derive newtype instance showCollectTxInsFailure :: Show CollectTxInsFailure

data CollectTxInsFailureReason = CollectTxInsInsufficientTxInputs BalanceTxInsFailureReason

instance showCollectTxInsFailureReason :: Show CollectTxInsFailureReason where
  show (CollectTxInsInsufficientTxInputs reason) = show reason

newtype Expected = Expected Value

derive instance newtypeExpected :: Newtype Expected _

instance showExpected :: Show Expected where
  show = show <<< flattenValue <<< unwrap

newtype Actual = Actual Value

derive instance newtypeActual :: Newtype Actual _

instance showActual :: Show Actual where
  show = show <<< flattenValue <<< unwrap

newtype BalanceNonAdaOutsFailure = BalanceNonAdaOutsFailure BalanceNonAdaOutsFailureReason

derive instance newtypeBalanceNonAdaOutsFailure :: Newtype BalanceNonAdaOutsFailure _

derive newtype instance showBalanceNonAdaOutsFailure :: Show BalanceNonAdaOutsFailure

data BalanceNonAdaOutsFailureReason = InputsCannotBalanceNonAdaTokens

instance showBalanceNonAdaOutsFailureReason :: Show BalanceNonAdaOutsFailureReason where
  show InputsCannotBalanceNonAdaTokens = "Not enough inputs to balance tokens."

-- newtype AddSignatoriesFailure = AddSignatoriesFailure AddSignatoriesFailureReason

-- derive instance newtypeAddSignatoriesFailure :: Newtype AddSignatoriesFailure _
-- derive newtype instance showAddSignatoriesFailure :: Show AddSignatoriesFailure

-- data AddSignatoriesFailureReason = SigningAddressNotFound Address

-- instance showAddSignatoriesFailureReason :: Show AddSignatoriesFailureReason where
--   show (SigningAddressNotFound address) =
--     "Signing address not found for: " <> show address

-- | Represents that an error reason should be impossible
data Impossible = Impossible

newtype BuildTxRawFailure = BuildTxRawFailure BuildTxRawFailureReason

derive instance newtypeBuildTxRawFailure :: Newtype BuildTxRawFailure _
derive newtype instance showBuildTxRawFailure :: Show BuildTxRawFailure

data BuildTxRawFailureReason = CannotBuildTxRaw

instance showBuildTxRawFailureReason :: Show BuildTxRawFailureReason where
  show CannotBuildTxRaw = "Cannot build raw transaction."

newtype CalculateMinFeeFailure = CalculateMinFeeFailure CalculateMinFeeFailureReason

derive instance newtypeCalculateMinFeeFailure :: Newtype CalculateMinFeeFailure _

derive newtype instance showCalculateMinFeeFailure :: Show CalculateMinFeeFailure

data CalculateMinFeeFailureReason = CannotCalculateMinFee

instance showCalculateMinFeeFailureReason :: Show CalculateMinFeeFailureReason where
  show CannotCalculateMinFee = "Cannot calculate minimum fee."

--------------------------------------------------------------------------------
-- Type aliases, temporary placeholder types and functions
--------------------------------------------------------------------------------
-- Output utxos with the amount of lovelaces required.
type MinUtxos = Array (TransactionOutput /\ BigInt)

<<<<<<< HEAD
newtype PubKeyHash = PubKeyHash String
newtype PrivateKey = PrivateKey String

-- getPkhFromAddress :: Address -> PubKeyHash
-- getPkhFromAddress = undefined

-- TO DO: find a way to get private keys associated to each address/pkh for
-- signing purposes. This can be replaced by Nami signing functionality.
getPrivKeys :: QueryM (Map.Map Address PrivateKey)
getPrivKeys = undefined
=======
-- TO DO: convert utxosAt from Ogmios to Transaction space.
utxosAt :: Address -> QueryM UtxoM
utxosAt = undefined
>>>>>>> 16bcb54d

-- Taken from https://playground.plutus.iohkdev.io/doc/haddock/plutus-ledger-constraints/html/Ledger-Constraints-OffChain.html#t:UnbalancedTx
-- to demonstrate what is required. This is temporary to make the compiler happy.
-- I haven't copied it exactly, instead just a minimal version given our
-- incomplete Transaction.purs types. Also requiredSignatures is already in
-- TxBody. I've ignored validity interval too.
newtype UnbalancedTransaction = UnbalancedTransaction
  { unbalancedTx :: Transaction
  , utxoIndex :: UtxoM
  -- utxoIndex will include utxos for scripts as well presumably.
  }

-- There is an estimate function here:
-- https://input-output-hk.github.io/cardano-node/cardano-api/src/Cardano.Api.Fees.html#estimateTransactionFee
-- Otherwise, we'd need a Haskell server to run the "exact" version, since we
-- can't run the Plutus interpreter via Purescript.
calculateMinFee :: Transaction -> Either CalculateMinFeeFailure BigInt
calculateMinFee = undefined

signTx :: Transaction -> Aff Transaction
signTx = undefined

--------------------------------------------------------------------------------
-- Balancing functions and helpers
--------------------------------------------------------------------------------
-- https://github.com/mlabs-haskell/bot-plutus-interface/blob/master/src/BotPlutusInterface/PreBalance.hs#L54
-- | Balances an unbalanced transaction
balanceTxM
  :: Address
  -> UnbalancedTransaction
  -> QueryM (Either BalanceTxFailure Transaction)
balanceTxM ownAddr (UnbalancedTransaction { unbalancedTx, utxoIndex }) = do
<<<<<<< HEAD
  utxos' :: Either BalanceTxFailure Utxo <-
    utxosAt' ownAddr <#>
      note (UtxosAtFailure' $ wrap CouldNotGetUtxos) >>> map unwrap
  case utxos' of
    Left err -> pure $ Left err
    Right utxos -> do
      privKeys :: Map.Map Address PrivateKey <- getPrivKeys
      let -- Combines utxos at the user address and those from any scripts involved
        -- with the contract.
        utxoIndex' :: Utxo
        utxoIndex' = utxos `Map.union` unwrap utxoIndex

      case (unwrap (unwrap unbalancedTx).body).required_signers of
        Nothing -> pure $ Left $ BalanceTxMFailure' $ wrap UnknownRequiredSigners
        Just requiredSigners -> do
          prebalancedTx' :: Either BalanceTxFailure Transaction <-
            loop utxoIndex' ownAddr privKeys requiredSigners [] unbalancedTx
          pure do
            prebalancedTx :: Transaction <- prebalancedTx'
            lmap ReturnAdaChangeFailure' $
              returnAdaChange ownAddr utxoIndex' prebalancedTx
=======
  utxos :: Utxo <- unwrap <$> utxosAt ownAddr
  let -- Combines utxos at the user address and those from any scripts involved
    -- with the contract.
    utxoIndex' :: Utxo
    utxoIndex' = utxos `Map.union` unwrap utxoIndex
  -- Sign before instead of recursively signing in loop.
  signedUnbalancedTx :: Transaction <- lift $ signTx unbalancedTx
  prebalancedTx' :: Either BalanceTxFailure Transaction <-
    loop utxoIndex' ownAddr [] signedUnbalancedTx
  pure do
    prebalancedTx :: Transaction <- prebalancedTx'
    lmap ReturnAdaChangeFailure' $
      returnAdaChange ownAddr utxoIndex' prebalancedTx
>>>>>>> 16bcb54d
  where
  loop
    :: Utxo
    -> Address
    -> MinUtxos
    -> Transaction
    -> QueryM (Either BalanceTxFailure Transaction)
  loop
    utxoIndex'
    ownAddr'
    prevMinUtxos'
    tx''@(Transaction tx'@{ body: txBody'@(TxBody txB) }) = do
    let
      nextMinUtxos' :: MinUtxos
      nextMinUtxos' =
        calculateMinUtxos $ txB.outputs \\ map fst prevMinUtxos'

      minUtxos' :: MinUtxos
      minUtxos' = prevMinUtxos' <> nextMinUtxos'

      balancedTxBody' :: Either BalanceTxFailure TxBody
      balancedTxBody' =
        chainedBalancer
          minUtxos'
          utxoIndex'
          ownAddr'
          tx''

    case balancedTxBody' of
      Left err -> pure $ Left err
      Right balancedTxBody'' ->
        if txBody' == balancedTxBody'' then pure $ Right $ wrap tx' { body = balancedTxBody'' }
        else
          loop
            utxoIndex'
            ownAddr'
            minUtxos'
            $ wrap tx' { body = balancedTxBody'' }

  chainedBalancer
    :: MinUtxos
    -> Utxo
    -> Address
    -> Transaction
    -> Either BalanceTxFailure TxBody
  chainedBalancer
    minUtxos'
    utxoIndex'
    ownAddr'
    (Transaction tx'@{ body: txBody' }) = do
    txBodyWithoutFees' :: TxBody <-
      preBalanceTxBody
        minUtxos'
        zero
        utxoIndex'
        ownAddr'
        txBody'
    let
      tx'' :: Transaction
      tx'' = wrap tx' { body = txBodyWithoutFees' }
    fees' :: BigInt <- lmap CalculateMinFeeFailure' $ calculateMinFee tx''
    preBalanceTxBody
      minUtxos'
      (fees' + fromInt 500000) -- FIX ME: Add 0.5 Ada to ensure enough input for later on in final balancing.
      utxoIndex'
      ownAddr'
      txBody'

-- Transaction should be prebalanced at this point with all excess with Ada
-- where the Ada value of inputs is greater or equal to value of outputs.
-- Also add fees to txBody. This should be called with a Tx with min
-- Ada in each output utxo, namely, after "loop".
returnAdaChange
  :: Address
  -> Utxo
  -> Transaction
  -> Either ReturnAdaChangeFailure Transaction
returnAdaChange changeAddr utxos (Transaction tx@{ body: TxBody txBody }) = do
  fees :: BigInt <-
    lmap
      ( \(CalculateMinFeeFailure err) -> wrap $ ReturnAdaChangeCalculateMinFee err
      )
      $ calculateMinFee
      $ wrap tx
  let
    txOutputs :: Array TransactionOutput
    txOutputs = txBody.outputs

    inputValue :: Value
    inputValue = getInputValue utxos (wrap txBody)

    inputAda :: BigInt
    inputAda = getLovelace $ fromValue inputValue

    -- FIX ME, ignore mint value?
    outputValue :: Value
    outputValue = Array.foldMap getAmount txOutputs

    outputAda :: BigInt
    outputAda = getLovelace $ fromValue outputValue

    returnAda :: BigInt
    returnAda = inputAda - outputAda - fees
  case compare returnAda zero of
    LT -> Left $ wrap $ NotEnoughAdaInputAfterPrebalance Impossible
    EQ -> pure $ wrap tx { body = wrap txBody { fee = wrap fees } }
    GT -> do
      -- Short circuits and adds Ada to any output utxo of the owner. This saves
      -- on fees but does not create a separate utxo. Do we want this behaviour?
      -- I expect if there are any output utxos to the user, they are either Ada
      -- only or non-Ada with minimum Ada value. Either way, we can just add the
      -- the value and it shouldn't incur extra fees.
      -- If we do require a new utxo, then we must add fees, under the assumption
      -- we have enough Ada in the input at this stage, otherwise we fail because
      -- we don't want to loop again over the addition of one output utxo.
      let
        changeIndex :: Maybe Int
        changeIndex =
          findIndex ((==) changeAddr <<< _.address <<< unwrap) txOutputs

      case changeIndex of
        Just idx -> do
          -- Add the Ada value to the first output utxo of the owner to not
          -- concur fees. This should be Ada only or non-Ada which has min Ada.
          newOutputs :: Array TransactionOutput <-
            note (wrap CouldNotModifyUtxo) $
              modifyAt
                idx
                ( \(TransactionOutput o@{ amount }) -> TransactionOutput
                    o { amount = amount <> lovelaceValueOf returnAda }
                )
                txOutputs
          -- Fees unchanged because we aren't adding a new utxo.
          pure $
            wrap
              tx { body = wrap txBody { outputs = newOutputs, fee = wrap fees } }
        Nothing -> do
          -- Create a txBody with the extra output utxo then recalculate fees,
          -- then adjust as necessary if we have sufficient Ada in the input.
          let
            utxoCost :: BigInt
            utxoCost = getLovelace protocolParamUTxOCostPerWord

            -- An ada-only UTxO entry is 29 words. More details about min utxo
            -- calculation can be found here:
            -- https://github.com/cardano-foundation/CIPs/tree/master/CIP-0028#rationale-for-parameter-choices
            changeMinUtxo :: BigInt
            changeMinUtxo = (fromInt 29) * utxoCost

            txBody' :: TxBody
            txBody' =
              wrap
                txBody
                  { outputs =
                      wrap
                        { address: changeAddr
                        , amount: lovelaceValueOf returnAda
                        , data_hash: Nothing
                        }
                        `Array.cons` txBody.outputs
                  }

            tx' :: Transaction
            tx' = wrap tx { body = txBody' }

          fees' :: BigInt <-
            lmap
              ( \(CalculateMinFeeFailure err) -> wrap $ ReturnAdaChangeCalculateMinFee err
              )
              $ calculateMinFee tx' -- fees should increase.
          -- New return Ada amount should decrease:
          let
            returnAda' :: BigInt
            returnAda' = returnAda + fees - fees'

          if returnAda' >= changeMinUtxo then do
            newOutputs :: Array TransactionOutput <-
              note (wrap $ CouldNotModifyUtxoHead Impossible)
                $ modifyAt
                    0
                    ( \(TransactionOutput o) -> TransactionOutput
                        o { amount = lovelaceValueOf returnAda }
                    )
                $ _.outputs <<< unwrap
                $ txBody'
            pure $
              wrap
                tx { body = wrap txBody { outputs = newOutputs, fee = wrap fees } }
          else
            Left $ wrap InputAdaDoesNotCoverSingleAdaOutput

calculateMinUtxos :: Array TransactionOutput -> MinUtxos
calculateMinUtxos = map (\a -> a /\ calculateMinUtxo a)

-- https://cardano-ledger.readthedocs.io/en/latest/explanations/min-utxo-mary.html
-- https://github.com/input-output-hk/cardano-ledger/blob/master/doc/explanations/min-utxo-alonzo.rst
-- https://github.com/cardano-foundation/CIPs/tree/master/CIP-0028#rationale-for-parameter-choices
-- | Given an array of transaction outputs, return the paired amount of lovelaces
-- | required by each utxo.
calculateMinUtxo :: TransactionOutput -> BigInt
calculateMinUtxo txOut = unwrap lovelacePerUTxOWord * utxoEntrySize txOut
  where
  -- https://cardano-ledger.readthedocs.io/en/latest/explanations/min-utxo-mary.html
  -- https://github.com/input-output-hk/cardano-ledger/blob/master/doc/explanations/min-utxo-alonzo.rst
  utxoEntrySize :: TransactionOutput -> BigInt
  utxoEntrySize (TransactionOutput txOut') =
    let
      outputValue :: Value
      outputValue = txOut'.amount
    in
      if isAdaOnly outputValue then utxoEntrySizeWithoutVal + coinSize -- 29 in Alonzo
      else utxoEntrySizeWithoutVal
        + size outputValue
        + dataHashSize txOut'.data_hash

-- https://github.com/input-output-hk/cardano-ledger/blob/master/doc/explanations/min-utxo-alonzo.rst
-- | Calculates how many words are needed depending on whether the datum is
-- | hashed or not. 10 words for a hashed datum and 0 for no hash. The argument
-- | to the function is the datum hash found in TransactionOutput.
dataHashSize :: Maybe DataHash -> BigInt -- Should we add type safety?
dataHashSize Nothing = zero
dataHashSize (Just _) = fromInt 10

-- https://cardano-ledger.readthedocs.io/en/latest/explanations/min-utxo-mary.html
-- See "size"
size :: Value -> BigInt
size v = fromInt 6 + roundupBytesToWords b
  where
  b :: BigInt
  b = numTokenNames v * fromInt 12
    + sumTokenNameLengths v
    + numCurrencySymbols v * pidSize

  -- https://cardano-ledger.readthedocs.io/en/latest/explanations/min-utxo-mary.html
  -- Converts bytes to 8-byte long words, rounding up
  roundupBytesToWords :: BigInt -> BigInt
  roundupBytesToWords b' = quot (b' + (fromInt 7)) $ fromInt 8

  -- https://cardano-ledger.readthedocs.io/en/latest/explanations/min-utxo-mary.html
  -- The formula is actually based on the length of the  bytestring
  --  representation - test this.
  -- | Sum of the length of the strings of distinct token names.
  sumTokenNameLengths :: Value -> BigInt
  sumTokenNameLengths = Foldable.foldl lenAdd zero <<< allTokenNames
    where
    lenAdd :: BigInt -> TokenName -> BigInt
    lenAdd = \c a -> c + (fromInt <<< byteLength <<< unwrap $ a)

-- https://github.com/mlabs-haskell/bot-plutus-interface/blob/master/src/BotPlutusInterface/PreBalance.hs#L116
preBalanceTxBody
  :: MinUtxos
  -> BigInt
  -> Utxo
  -> Address
  -> TxBody
  -> Either BalanceTxFailure TxBody
preBalanceTxBody minUtxos fees utxos ownAddr txBody =
  -- Take a single Ada only utxo collateral
  addTxCollaterals utxos txBody
    >>= balanceTxIns utxos fees -- Add input fees for the Ada only collateral
    >>= balanceNonAdaOuts ownAddr utxos
    >>= pure <<< addLovelaces minUtxos
    >>= balanceTxIns utxos fees -- Adding more inputs if required
    >>= balanceNonAdaOuts ownAddr utxos

addTxCollaterals :: Utxo -> TxBody -> Either BalanceTxFailure TxBody
addTxCollaterals utxo txBody =
  addTxCollaterals' utxo txBody # lmap AddTxCollateralsFailure'

-- https://github.com/mlabs-haskell/bot-plutus-interface/blob/master/src/BotPlutusInterface/PreBalance.hs#L211
-- | Pick a collateral from the utxo map and add it to the unbalanced transaction
-- | (suboptimally we just pick a random utxo from the tx inputs). TO DO: upgrade
-- | to a better coin selection algorithm.
addTxCollaterals' :: Utxo -> TxBody -> Either AddTxCollateralsFailure TxBody
addTxCollaterals' utxos (TxBody txBody) = do
  let
    txIns :: Array TransactionInput
    txIns = utxosToTransactionInput $ filterAdaOnly utxos
  txIn :: TransactionInput <- findPubKeyTxIn txIns
  pure $ wrap txBody { collateral = Just (Array.singleton txIn) }
  where
  filterAdaOnly :: Utxo -> Utxo
  filterAdaOnly = Map.filter (isAdaOnly <<< getAmount)

  -- Take head for collateral - can use better coin selection here.
  findPubKeyTxIn
    :: Array TransactionInput
    -> Either AddTxCollateralsFailure TransactionInput
  findPubKeyTxIn =
    note (wrap CollateralUtxosUnavailable) <<< Array.head

-- https://github.com/mlabs-haskell/bot-plutus-interface/blob/master/src/BotPlutusInterface/PreBalance.hs
-- | Get TransactionInput such that it is associated to PaymentCredentialKey
-- | and not PaymentCredentialScript, i.e. we want wallets only
getPublicKeyTransactionInput
  :: TransactionInput /\ TransactionOutput
  -> Either ToEitherTransactionInputFailure TransactionInput
getPublicKeyTransactionInput (txOutRef /\ txOut) =
  case txOutPaymentCredentials txOut of
    -- TEST ME: using PaymentCredentialKey to determine whether wallet or script
    PaymentCredentialKey _ ->
      pure txOutRef
    PaymentCredentialScript _ ->
      Left $ wrap CannotConvertScriptOutputToTxInput

addressPaymentCredentials :: Address -> PaymentCredential
addressPaymentCredentials = _.payment <<< unwrap <<< _."AddrType" <<< unwrap

txOutPaymentCredentials :: TransactionOutput -> PaymentCredential
txOutPaymentCredentials = addressPaymentCredentials <<< _.address <<< unwrap

balanceTxIns :: Utxo -> BigInt -> TxBody -> Either BalanceTxFailure TxBody
balanceTxIns utxos fees txbody =
  balanceTxIns' utxos fees txbody # lmap BalanceTxInsFailure'

-- https://github.com/mlabs-haskell/bot-plutus-interface/blob/master/src/BotPlutusInterface/PreBalance.hs
-- Notice we aren't using protocol parameters for utxo cost per word.
balanceTxIns' :: Utxo -> BigInt -> TxBody -> Either BalanceTxInsFailure TxBody
balanceTxIns' utxos fees (TxBody txBody) = do
  let
    utxoCost :: BigInt
    utxoCost = getLovelace protocolParamUTxOCostPerWord

    -- An ada-only UTxO entry is 29 words. More details about min utxo
    -- calculation can be found here:
    -- https://github.com/cardano-foundation/CIPs/tree/master/CIP-0028#rationale-for-parameter-choices
    changeMinUtxo :: BigInt
    changeMinUtxo = (fromInt 29) * utxoCost

    txOutputs :: Array TransactionOutput
    txOutputs = txBody.outputs

    nonMintedValue :: Value
    nonMintedValue =
      Array.foldMap getAmount txOutputs
        `minus` maybe mempty unwrap txBody.mint

    minSpending :: Value
    minSpending = lovelaceValueOf (fees + changeMinUtxo) <> nonMintedValue

  txIns :: Array TransactionInput <-
    lmap
      ( \( CollectTxInsFailure
             (CollectTxInsInsufficientTxInputs insufficientTxInputs)
         ) ->
          wrap insufficientTxInputs
      )
      $ collectTxIns txBody.inputs utxos minSpending
  -- Original code uses Set append which is union. Array unions behave
  -- a little differently as it removes duplicates in the second argument.
  -- but all inputs should be unique anyway so I think this is fine.
  pure $ wrap
    txBody
      { inputs = Array.union txIns txBody.inputs
      }

--https://github.com/mlabs-haskell/bot-plutus-interface/blob/master/src/BotPlutusInterface/PreBalance.hs
-- | Getting the necessary input utxos to cover the fees for the transaction
collectTxIns
  :: Array TransactionInput
  -> Utxo
  -> Value
  -> Either CollectTxInsFailure (Array TransactionInput)
collectTxIns originalTxIns utxos value =
  if isSufficient updatedInputs then pure updatedInputs
  else
    Left $ wrap $ CollectTxInsInsufficientTxInputs $
      InsufficientTxInputs (Expected value) (Actual $ txInsValue updatedInputs)
  where
  updatedInputs :: Array TransactionInput
  updatedInputs =
    Foldable.foldl
      ( \newTxIns txIn ->
          if isSufficient newTxIns then newTxIns
          else
            -- set insertion in original code.
            if txIn `Array.elem` newTxIns then newTxIns
          else txIn `Array.cons` newTxIns
      )
      originalTxIns
      $ utxosToTransactionInput utxos

  isSufficient :: Array TransactionInput -> Boolean
  isSufficient txIns' =
    not (Array.null txIns') && (txInsValue txIns') `geq` value

  txInsValue :: Array TransactionInput -> Value
  txInsValue =
    Array.foldMap getAmount <<< Array.mapMaybe (flip Map.lookup utxos)

utxosToTransactionInput :: Utxo -> Array TransactionInput
utxosToTransactionInput =
  Array.mapMaybe (hush <<< getPublicKeyTransactionInput) <<< Map.toUnfoldable

balanceNonAdaOuts
  :: Address
  -> Utxo
  -> TxBody
  -> Either BalanceTxFailure TxBody
balanceNonAdaOuts changeAddr utxos txBody =
  balanceNonAdaOuts' changeAddr utxos txBody # lmap BalanceNonAdaOutsFailure'

-- FIX ME: (payment credential) address for change substitute for pkh (Address)
-- https://github.com/mlabs-haskell/bot-plutus-interface/blob/master/src/BotPlutusInterface/PreBalance.hs#L225
-- | We need to balance non ada values as part of the prebalancer before returning
-- | excess Ada to the owner.
balanceNonAdaOuts'
  :: Address
  -> Utxo
  -> TxBody
  -> Either BalanceNonAdaOutsFailure TxBody
balanceNonAdaOuts' changeAddr utxos txBody'@(TxBody txBody) =
  let -- FIX ME: Similar to Address issue, need pkh.
    -- payCredentials :: PaymentCredential
    -- payCredentials = addressPaymentCredentials changeAddr

    -- FIX ME: once both BaseAddresses are merged into one.
    -- pkh :: PubKeyHash
    -- pkh = addressPubKeyHash (unwrap changeAddr)."AddrType"

    txOutputs :: Array TransactionOutput
    txOutputs = txBody.outputs

    inputValue :: Value
    inputValue = getInputValue utxos txBody'

    outputValue :: Value
    outputValue = Array.foldMap getAmount txOutputs

    nonMintedOutputValue :: Value
    nonMintedOutputValue =
      outputValue `minus` maybe mempty unwrap txBody.mint

    nonAdaChange :: Value
    nonAdaChange =
      filterNonAda inputValue `minus` filterNonAda nonMintedOutputValue

    outputs :: Array TransactionOutput
    outputs =
      Array.fromFoldable $
        case
          partition
            ((==) changeAddr <<< _.address <<< unwrap) --  <<< txOutPaymentCredentials)

            $ Array.toUnfoldable txOutputs
          of
          { no: txOuts, yes: Nil } ->
            TransactionOutput
              { address: changeAddr
              , amount: nonAdaChange
              , data_hash: Nothing
              } : txOuts
          { no: txOuts'
          , yes: TransactionOutput txOut@{ amount: v } : txOuts
          } ->
            TransactionOutput
              txOut { amount = v <> nonAdaChange } : txOuts <> txOuts'

  -- Original code uses "isNat" because there is a guard against zero, see
  -- isPos for more detail.
  in
    if isPos nonAdaChange then pure $ wrap txBody { outputs = outputs }
    else if isZero nonAdaChange then pure $ wrap txBody
    else Left $ wrap InputsCannotBalanceNonAdaTokens

getAmount :: TransactionOutput -> Value
getAmount = _.amount <<< unwrap

-- | Add min lovelaces to each tx output
addLovelaces :: MinUtxos -> TxBody -> TxBody
addLovelaces minLovelaces (TxBody txBody) =
  let
    lovelacesAdded :: Array TransactionOutput
    lovelacesAdded =
      map
        ( \txOut' ->
            let
              txOut = unwrap txOut'

              outValue :: Value
              outValue = txOut.amount

              lovelaces :: BigInt
              lovelaces = getLovelace $ fromValue outValue

              minUtxo :: BigInt
              minUtxo = fromMaybe zero $ Foldable.lookup txOut' minLovelaces
            in
              wrap
                txOut
                  { amount =
                      outValue
                        <> lovelaceValueOf (max zero $ minUtxo - lovelaces)
                  }
        )
        txBody.outputs
  in
    wrap txBody { outputs = lovelacesAdded }

-- From https://github.com/mlabs-haskell/bot-plutus-interface/blob/master/src/BotPlutusInterface/PreBalance.hs
-- | Filter a value to contain only non Ada assets
filterNonAda :: Value -> Value
filterNonAda (Value coins _) = Value coins mempty

getInputValue :: Utxo -> TxBody -> Value
getInputValue utxos (TxBody txBody) =
  Array.foldMap
    getAmount
    (Array.mapMaybe (flip Map.lookup utxos) <<< _.inputs $ txBody)<|MERGE_RESOLUTION|>--- conflicted
+++ resolved
@@ -108,14 +108,9 @@
 -- These derivations may need tweaking when testing to make sure they are easy
 -- to read, especially with generic show vs newtype show derivations.
 data BalanceTxFailure
-<<<<<<< HEAD
   = UtxosAtFailure' UtxosAtFailure
-  | BalanceTxMFailure' BalanceTxMFailure
+  -- | BalanceTxMFailure' BalanceTxMFailure -- REMOVE OR CHANGE THIS
   | ReturnAdaChangeFailure' ReturnAdaChangeFailure
-=======
-  -- = BalanceTxMFailure' BalanceTxMFailure -- REMOVE OR CHANGE THIS
-  = ReturnAdaChangeFailure' ReturnAdaChangeFailure
->>>>>>> 16bcb54d
   | AddTxCollateralsFailure' AddTxCollateralsFailure
   | ToEitherTransactionInputFailure' ToEitherTransactionInputFailure
   | BalanceTxInsFailure' BalanceTxInsFailure
@@ -129,7 +124,6 @@
 instance showBalanceTxFailure :: Show BalanceTxFailure where
   show = genericShow
 
-<<<<<<< HEAD
 newtype UtxosAtFailure = UtxosAtFailure UtxosAtFailureReason
 
 derive instance newtypeUtxosAtFailure :: Newtype UtxosAtFailure _
@@ -140,10 +134,7 @@
 instance showUtxosAtFailureReason :: Show UtxosAtFailureReason where
   show CouldNotGetUtxos = "Couldn't get utxos at address."
 
-newtype BalanceTxMFailure = BalanceTxMFailure BalanceTxMFailureReason
-=======
 -- newtype BalanceTxMFailure = BalanceTxMFailure BalanceTxMFailureReason
->>>>>>> 16bcb54d
 
 -- derive instance newtypeBalanceTxMFailure :: Newtype BalanceTxMFailure _
 -- derive newtype instance showBalanceTxMFailure :: Show BalanceTxMFailure
@@ -295,22 +286,9 @@
 -- Output utxos with the amount of lovelaces required.
 type MinUtxos = Array (TransactionOutput /\ BigInt)
 
-<<<<<<< HEAD
-newtype PubKeyHash = PubKeyHash String
-newtype PrivateKey = PrivateKey String
-
--- getPkhFromAddress :: Address -> PubKeyHash
--- getPkhFromAddress = undefined
-
--- TO DO: find a way to get private keys associated to each address/pkh for
--- signing purposes. This can be replaced by Nami signing functionality.
-getPrivKeys :: QueryM (Map.Map Address PrivateKey)
-getPrivKeys = undefined
-=======
--- TO DO: convert utxosAt from Ogmios to Transaction space.
-utxosAt :: Address -> QueryM UtxoM
-utxosAt = undefined
->>>>>>> 16bcb54d
+-- -- TO DO: convert utxosAt from Ogmios to Transaction space.
+-- utxosAt :: Address -> QueryM UtxoM
+-- utxosAt = undefined
 
 -- Taken from https://playground.plutus.iohkdev.io/doc/haddock/plutus-ledger-constraints/html/Ledger-Constraints-OffChain.html#t:UnbalancedTx
 -- to demonstrate what is required. This is temporary to make the compiler happy.
@@ -343,43 +321,45 @@
   -> UnbalancedTransaction
   -> QueryM (Either BalanceTxFailure Transaction)
 balanceTxM ownAddr (UnbalancedTransaction { unbalancedTx, utxoIndex }) = do
-<<<<<<< HEAD
+  -- utxos' :: Either BalanceTxFailure Utxo <-
+  --   utxosAt' ownAddr <#>
+  --     note (UtxosAtFailure' $ wrap CouldNotGetUtxos) >>> map unwrap
+  -- case utxos' of
+  --   Left err -> pure $ Left err
+  --   Right utxos -> do
+  --     privKeys :: Map.Map Address PrivateKey <- getPrivKeys
+  --     let -- Combines utxos at the user address and those from any scripts involved
+  --       -- with the contract.
+  --       utxoIndex' :: Utxo
+  --       utxoIndex' = utxos `Map.union` unwrap utxoIndex
+
+  --     case (unwrap (unwrap unbalancedTx).body).required_signers of
+  --       Nothing -> pure $ Left $ BalanceTxMFailure' $ wrap UnknownRequiredSigners
+  --       Just requiredSigners -> do
+  --         prebalancedTx' :: Either BalanceTxFailure Transaction <-
+  --           loop utxoIndex' ownAddr privKeys requiredSigners [] unbalancedTx
+  --         pure do
+  --           prebalancedTx :: Transaction <- prebalancedTx'
+  --           lmap ReturnAdaChangeFailure' $
+  --             returnAdaChange ownAddr utxoIndex' prebalancedTx
   utxos' :: Either BalanceTxFailure Utxo <-
     utxosAt' ownAddr <#>
       note (UtxosAtFailure' $ wrap CouldNotGetUtxos) >>> map unwrap
   case utxos' of
     Left err -> pure $ Left err
     Right utxos -> do
-      privKeys :: Map.Map Address PrivateKey <- getPrivKeys
       let -- Combines utxos at the user address and those from any scripts involved
         -- with the contract.
         utxoIndex' :: Utxo
         utxoIndex' = utxos `Map.union` unwrap utxoIndex
-
-      case (unwrap (unwrap unbalancedTx).body).required_signers of
-        Nothing -> pure $ Left $ BalanceTxMFailure' $ wrap UnknownRequiredSigners
-        Just requiredSigners -> do
-          prebalancedTx' :: Either BalanceTxFailure Transaction <-
-            loop utxoIndex' ownAddr privKeys requiredSigners [] unbalancedTx
-          pure do
-            prebalancedTx :: Transaction <- prebalancedTx'
-            lmap ReturnAdaChangeFailure' $
-              returnAdaChange ownAddr utxoIndex' prebalancedTx
-=======
-  utxos :: Utxo <- unwrap <$> utxosAt ownAddr
-  let -- Combines utxos at the user address and those from any scripts involved
-    -- with the contract.
-    utxoIndex' :: Utxo
-    utxoIndex' = utxos `Map.union` unwrap utxoIndex
-  -- Sign before instead of recursively signing in loop.
-  signedUnbalancedTx :: Transaction <- lift $ signTx unbalancedTx
-  prebalancedTx' :: Either BalanceTxFailure Transaction <-
-    loop utxoIndex' ownAddr [] signedUnbalancedTx
-  pure do
-    prebalancedTx :: Transaction <- prebalancedTx'
-    lmap ReturnAdaChangeFailure' $
-      returnAdaChange ownAddr utxoIndex' prebalancedTx
->>>>>>> 16bcb54d
+      -- Sign before instead of recursively signing in loop.
+      signedUnbalancedTx :: Transaction <- lift $ signTx unbalancedTx
+      prebalancedTx' :: Either BalanceTxFailure Transaction <-
+        loop utxoIndex' ownAddr [] signedUnbalancedTx
+      pure do
+        prebalancedTx :: Transaction <- prebalancedTx'
+        lmap ReturnAdaChangeFailure' $
+          returnAdaChange ownAddr utxoIndex' prebalancedTx
   where
   loop
     :: Utxo
