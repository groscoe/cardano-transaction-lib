--- conflicted
+++ resolved
@@ -101,11 +101,6 @@
   , evalTxExecutionUnits
   )
 import QueryM.Utxos (utxosAt)
-<<<<<<< HEAD
-import ReindexRedeemers (ReindexErrors, reindexSpentScriptRedeemers)
-import Serialization.Address (Address, addressPaymentCred, withStakeCredential)
-import TxOutput (utxoIndexToUtxo)
-=======
 import ReindexRedeemers
   ( ReindexErrors
   , reindexSpentScriptRedeemers
@@ -116,7 +111,7 @@
   , addressPaymentCred
   , withStakeCredential
   )
->>>>>>> 671494f8
+import TxOutput (utxoIndexToUtxo)
 import Types.Natural (toBigInt) as Natural
 import Types.ScriptLookups (UnattachedUnbalancedTx(UnattachedUnbalancedTx))
 import Types.Transaction (DataHash, TransactionInput)
