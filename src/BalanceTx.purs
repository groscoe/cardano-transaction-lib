--- conflicted
+++ resolved
@@ -108,12 +108,8 @@
   | BalanceTxInsError' BalanceTxInsError
   | BalanceNonAdaOutsError' BalanceNonAdaOutsError
   | SignTxError' SignTxError
-<<<<<<< HEAD
-  | CalculateMinFeeError' FeeEstimateError
+  | CalculateMinFeeError' ClientError
   | NetworkIdMissing
-=======
-  | CalculateMinFeeError' ClientError
->>>>>>> 3811b6b2
 
 derive instance genericBalanceTxError :: Generic BalanceTxError _
 
