--- conflicted
+++ resolved
@@ -51,10 +51,7 @@
     where
     utxosAt' :: Ogmios.OgmiosAddress -> QueryM Ogmios.UtxoQR
     utxosAt' addr' = mkOgmiosRequest Ogmios.queryUtxosAtCall _.utxo addr'
-<<<<<<< HEAD
-=======
 
->>>>>>> 67cb5362
     getUtxos :: Ogmios.OgmiosAddress -> QueryM (Maybe Transaction.UtxoM)
     getUtxos address = convertUtxos <$> utxosAt' address
 
