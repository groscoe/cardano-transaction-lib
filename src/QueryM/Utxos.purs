--- conflicted
+++ resolved
@@ -28,10 +28,6 @@
 import Types.Transaction (TransactionInput)
 import TxOutput (ogmiosTxOutToTransactionOutput, txOutRefToTransactionInput)
 import Types.UsedTxOuts (UsedTxOuts, isTxOutRefUsed)
-<<<<<<< HEAD
-import Wallet (Wallet(Nami, Gero))
-=======
->>>>>>> 1f3d6819
 import QueryM.Ogmios as Ogmios
 
 --------------------------------------------------------------------------------
@@ -44,18 +40,8 @@
 utxosAt :: Address -> QueryM (Maybe UtxoM)
 utxosAt = addressToOgmiosAddress >>> getUtxos
   where
-<<<<<<< HEAD
-  -- Add more wallet types here:
-  utxosAtByWallet
-    :: Address -> Wallet -> QueryM (Maybe UtxoM)
-  utxosAtByWallet address (Nami _) = namiUtxosAt address
-  -- Unreachable but helps build when we add wallets, most of them shouldn't
-  -- require any specific behaviour.m
-  utxosAtByWallet address _ = allUtxosAt address
-=======
   utxosAt' :: Ogmios.OgmiosAddress -> QueryM Ogmios.UtxoQR
   utxosAt' addr' = mkOgmiosRequest Ogmios.queryUtxosAtCall _.utxo addr'
->>>>>>> 1f3d6819
 
   getUtxos :: Ogmios.OgmiosAddress -> QueryM (Maybe UtxoM)
   getUtxos address = convertUtxos <$> utxosAt' address
