--- conflicted
+++ resolved
@@ -1,12 +1,7 @@
 -- | A module for `QueryM` queries related to utxos.
 module QueryM.Utxos
-<<<<<<< HEAD
   ( filterLockedUtxos
-  , utxosAt
-=======
-  ( filterUnusedUtxos
   , getUtxo
->>>>>>> 663e083f
   , getWalletBalance
   , utxosAt
   ) where
