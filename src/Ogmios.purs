--- conflicted
+++ resolved
@@ -191,11 +191,7 @@
   -> String
   -> Effect (Either Json.JsonDecodeError (Effect Unit))
 utxoQueryDispatch ref str = do
-<<<<<<< HEAD
-  let parsed' = parseJsonWspResponse =<< Json.parseJson str
-=======
   let parsed' = parseJsonWspResponse =<< Helpers.parseJsonStringifyNumbers str
->>>>>>> 1c116c58
   case parsed' of
       (Left err) -> pure $ Left err
       (Right res) -> afterParse res
