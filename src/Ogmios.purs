--- conflicted
+++ resolved
@@ -6,16 +6,10 @@
   , QueryConfig
   , QueryM
   , WebSocket
-<<<<<<< HEAD
-  , mkOgmiosWebSocketAff
-  , utxosAt
-  , utxosAt'
-=======
   , addressToOgmiosAddress
   , mkOgmiosWebSocketAff
   , ogmiosAddressToAddress
   , utxosAt
->>>>>>> 0d38d8a4
   ) where
 
 import Prelude
@@ -39,16 +33,6 @@
 import Effect.Exception (Error, error)
 import Effect.Ref as Ref
 
-<<<<<<< HEAD
-import Deserialization as Deserialization
-import Helpers as Helpers
-import Serialization as Serialization
-import Serialization (addressPubKeyHash, newAddressFromBech32, newBaseAddressFromAddress)
-import Types.ByteArray (hexToByteArray)
-import Types.JsonWsp as JsonWsp
-import Types.JsonWsp (OgmiosTxOut, JsonWspResponse, mkUtxosAtQuery, parseJsonWspResponse, TxOutRef, UtxoQR(UtxoQR))
-import Types.Transaction (Address, TransactionHash, TransactionInput, TransactionOutput, UtxoM)
-=======
 import Deserialization.Address as DAddress
 import Helpers as Helpers
 import Serialization as Serialization
@@ -56,7 +40,6 @@
 import Types.ByteArray (hexToByteArray)
 import Types.JsonWsp (Address, OgmiosTxOut, JsonWspResponse, mkUtxosAtQuery, parseJsonWspResponse, TxOutRef, UtxoQR(UtxoQR))
 import Types.Transaction as Transaction
->>>>>>> 0d38d8a4
 
 -- This module defines an Aff interface for Ogmios Websocket Queries
 -- Since WebSockets do not define a mechanism for linking request/response
@@ -97,13 +80,8 @@
 type QueryM a = ReaderT QueryConfig Aff a
 
 -- the first query type in the QueryM/Aff interface
-<<<<<<< HEAD
-utxosAt :: JsonWsp.Address -> QueryM UtxoQR
-utxosAt addr = do
-=======
 utxosAt' :: Address -> QueryM UtxoQR
 utxosAt' addr = do
->>>>>>> 0d38d8a4
   body <- liftEffect $ mkUtxosAtQuery { utxo: [ addr ] }
   let id = body.mirror.id
   sBody <- liftEffect $ _stringify body
@@ -289,32 +267,6 @@
 --------------------------------------------------------------------------------
 -- JsonWsp.Address is a bech32 string, so wrap to Transaction.Types.Bech32
 -- | Converts an JsonWsp.Address to (internal) Address
-<<<<<<< HEAD
-ogmiosAddressToAddress :: JsonWsp.Address -> Effect (Maybe Address)
-ogmiosAddressToAddress ogAddr =
-  newAddressFromBech32 (wrap ogAddr) <#> Deserialization.convertAddress
-
--- | Converts an (internal) Address to JsonWsp.Address
-addressToOgmiosAddress :: Address -> Effect (Maybe JsonWsp.Address)
-addressToOgmiosAddress addr = do
-  addr' <- Serialization.convertAddress addr
-  pure $ newBaseAddressFromAddress addr' >>= addressPubKeyHash <#> unwrap
-
--- If required, we can change to Either with more granular error handling.
--- | Gets utxos at an (internal) Address in terms of (internal) Transaction.Types
-utxosAt' :: Address -> QueryM (Maybe UtxoM)
-utxosAt' addr = do
-  addr' :: Maybe JsonWsp.Address <-
-    lift $ liftEffect $ addressToOgmiosAddress addr
-  maybe (pure Nothing) getUtxos addr'
-  where
-  getUtxos :: JsonWsp.Address -> QueryM (Maybe UtxoM)
-  getUtxos address = convertUtxos >>> liftEffect >>> lift =<< utxosAt address
-
-  convertUtxos :: UtxoQR -> Effect (Maybe UtxoM)
-  convertUtxos (UtxoQR utxoQueryResult) = do
-    out' :: Array (Maybe TransactionInput /\ Maybe TransactionOutput) <-
-=======
 ogmiosAddressToAddress :: Address -> Effect (Maybe Transaction.Address)
 ogmiosAddressToAddress ogAddr =
   newAddressFromBech32 (wrap ogAddr) <#> DAddress.convertAddress
@@ -335,32 +287,21 @@
   convertUtxos :: UtxoQR -> Effect (Maybe Transaction.UtxoM)
   convertUtxos (UtxoQR utxoQueryResult) = do
     out' :: Array (Maybe Transaction.TransactionInput /\ Maybe Transaction.TransactionOutput) <-
->>>>>>> 0d38d8a4
       Map.toUnfoldable utxoQueryResult
         <#> bitraverse
           (pure <<< txOutRefToTransactionInput)
           ogmiosTxOutToTransactionOutput
         # sequence
     let
-<<<<<<< HEAD
-      out :: Maybe (Array (TransactionInput /\ TransactionOutput))
-=======
       out :: Maybe (Array (Transaction.TransactionInput /\ Transaction.TransactionOutput))
->>>>>>> 0d38d8a4
       out = out' <#> bisequence # sequence
     pure $ maybe Nothing (pure <<< wrap <<< Map.fromFoldable) out
 
 -- I think txId is a hexadecimal encoding.
 -- | Converts an Ogmios TxOutRef to (internal) TransactionInput
-<<<<<<< HEAD
-txOutRefToTransactionInput :: TxOutRef -> Maybe TransactionInput
-txOutRefToTransactionInput { txId, index } = do
-  transaction_id :: TransactionHash <- hexToByteArray txId <#> wrap
-=======
 txOutRefToTransactionInput :: TxOutRef -> Maybe Transaction.TransactionInput
 txOutRefToTransactionInput { txId, index } = do
   transaction_id <- hexToByteArray txId <#> wrap
->>>>>>> 0d38d8a4
   pure $ wrap
     { transaction_id
     , index
@@ -372,15 +313,9 @@
 -- | Converts an Ogmios TxOut to (internal) TransactionOutput
 ogmiosTxOutToTransactionOutput
   :: OgmiosTxOut
-<<<<<<< HEAD
-  -> Effect (Maybe TransactionOutput)
-ogmiosTxOutToTransactionOutput { address: address'', value, datum } = do
-  address' :: Maybe Address <- ogmiosAddressToAddress address''
-=======
   -> Effect (Maybe Transaction.TransactionOutput)
 ogmiosTxOutToTransactionOutput { address: address'', value, datum } = do
   address' <- ogmiosAddressToAddress address''
->>>>>>> 0d38d8a4
   pure $ case address' of
     Nothing -> Nothing
     Just address ->
