--- conflicted
+++ resolved
@@ -4,12 +4,8 @@
 import Control.Monad.Error.Class (throwError)
 import Control.Monad.Reader.Trans (ReaderT, ask)
 import Data.Argonaut as Json
-<<<<<<< HEAD
 import Data.Bitraversable (bitraverse)
-import Data.Either(Either(..), either, isRight)
-=======
 import Data.Either (Either(..), either, isRight)
->>>>>>> 08117794
 import Data.Foldable (foldl)
 import Data.Map as Map
 import Data.Maybe (maybe, Maybe(..))
@@ -26,7 +22,7 @@
 
 import Helpers as Helpers
 import Types.ByteArray (hexToByteArray)
-import Types.JsonWsp (OgmiosAddress,  OgmiosTxOut, JsonWspResponse, mkUtxosAtQuery, parseJsonWspResponse, TxOutRef, UtxoQR(UtxoQR))
+import Types.JsonWsp (OgmiosAddress, OgmiosTxOut, JsonWspResponse, mkUtxosAtQuery, parseJsonWspResponse, TxOutRef, UtxoQR(UtxoQR))
 import Types.Transaction (Address, DataHash, TransactionInput, TransactionOutput, UtxoM(UtxoM))
 import Undefined (undefined)
 
@@ -269,17 +265,18 @@
   mAddr :: Maybe OgmiosAddress <- pure $ addressToOgmiosAddress addr
   maybe (pure Nothing) getUtxos mAddr
   where
-    getUtxos :: OgmiosAddress -> QueryM (Maybe UtxoM)
-    getUtxos address = utxosAt address <#> convertUtxos
-
-    convertUtxos :: UtxoQR -> Maybe UtxoM
-    convertUtxos (UtxoQR utxoQueryResult) = do
-      out :: Array (TransactionInput /\ TransactionOutput) <-
-        Map.toUnfoldable utxoQueryResult <#>
-          bitraverse
-            txOutRefToTransactionInput
-            ogmiosTxOutToTransactionOutput # sequence
-      pure <<< UtxoM <<< Map.fromFoldable $ out
+  getUtxos :: OgmiosAddress -> QueryM (Maybe UtxoM)
+  getUtxos address = utxosAt address <#> convertUtxos
+
+  convertUtxos :: UtxoQR -> Maybe UtxoM
+  convertUtxos (UtxoQR utxoQueryResult) = do
+    out :: Array (TransactionInput /\ TransactionOutput) <-
+      Map.toUnfoldable utxoQueryResult
+        <#> bitraverse
+          txOutRefToTransactionInput
+          ogmiosTxOutToTransactionOutput
+        # sequence
+    pure <<< UtxoM <<< Map.fromFoldable $ out
 
 -- I think txId is a hexadecimal encoding - is this safe?
 txOutRefToTransactionInput :: TxOutRef -> Maybe TransactionInput
