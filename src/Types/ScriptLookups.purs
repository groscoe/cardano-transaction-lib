module Types.ScriptLookups
  ( MkUnbalancedTxError(..)
  , ScriptLookups(..)
  , UnattachedUnbalancedTx(..)
  , generalise
  , mintingPolicy
  , mintingPolicyM
  , mkUnbalancedTx
  , mkUnbalancedTx'
  , datum
  , validator
  , validatorM
  , ownPaymentPubKeyHash
  , ownPaymentPubKeyHashM
  , ownStakePubKeyHash
  , ownStakePubKeyHashM
  , typedValidatorLookups
  , typedValidatorLookupsM
  , unspentOutputs
  , unspentOutputsM
  ) where

import Prelude hiding (join)

import Address (enterpriseAddressValidatorHash)
import Cardano.Types.Transaction
  ( Costmdls
  , ExUnits
  , Transaction
  , TransactionOutput(TransactionOutput)
  , TransactionWitnessSet(TransactionWitnessSet)
  , TxBody
  , _body
  , _inputs
  , _mint
  , _networkId
  , _outputs
  , _requiredSigners
  , _scriptDataHash
  , _witnessSet
  )
import Cardano.Types.Transaction (Redeemer(Redeemer)) as T
import Cardano.Types.Value
  ( CurrencySymbol
  , Value
  , isZero
  , mkSingletonValue'
  , mpsSymbol
  , negation
  , split
  , getNonAdaAsset
  )
import Control.Alt ((<|>))
import Control.Monad.Error.Class (catchError, throwError)
import Control.Monad.Except.Trans (ExceptT(ExceptT), except, runExceptT)
import Control.Monad.Logger.Trans (LoggerT)
import Control.Monad.Reader.Class (asks)
import Control.Monad.Reader.Trans (ReaderT)
import Control.Monad.State.Trans (StateT, get, gets, put, runStateT)
import Control.Monad.Trans.Class (lift)
import Data.Array ((:), singleton, union) as Array
import Data.Array (filter, insert, mapWithIndex, toUnfoldable, zip)
import Data.Bifunctor (lmap)
import Data.BigInt (BigInt, fromInt)
import Data.Either (Either(Left, Right), either, note)
import Data.Foldable (foldM)
import Data.Generic.Rep (class Generic)
import Data.Lattice (join)
import Data.Lens ((%=), (.=), (<>=), (.~), (%~))
import Data.Lens.Getter (to, use)
import Data.Lens.Iso.Newtype (_Newtype)
import Data.Lens.Record (prop)
import Data.Lens.Types (Lens')
import Data.List (List(Nil, Cons))
import Data.Map (Map, empty, fromFoldable, lookup, mapMaybe, singleton, union)
import Data.Map (insert, toUnfoldable) as Map
import Data.Maybe (Maybe(Just, Nothing), maybe)
import Data.Newtype (class Newtype, over, unwrap, wrap)
import Data.Show.Generic (genericShow)
import Data.Symbol (SProxy(SProxy))
import Data.Traversable (sequence, traverse, traverse_)
import Data.Tuple (fst, snd)
import Data.Tuple.Nested (type (/\), (/\))
import Effect (Effect)
import Effect.Aff (Aff)
import Effect.Aff.Class (liftAff)
import Effect.Class (liftEffect)
import FromData (class FromData)
import Hashing (datumHash) as Hashing
import Helpers ((<\>), liftEither, liftM)
import Plutus.Conversion (fromPlutusTxOutput, fromPlutusValue)
import Plutus.Types.Transaction (TransactionOutput) as Plutus
import QueryM (DefaultQueryConfig, QueryM, getDatumByHash)
import QueryM.EraSummaries (getEraSummaries)
import QueryM.ProtocolParameters (getProtocolParameters)
import QueryM.SystemStart (getSystemStart)
import Scripts
  ( mintingPolicyHash
  , validatorHash
  , validatorHashEnterpriseAddress
  )
import Serialization.Address (Address, NetworkId)
import ToData (class ToData)
import Transaction
  ( ModifyTxError
  , attachDatum
  , attachPlutusScript
  , attachRedeemer
  , setScriptDataHash
  )
import TxOutput (transactionOutputToScriptOutput)
import Types.Any (Any)
import Types.Datum (DataHash, Datum)
import Types.Interval
  ( PosixTimeToSlotError
  , POSIXTimeRange
  , posixTimeRangeToTransactionValidity
  )
import Types.PubKeyHash
  ( PaymentPubKeyHash
  , StakePubKeyHash
  , payPubKeyHashBaseAddress
  , payPubKeyHashEnterpriseAddress
  , stakePubKeyHashRewardAddress
  )
import Types.RedeemerTag (RedeemerTag(Mint, Spend))
import Types.Scripts
  ( MintingPolicy
  , MintingPolicyHash
  , Validator
  , ValidatorHash
  )
import Types.TokenName (TokenName)
import Types.Transaction (TransactionInput)
import Types.TxConstraints
  ( InputConstraint(InputConstraint)
  , OutputConstraint(OutputConstraint)
  , TxConstraint
      ( MustBeSignedBy
      , MustHashDatum
      , MustIncludeDatum
      , MustMintValue
      , MustPayToScript
      , MustPayToPubKeyAddress
      , MustProduceAtLeast
      , MustSatisfyAnyOf
      , MustSpendAtLeast
      , MustSpendPubKeyOutput
      , MustSpendScriptOutput
      , MustValidateIn
      )
  , TxConstraints(TxConstraints)
  )
import Types.TypedTxOut
  ( TypeCheckError
  , mkTypedTxOut
  , typedTxOutDatumHash
  , typedTxOutRefValue
  , typedTxOutTxOut
  , typeTxOutRef
  )
import Types.TypedValidator
  ( class DatumType
  , class RedeemerType
  , TypedValidator(TypedValidator)
  )
import Types.TypedValidator (generalise) as TV
import Types.UnbalancedTransaction
  ( PaymentPubKey
  , UnbalancedTx
  , _transaction
  , _utxoIndex
  , emptyUnbalancedTx
  )

-- Taken mainly from https://playground.plutus.iohkdev.io/doc/haddock/plutus-ledger-constraints/html/Ledger-Constraints-OffChain.html
-- Plutus rev: cc72a56eafb02333c96f662581b57504f8f8992f via Plutus-apps (localhost): abe4785a4fc4a10ba0c4e6417f0ab9f1b4169b26
-- It should be noted that `ScriptOutput` came later and this was already apart
-- of our codebase so I had to mix & match Plutus revs.

--------------------------------------------------------------------------------
-- ScriptLookups type
--------------------------------------------------------------------------------
-- We write `mps` and `scripts` as an `Array` instead of `Map`, meaning
-- our lookup helpers aren't required to hash (`mintingPolicy`, `validator`)
-- and therefore not lifted to `QueryM`. The downside is the lookups contain
-- less information. All hashing is done inside `ConstraintsM`, see
-- `processLookupsAndConstraints`.
-- The lookups uses the Plutus type `TransactionOutput` and does internal
-- conversions to the Serialization/Cardano to append to the `TxBody` as needed.
newtype ScriptLookups (a :: Type) = ScriptLookups
  { mps ::
      Array MintingPolicy -- Minting policies that the script interacts with
  , txOutputs ::
      Map TransactionInput Plutus.TransactionOutput -- Unspent outputs that the script may want to spend
  , scripts ::
      Array Validator -- Script validators
  , datums :: Map DataHash Datum --  Datums that we might need
  -- FIXME there's currently no way to set this field
  -- See https://github.com/Plutonomicon/cardano-transaction-lib/issues/569
  , paymentPubKeyHashes ::
      Map PaymentPubKeyHash PaymentPubKey -- Public keys that we might need
  , typedValidator ::
      Maybe (TypedValidator a) -- The script instance with the typed validator hash & actual compiled program
  , ownPaymentPubKeyHash ::
      Maybe PaymentPubKeyHash -- The contract's payment public key hash, used for depositing tokens etc.
  , ownStakePubKeyHash ::
      Maybe StakePubKeyHash -- The contract's stake public key hash (optional)
  }

derive instance Generic (ScriptLookups a) _
derive instance Newtype (ScriptLookups a) _
derive newtype instance Eq (ScriptLookups a)

instance Show (ScriptLookups a) where
  show = genericShow

generalise :: forall (a :: Type). ScriptLookups a -> ScriptLookups Any
generalise (ScriptLookups sl) =
  let
    tv = TV.generalise <$> sl.typedValidator
  in
    wrap sl { typedValidator = tv }

-- Using `Data.Map.union`, we can replicate left-biased <> from Data.Map used
-- in Plutus (*not* Plutus' internal Map that uses something like unionWith (<>))
instance Semigroup (ScriptLookups a) where
  append (ScriptLookups l) (ScriptLookups r) =
    ScriptLookups
      { mps: l.mps `Array.union` r.mps
      , txOutputs: l.txOutputs `union` r.txOutputs
      , scripts: l.scripts `Array.union` r.scripts
      , datums: l.datums `union` r.datums
      , paymentPubKeyHashes: l.paymentPubKeyHashes `union` r.paymentPubKeyHashes
      -- 'First' to match the semigroup instance of Map (left-biased)
      , typedValidator: l.typedValidator <\> r.typedValidator
      , ownPaymentPubKeyHash: l.ownPaymentPubKeyHash <\> r.ownPaymentPubKeyHash
      , ownStakePubKeyHash: l.ownStakePubKeyHash <\> r.ownStakePubKeyHash
      }

instance Monoid (ScriptLookups a) where
  mempty = ScriptLookups
    { mps: mempty
    , txOutputs: empty
    , scripts: mempty
    , datums: empty
    , paymentPubKeyHashes: empty
    , typedValidator: Nothing
    , ownPaymentPubKeyHash: Nothing
    , ownStakePubKeyHash: Nothing
    }

--------------------------------------------------------------------------------
-- Create ScriptLookups helpers
--------------------------------------------------------------------------------
-- | The lookup functions come in pairs with the exception of `datum`.
-- | If the function cannot fail, there is another version contained in a `Maybe`
-- | context (that also does not fail).
-- | This is to aid users who wish to utilise the underlying `ScriptLookups`
-- | `Monoid` for `foldMap` etc.
-- |
-- | Otherwise, there are lookups that may fail with `Maybe` (because of
-- | hashing) and an unsafe counterpart via `fromJust`.

-- | A script lookups value with a script instance. For convenience this also
-- | includes the minting policy script that forwards all checks to the
-- | instance's validator.
typedValidatorLookups :: forall (a :: Type). TypedValidator a -> ScriptLookups a
typedValidatorLookups tv@(TypedValidator inst) =
  over ScriptLookups
    _
      { mps = Array.singleton inst.forwardingMPS
      , typedValidator = Just tv
      }
    mempty

-- | Same as `typedValidatorLookups` but in `Maybe` context for convenience.
-- | This should not fail.
typedValidatorLookupsM
  :: forall (a :: Type). TypedValidator a -> Maybe (ScriptLookups a)
typedValidatorLookupsM = pure <<< typedValidatorLookups

-- FIX ME: https://github.com/Plutonomicon/cardano-transaction-lib/issues/200
-- | A script lookups value that uses the map of unspent outputs to resolve
-- | input constraints.
unspentOutputs
  :: forall (a :: Type)
   . Map TransactionInput Plutus.TransactionOutput
  -> ScriptLookups a
unspentOutputs mp = over ScriptLookups _ { txOutputs = mp } mempty

-- FIX ME: https://github.com/Plutonomicon/cardano-transaction-lib/issues/200
-- | Same as `unspentOutputs` but in `Maybe` context for convenience. This
-- | should not fail.
unspentOutputsM
  :: forall (a :: Type)
   . Map TransactionInput Plutus.TransactionOutput
  -> Maybe (ScriptLookups a)
unspentOutputsM = pure <<< unspentOutputs

-- | A script lookups value with a minting policy script.
mintingPolicy :: forall (a :: Type). MintingPolicy -> ScriptLookups a
mintingPolicy pl = over ScriptLookups _ { mps = Array.singleton pl } mempty

-- | Same as `mintingPolicy` but in `Maybe` context for convenience. This
-- | should not fail.
mintingPolicyM :: forall (a :: Type). MintingPolicy -> Maybe (ScriptLookups a)
mintingPolicyM = pure <<< mintingPolicy

-- | A script lookups value with a validator script.
validator :: forall (a :: Type). Validator -> ScriptLookups a
validator vl =
  over ScriptLookups _ { scripts = Array.singleton vl } mempty

-- | Same as `validator` but in `Maybe` context for convenience. This
-- | should not fail.
validatorM :: forall (a :: Type). Validator -> Maybe (ScriptLookups a)
validatorM = pure <<< validator

-- | A script lookups value with a datum.
datum :: forall (a :: Type). Datum -> Maybe (ScriptLookups a)
datum dt =
  Hashing.datumHash dt
    <#> \dh -> over ScriptLookups _ { datums = singleton dh dt } mempty

-- | Add your own `PaymentPubKeyHash` to the lookup.
ownPaymentPubKeyHash :: forall (a :: Type). PaymentPubKeyHash -> ScriptLookups a
ownPaymentPubKeyHash pkh =
  over ScriptLookups _ { ownPaymentPubKeyHash = Just pkh } mempty

-- | Same as `ownPaymentPubKeyHash` but in `Maybe` context for convenience. This
-- | should not fail.
ownPaymentPubKeyHashM
  :: forall (a :: Type). PaymentPubKeyHash -> Maybe (ScriptLookups a)
ownPaymentPubKeyHashM = pure <<< ownPaymentPubKeyHash

-- | Add your own `StakePubKeyHash` to the lookup.
ownStakePubKeyHash :: forall (a :: Type). StakePubKeyHash -> ScriptLookups a
ownStakePubKeyHash skh =
  over ScriptLookups _ { ownStakePubKeyHash = Just skh } mempty

-- | Same as `ownStakePubKeyHash` but in `Maybe` context for convenience. This
-- | should not fail.
ownStakePubKeyHashM
  :: forall (a :: Type). StakePubKeyHash -> Maybe (ScriptLookups a)
ownStakePubKeyHashM = pure <<< ownStakePubKeyHash

-- -Note [Balance of value spent]

-- To build a transaction that satisfies the 'MustSpendAtLeast' and
-- `MustProduceAtLeast` constraints, we keep a tally of the required and
-- actual values we encounter on either side of the transaction. Then we
-- compute the missing value on both sides, and add an input with the
-- join of the positive parts of the missing values.

-- | The balances we track for computing the missing 'Value' (if any)
-- | that needs to be added to the transaction.
-- | See note [Balance of value spent].
newtype ValueSpentBalances = ValueSpentBalances
  { required :: Value
  -- Required value spent by the transaction.
  , provided :: Value
  -- Value provided by an input or output of the transaction.
  }

derive instance Generic ValueSpentBalances _

instance Show ValueSpentBalances where
  show = genericShow

instance Semigroup ValueSpentBalances where
  append (ValueSpentBalances l) (ValueSpentBalances r) = ValueSpentBalances
    { required: l.required `join` r.required -- least upper bound on Value
    , provided: l.provided `join` r.provided
    }

-- This is the state for essentially creating an unbalanced transaction.
type ConstraintProcessingState (a :: Type) =
  { unbalancedTx :: UnbalancedTx
  -- The unbalanced transaction that we're building
  , valueSpentBalancesInputs :: ValueSpentBalances
  -- Balance of the values given and required for the transaction's inputs
  , valueSpentBalancesOutputs :: ValueSpentBalances
  -- Balance of the values produced and required for the transaction's outputs
  , datums :: Array Datum
  -- Ordered accumulation of datums so we can use to `setScriptDataHash`
  , redeemersTxIns :: Array (T.Redeemer /\ Maybe TransactionInput)
  -- Ordered accumulation of redeemers so we can use to `setScriptDataHash` and
  -- add execution units via Ogmios
  , mintRedeemers :: Map MintingPolicyHash T.Redeemer
  -- Mint redeemers with the corresponding minting policy hashes.
  -- We need to reindex mint redeemers every time we add a new one, since
  -- indexing relies on policy id ordering.
  , lookups :: ScriptLookups a
  -- ScriptLookups for resolving constraints. Should be treated as an immutable
  -- value despite living inside the processing state
  , costModels :: Costmdls
  }

-- We could make these signatures polymorphic but they're not exported so don't
-- bother.
_unbalancedTx
  :: forall (a :: Type). Lens' (ConstraintProcessingState a) UnbalancedTx
_unbalancedTx = prop (SProxy :: SProxy "unbalancedTx")

_valueSpentBalancesInputs
  :: forall (a :: Type). Lens' (ConstraintProcessingState a) ValueSpentBalances
_valueSpentBalancesInputs = prop (SProxy :: SProxy "valueSpentBalancesInputs")

_valueSpentBalancesOutputs
  :: forall (a :: Type). Lens' (ConstraintProcessingState a) ValueSpentBalances
_valueSpentBalancesOutputs = prop (SProxy :: SProxy "valueSpentBalancesOutputs")

_datums
  :: forall (a :: Type). Lens' (ConstraintProcessingState a) (Array Datum)
_datums = prop (SProxy :: SProxy "datums")

<<<<<<< HEAD
=======
_costModels
  :: forall (a :: Type). Lens' (ConstraintProcessingState a) Costmdls
_costModels = prop (SProxy :: SProxy "costModels")

>>>>>>> 21d5d39e
_redeemersTxIns
  :: forall (a :: Type)
   . Lens' (ConstraintProcessingState a)
       (Array (T.Redeemer /\ Maybe TransactionInput))
_redeemersTxIns = prop (SProxy :: SProxy "redeemersTxIns")

_mintRedeemers
  :: forall (a :: Type)
   . Lens' (ConstraintProcessingState a) (Map MintingPolicyHash T.Redeemer)
_mintRedeemers = prop (SProxy :: SProxy "mintRedeemers")

_lookups
  :: forall (a :: Type). Lens' (ConstraintProcessingState a) (ScriptLookups a)
_lookups = prop (SProxy :: SProxy "lookups")

missingValueSpent :: ValueSpentBalances -> Value
missingValueSpent (ValueSpentBalances { required, provided }) =
  let
    difference = required <> negation provided
    _ /\ missing = split difference
  in
    missing

totalMissingValue :: forall (a :: Type). ConstraintProcessingState a -> Value
totalMissingValue { valueSpentBalancesInputs, valueSpentBalancesOutputs } =
  missingValueSpent valueSpentBalancesInputs `join`
    missingValueSpent valueSpentBalancesOutputs

provideValue :: Value -> ValueSpentBalances
provideValue provided = ValueSpentBalances { provided, required: mempty }

requireValue :: Value -> ValueSpentBalances
requireValue required = ValueSpentBalances { required, provided: mempty }

-- A `StateT` ontop of `QueryM` ~ ReaderT QueryConfig Aff`.
-- The state is `ConstraintProcessingState`, which keeps track of the unbalanced
-- transaction etc and additionally holds a `ConstraintsConfig` containing the
-- scriptlookups and a `defaultSlotConfig`.
-- We write `ReaderT QueryConfig Aff` below since type synonyms need to be fully
-- applied.
type ConstraintsM (a :: Type) (b :: Type) =
  StateT (ConstraintProcessingState a)
    (ReaderT DefaultQueryConfig (LoggerT Aff))
    b

-- The constraints don't precisely match those of Plutus:
-- `forall a. (FromData (DatumType a), ToData (DatumType a), ToData (RedeemerType a))`
-- as we don't have the same granularity on the classes, but the type `a` fixes
-- a type `b` as seen below. We could alternatively create specific typeclasses:
-- ToData (Datumtype a) <-> (Datumtype a b, ToData b) <= ToDataDatumType a b
-- if we require granular control, similarly FromDataToDatumType a b etc.
-- We could use `MonadError` to clean up the `ExceptT`s below although we can't
-- use the type alias because they need to be fully applied so this is perhaps
-- more readable.
-- Fix me: add execution units from Ogmios where this function should be
-- inside QueryM https://github.com/Plutonomicon/cardano-transaction-lib/issues/174
-- | Resolve some `TxConstraints` by modifying the `UnbalancedTx` in the
-- | `ConstraintProcessingState`
processLookupsAndConstraints
  :: forall (a :: Type) (b :: Type)
   . DatumType a b
  => RedeemerType a b
  => FromData b
  => ToData b
  => TxConstraints b b
  -> ConstraintsM a (Either MkUnbalancedTxError Unit)
processLookupsAndConstraints
  (TxConstraints { constraints, ownInputs, ownOutputs }) = runExceptT do
  -- Hash all the MintingPolicys and Scripts beforehand. These maps are lost
  -- after we `runReaderT`, unlike Plutus that has a `Map` instead of `Array`.
  lookups <- use _lookups <#> unwrap
  let
    mps = lookups.mps
    scripts = lookups.scripts
  mpsHashes <- ExceptT $
    hashScripts mintingPolicyHash CannotHashMintingPolicy mps
  validatorHashes <- ExceptT $
    hashScripts validatorHash CannotHashValidator scripts
  let
    mpsMap = fromFoldable $ zip mpsHashes mps
    osMap = fromFoldable $ zip validatorHashes scripts
  ExceptT $ foldConstraints (processConstraint mpsMap osMap) constraints

  -- Attach mint redeemers to witness set.
  mintRedeemers :: Array _ <- use _mintRedeemers <#> Map.toUnfoldable
  lift $ traverse_ (attachToCps attachRedeemer <<< snd) mintRedeemers

  ExceptT $ foldConstraints addOwnInput ownInputs
  ExceptT $ foldConstraints addOwnOutput ownOutputs
  ExceptT addScriptDataHash
  ExceptT addMissingValueSpent
  ExceptT updateUtxoIndex
  where
  -- Polymorphic helper to hash an Array of `Validator`s or `MintingPolicy`s
  -- with a way to error.
  hashScripts
    :: forall (script :: Type) (scriptHash :: Type) (c :: Type)
     . (script -> Aff (Maybe scriptHash))
    -> (script -> MkUnbalancedTxError)
    -> Array script
    -> ConstraintsM c (Either MkUnbalancedTxError (Array scriptHash))
  hashScripts hasher error =
    liftAff <<< map sequence <<< traverse (\s -> note (error s) <$> hasher s)

  -- Don't write the output in terms of ExceptT because we can't write a
  -- partially applied `ConstraintsM` meaning this is more readable.
  foldConstraints
    :: forall (constr :: Type) (c :: Type)
     . (constr -> ConstraintsM c (Either MkUnbalancedTxError Unit))
    -> Array constr
    -> ConstraintsM c (Either MkUnbalancedTxError Unit)
  foldConstraints handler = foldM
    (\_ constr -> runExceptT $ ExceptT $ handler constr)
    (Right unit)

-- Helper to run the stack and get back to `QueryM`. See comments in
-- `processLookupsAndConstraints` regarding constraints.
runConstraintsM
  :: forall (a :: Type) (b :: Type)
   . DatumType a b
  => RedeemerType a b
  => FromData b
  => ToData b
  => ScriptLookups a
  -> TxConstraints b b
  -> QueryM (Either MkUnbalancedTxError (ConstraintProcessingState a))
runConstraintsM lookups txConstraints = do
  costModels <- getProtocolParameters <#> unwrap >>> _.costModels
  let
    initCps :: ConstraintProcessingState a
    initCps =
      { unbalancedTx: emptyUnbalancedTx
      , valueSpentBalancesInputs:
          ValueSpentBalances { required: mempty, provided: mempty }
      , valueSpentBalancesOutputs:
          ValueSpentBalances { required: mempty, provided: mempty }
      , datums: mempty
      , redeemersTxIns: mempty
      , mintRedeemers: empty
      , lookups
      , costModels
      }

    unpackTuple
      :: Either MkUnbalancedTxError Unit /\ (ConstraintProcessingState a)
      -> Either MkUnbalancedTxError (ConstraintProcessingState a)
    unpackTuple (Left err /\ _) = Left err
    unpackTuple (_ /\ cps) = Right cps
  unpackTuple <$>
    flip runStateT initCps (processLookupsAndConstraints txConstraints)

-- See comments in `processLookupsAndConstraints` regarding constraints.
-- | Create an `UnbalancedTx` given `ScriptLookups` and `TxConstraints`.
mkUnbalancedTx'
  :: forall (a :: Type) (b :: Type)
   . DatumType a b
  => RedeemerType a b
  => FromData b
  => ToData b
  => ScriptLookups a
  -> TxConstraints b b
  -> QueryM (Either MkUnbalancedTxError UnbalancedTx)
mkUnbalancedTx' scriptLookups txConstraints =
  runConstraintsM scriptLookups txConstraints <#> map _.unbalancedTx

-- | A newtype for the unbalanced transaction after creating one with datums
-- | and redeemers not attached
newtype UnattachedUnbalancedTx = UnattachedUnbalancedTx
  { unbalancedTx :: UnbalancedTx -- the unbalanced tx created
  , datums :: Array Datum -- the array of ordered datums that require attaching
  , redeemersTxIns ::
      Array (T.Redeemer /\ Maybe TransactionInput) -- the array of
  -- ordered redeemers that require attaching alongside a potential transaction
  -- input. The input is required to determine the index of `Spend` redeemers
  -- after balancing (when inputs are finalised). The potential input is
  -- `Just` for spending script utxos, i.e. `MustSpendScriptOutput` and
  -- `Nothing` otherwise.
  }

derive instance Generic UnattachedUnbalancedTx _
derive instance Newtype UnattachedUnbalancedTx _
derive newtype instance Eq UnattachedUnbalancedTx

instance Show UnattachedUnbalancedTx where
  show = genericShow

-- | An implementation that strips `witnessSet` and data hash from
-- | returned `UnbalancedTx` in order to calculate them later on server.
-- | It returns part of the `ConstraintProcessingState` for later consumption by
-- | the server. The `Spend` redeemers will require reindexing and all hardcoded
-- | to `zero` from this function.
mkUnbalancedTx
  :: forall (a :: Type) (b :: Type)
   . DatumType a b
  => RedeemerType a b
  => FromData b
  => ToData b
  => ScriptLookups a
  -> TxConstraints b b
  -> QueryM (Either MkUnbalancedTxError UnattachedUnbalancedTx)
mkUnbalancedTx scriptLookups txConstraints =
  runConstraintsM scriptLookups txConstraints <#> map
    \{ unbalancedTx, datums, redeemersTxIns } ->
      let
        stripScriptDataHash :: UnbalancedTx -> UnbalancedTx
        stripScriptDataHash uTx =
          uTx # _transaction <<< _body <<< _scriptDataHash .~ Nothing

        stripDatumsRedeemers :: UnbalancedTx -> UnbalancedTx
        stripDatumsRedeemers uTx = uTx # _transaction <<< _witnessSet %~
          over TransactionWitnessSet
            _ { plutusData = Nothing, redeemers = Nothing }
        tx = stripDatumsRedeemers $ stripScriptDataHash unbalancedTx
      in
        wrap { unbalancedTx: tx, datums, redeemersTxIns }

addScriptDataHash
  :: forall (a :: Type)
   . ConstraintsM a (Either MkUnbalancedTxError Unit)
addScriptDataHash = runExceptT do
  dats <- use _datums
  costModels <- use _costModels
  -- Use both script and minting redeemers in the order they were appended.
  reds <- use (_redeemersTxIns <<< to (map fst))
  tx <- use (_unbalancedTx <<< _transaction)
  tx' <- ExceptT $ liftEffect $ setScriptDataHash costModels reds dats tx <#>
    Right
  _cpsToTransaction .= tx'

-- | Add the remaining balance of the total value that the tx must spend.
-- | See note [Balance of value spent]
addMissingValueSpent
  :: forall (a :: Type)
   . ConstraintsM a (Either MkUnbalancedTxError Unit)
addMissingValueSpent = do
  missing <- gets totalMissingValue
  networkId <- getNetworkId
  if isZero missing then pure $ Right unit
  else runExceptT do
    -- add 'missing' to the transaction's outputs. This ensures that the
    -- wallet will add a corresponding input when balancing the
    -- transaction.
    -- Step 4 of the process described in [Balance of value spent]
    lookups <- use _lookups <#> unwrap
    let
      pkh' = lookups.ownPaymentPubKeyHash
      skh' = lookups.ownStakePubKeyHash
    -- Potential fix me: This logic may be suspect:
    txOut <- case pkh', skh' of
      Nothing, Nothing -> throwError OwnPubKeyAndStakeKeyMissing
      Just pkh, Just skh -> liftEither $ Right $ TransactionOutput
        { address: payPubKeyHashBaseAddress networkId pkh skh
        , amount: missing
        , dataHash: Nothing
        }
      Just pkh, Nothing -> liftEither $ Right $ TransactionOutput
        { address: payPubKeyHashEnterpriseAddress networkId pkh
        , amount: missing
        , dataHash: Nothing
        }
      Nothing, Just skh -> liftEither $ Right $ TransactionOutput
        { address: stakePubKeyHashRewardAddress networkId skh
        , amount: missing
        , dataHash: Nothing
        }
    _cpsToTxBody <<< _outputs %= Array.(:) txOut

updateUtxoIndex
  :: forall (a :: Type)
   . ConstraintsM a (Either MkUnbalancedTxError Unit)
updateUtxoIndex = runExceptT do
  txOutputs <- use _lookups <#> unwrap >>> _.txOutputs
  networkId <- lift getNetworkId
  let
    cTxOutputs = map (fromPlutusTxOutput networkId) txOutputs
    txOutsMap = mapMaybe transactionOutputToScriptOutput cTxOutputs
  -- Left bias towards original map, hence `flip`:
  _unbalancedTx <<< _utxoIndex %= flip union txOutsMap

-- Note, we don't use the redeemer here, unlike Plutus because of our lack of
-- `TxIn` datatype.
-- | Add a typed input, checking the type of the output it spends. Return the value
-- | of the spent output.
addOwnInput
  :: forall (a :: Type) (b :: Type)
   . DatumType a b
  => RedeemerType a b
  => FromData b
  => ToData b
  => InputConstraint b
  -> ConstraintsM a (Either MkUnbalancedTxError Unit)
addOwnInput (InputConstraint { txOutRef }) = do
  networkId <- getNetworkId
  runExceptT do
    ScriptLookups { txOutputs, typedValidator } <- use _lookups
    -- Convert to Cardano type
    let cTxOutputs = map (fromPlutusTxOutput networkId) txOutputs
    inst <- liftM TypedValidatorMissing typedValidator
    -- This line is to type check the `TransactionInput`. Plutus actually creates a `TxIn`
    -- but we don't have such a datatype for our `TxBody`. Therefore, if we pass
    -- this line, we just insert `TransactionInput` into the body.
    typedTxOutRef <- ExceptT $ lift $
      typeTxOutRef networkId (flip lookup cTxOutputs) inst txOutRef
        <#> lmap TypeCheckFailed
    let value = typedTxOutRefValue typedTxOutRef
    -- Must be inserted in order. Hopefully this matches the order under CSL
    _cpsToTxBody <<< _inputs %= insert txOutRef
    _valueSpentBalancesInputs <>= provideValue value

-- | Add a typed output and return its value.
addOwnOutput
  :: forall (a :: Type) (b :: Type)
   . DatumType a b
  => FromData b
  => ToData b
  => OutputConstraint b
  -> ConstraintsM a (Either MkUnbalancedTxError Unit)
addOwnOutput (OutputConstraint { datum: d, value }) = do
  networkId <- getNetworkId
  runExceptT do
    ScriptLookups { typedValidator } <- use _lookups
    inst <- liftM TypedValidatorMissing typedValidator
    let value' = fromPlutusValue value
    typedTxOut <- except $ mkTypedTxOut networkId inst d value'
      # note MkTypedTxOutFailed
    let txOut = typedTxOutTxOut typedTxOut
    -- We are erroring if we don't have a datumhash given the polymorphic datum
    -- in the `OutputConstraint`:
    dHash <- liftM TypedTxOutHasNoDatumHash (typedTxOutDatumHash typedTxOut)
    dat <-
      ExceptT $ lift $ getDatumByHash dHash <#> note (CannotQueryDatum dHash)
    _cpsToTxBody <<< _outputs %= Array.(:) txOut
    ExceptT $ addDatum dat
    _valueSpentBalancesOutputs <>= provideValue value'

data MkUnbalancedTxError
  = TypeCheckFailed TypeCheckError
  | ModifyTx ModifyTxError
  | TxOutRefNotFound TransactionInput
  | TxOutRefWrongType TransactionInput
  | DatumNotFound DataHash
  | MintingPolicyNotFound MintingPolicyHash
  | MintingPolicyHashNotCurrencySymbol MintingPolicyHash
  | CannotMakeValue CurrencySymbol TokenName BigInt
  | ValidatorHashNotFound ValidatorHash
  | OwnPubKeyAndStakeKeyMissing
  | TypedValidatorMissing
  | DatumWrongHash DataHash Datum
  | CannotQueryDatum DataHash
  | CannotHashDatum Datum
  | CannotConvertPOSIXTimeRange POSIXTimeRange PosixTimeToSlotError
  | CannotGetMintingPolicyScriptIndex -- Should be impossible
  | CannotGetValidatorHashFromAddress Address -- Get `ValidatorHash` from internal `Address`
  | MkTypedTxOutFailed
  | TypedTxOutHasNoDatumHash
  | CannotHashMintingPolicy MintingPolicy
  | CannotHashValidator Validator
  | CannotConvertPaymentPubKeyHash PaymentPubKeyHash
  | CannotSatisfyAny

derive instance Generic MkUnbalancedTxError _
derive instance Eq MkUnbalancedTxError

instance Show MkUnbalancedTxError where
  show = genericShow

lookupTxOutRef
  :: forall (a :: Type)
   . TransactionInput
  -> ConstraintsM a (Either MkUnbalancedTxError TransactionOutput)
lookupTxOutRef outRef = runExceptT do
  txOutputs <- use _lookups <#> unwrap >>> _.txOutputs
  txOut <- liftM (TxOutRefNotFound outRef) (lookup outRef txOutputs)
  networkId <- lift getNetworkId
  pure $ fromPlutusTxOutput networkId txOut

lookupDatum
  :: forall (a :: Type)
   . DataHash
  -> ConstraintsM a (Either MkUnbalancedTxError Datum)
lookupDatum dh = do
  otherDt <- use _lookups <#> unwrap >>> _.datums
  let err = pure $ throwError $ DatumNotFound dh
  maybe err (pure <<< Right) $ lookup dh otherDt

lookupMintingPolicy
  :: forall (a :: Type)
   . MintingPolicyHash
  -> Map MintingPolicyHash MintingPolicy
  -> ConstraintsM a (Either MkUnbalancedTxError MintingPolicy)
lookupMintingPolicy mph mpsMap = do
  let err = pure $ throwError $ MintingPolicyNotFound mph
  maybe err (pure <<< Right) $ lookup mph mpsMap

lookupValidator
  :: forall (a :: Type)
   . ValidatorHash
  -> Map ValidatorHash Validator
  -> ConstraintsM a (Either MkUnbalancedTxError Validator)
lookupValidator vh osMap = do
  let err = pure $ throwError $ ValidatorHashNotFound vh
  maybe err (pure <<< Right) $ lookup vh osMap

reindexMintRedeemers
  :: forall (a :: Type)
   . MintingPolicyHash
  -> T.Redeemer
  -> ConstraintsM a (Array T.Redeemer)
reindexMintRedeemers mpsHash redeemer = do
  _mintRedeemers %= Map.insert mpsHash redeemer
  mintRedeemers :: Array _ <- use _mintRedeemers <#> Map.toUnfoldable
  pure $
    mintRedeemers # mapWithIndex \ix (_ /\ T.Redeemer red) ->
      T.Redeemer red { index = fromInt ix }

-- | Modify the `UnbalancedTx` so that it satisfies the constraints, if
-- | possible. Fails if a hash is missing from the lookups, or if an output
-- | of the wrong type is spent.
processConstraint
  :: forall (a :: Type)
   . Map MintingPolicyHash MintingPolicy
  -> Map ValidatorHash Validator
  -> TxConstraint
  -> ConstraintsM a (Either MkUnbalancedTxError Unit)
processConstraint mpsMap osMap = do
  case _ of
    MustIncludeDatum dat -> addDatum dat
    MustValidateIn posixTimeRange -> do
      -- Potential improvement: bring these out so we have one source of truth
      -- although they should be static in a single contract call
      es <- lift getEraSummaries
      ss <- lift getSystemStart
      runExceptT do
        { timeToLive, validityStartInterval } <- ExceptT $ liftEffect $
          posixTimeRangeToTransactionValidity es ss posixTimeRange
            <#> lmap (CannotConvertPOSIXTimeRange posixTimeRange)
        _cpsToTxBody <<< _Newtype %=
          _
            { ttl = timeToLive
            , validityStartInterval = validityStartInterval
            }
    MustBeSignedBy pkh -> runExceptT $
      -- FIXME This is incompatible with Plutus' version, which requires
      -- the corresponding `paymentPubKey` lookup. In the next major version,
      -- we might wish to revise this
      -- See https://github.com/Plutonomicon/cardano-transaction-lib/issues/569
      _cpsToTxBody <<< _requiredSigners <>= Just [ wrap $ unwrap $ unwrap pkh ]
    MustSpendAtLeast plutusValue -> do
      let value = fromPlutusValue plutusValue
      runExceptT $ _valueSpentBalancesInputs <>= requireValue value
    MustProduceAtLeast plutusValue -> do
      let value = fromPlutusValue plutusValue
      runExceptT $ _valueSpentBalancesOutputs <>= requireValue value
    MustSpendPubKeyOutput txo -> runExceptT do
      txOut <- ExceptT $ lookupTxOutRef txo
      -- Recall an Ogmios datum is a `Maybe String` where `Nothing` implies a
      -- wallet address and `Just` as script address.
      case txOut of
        TransactionOutput { amount, dataHash: Nothing } -> do
          -- POTENTIAL FIX ME: Plutus has Tx.TxIn and Tx.PubKeyTxIn -- TxIn
          -- keeps track TransactionInput and TxInType (the input type, whether
          -- consuming script, public key or simple script)
          _cpsToTxBody <<< _inputs %= insert txo
          _valueSpentBalancesInputs <>= provideValue amount
        _ -> liftEither $ throwError $ TxOutRefWrongType txo
    MustSpendScriptOutput txo red -> runExceptT do
      txOut <- ExceptT $ lookupTxOutRef txo
      -- Recall an Ogmios datum is a `Maybe String` where `Nothing` implies a
      -- wallet address and `Just` as script address.
      case txOut of
        TransactionOutput { address, amount, dataHash: Just dHash } ->
          do
            vHash <- liftM
              (CannotGetValidatorHashFromAddress address)
              (enterpriseAddressValidatorHash address)
            plutusScript <- ExceptT $ lookupValidator vHash osMap <#> map unwrap
            -- Note: Plutus uses `TxIn` to attach a redeemer and datum.
            -- Use the datum hash inside the lookup
            -- Note: if we get `Nothing`, we have to throw eventhough that's a
            -- valid input, because our `txOut` above is a Script address via
            -- `Just`.
            dataValue <- ExceptT $ do
              queryD <- lift $
                getDatumByHash dHash <#> note (CannotQueryDatum dHash)
              lookupD <- lookupDatum dHash
              pure $ queryD <|> lookupD
            ExceptT $ attachToCps attachPlutusScript plutusScript
            _cpsToTxBody <<< _inputs %= insert txo
            ExceptT $ addDatum dataValue
            let
              -- Create a redeemer with hardcoded execution units then call Ogmios
              -- to add the units in at the very end.
              -- Hardcode script spend index then reindex at the end *after
              -- balancing* with `reindexSpentScriptRedeemers`
              redeemer = T.Redeemer
                { tag: Spend
                , index: zero -- hardcoded and tweaked after balancing.
                , data: unwrap red
                , exUnits: scriptExUnits
                }
            _valueSpentBalancesInputs <>= provideValue amount
            -- Append redeemer for spending to array.
            _redeemersTxIns <>= Array.singleton (redeemer /\ Just txo)
            -- Attach redeemer to witness set.
            ExceptT $ attachToCps attachRedeemer redeemer
        _ -> liftEither $ throwError $ TxOutRefWrongType txo
    MustMintValue mpsHash red tn i -> runExceptT do
      plutusScript <-
        ExceptT $ lookupMintingPolicy mpsHash mpsMap <#> map unwrap
      cs <-
        liftM (MintingPolicyHashNotCurrencySymbol mpsHash) (mpsSymbol mpsHash)
      let value = mkSingletonValue' cs tn
      -- If i is negative we are burning tokens. The tokens burned must
      -- be provided as an input. So we add the value burnt to
      -- 'valueSpentBalancesInputs'. If i is positive then new tokens are
      -- created which must be added to 'valueSpentBalancesOutputs'.
      mintVal <-
        if i < zero then do
          v <- liftM (CannotMakeValue cs tn i) (value $ negate i)
          _valueSpentBalancesInputs <>= provideValue v
          liftEither $ Right $ map getNonAdaAsset $ value i
        else do
          v <- liftM (CannotMakeValue cs tn i) (value i)
          _valueSpentBalancesOutputs <>= provideValue v
          liftEither $ Right $ map getNonAdaAsset $ value i
      ExceptT $ attachToCps attachPlutusScript plutusScript
      let
        -- Create a redeemer with zero execution units then call Ogmios to
        -- add the units in at the very end.
        -- Hardcode minting policy index, then reindex with
        -- `reindexMintRedeemers`.
        redeemer = T.Redeemer
          { tag: Mint
          , index: zero
          , data: unwrap red
          , exUnits: mintExUnits
          }
      -- Remove mint redeemers from array before reindexing.
      _redeemersTxIns %= filter \(T.Redeemer { tag } /\ _) -> tag /= Mint
      -- Reindex mint redeemers.
      mintRedeemers <- lift $ reindexMintRedeemers mpsHash redeemer
      -- Append reindexed mint redeemers to array.
      _redeemersTxIns <>= map (_ /\ Nothing) mintRedeemers
      _cpsToTxBody <<< _mint <>= map wrap mintVal
    MustPayToPubKeyAddress pkh skh mDatum plutusValue -> do
      networkId <- getNetworkId
      let amount = fromPlutusValue plutusValue
      runExceptT do
        -- If datum is presented, add it to 'datumWitnesses' and Array of datums.
        -- Otherwise continue, hence `liftEither $ Right unit`.
        maybe (liftEither $ Right unit) (ExceptT <<< addDatum) mDatum
        let
          liftDatumHash
            :: forall (e :: Type) (dh :: Type)
             . e
            -> Maybe dh
            -> Either e (Maybe dh)
          liftDatumHash e Nothing = Left e
          liftDatumHash _ (Just x) = Right (Just x)
        -- [DataHash Note]
        -- The behaviour below is subtle because of `datumHash`'s `Maybe` context.
        -- In particular, if `mDatum` is `Nothing`, then return nothing (note: we
        -- don't want to fail). However, if we have a datum value, we attempt to
        -- hash, which may fail. We want to capture this failure.
        -- Given `dataHash` ~ `Maybe DataHash`, we don't want return this
        -- failure in the output. It's possible that this is okay for
        -- `MustPayToPubKeyAddress` because datums are essentially redundant
        -- for wallet addresses, but let's fail for now. It is important to
        -- capture failure for `MustPayToScript` however, because datums
        -- at script addresses matter.
        -- e.g. in psuedo code:
        -- If mDatum = Nothing -> dataHash = Nothing (don't fail)
        -- If mDatum = Just datum ->
        --     If datumHash datum = Nothing -> FAIL
        --     If datumHash datum = Just dHash -> dataHash = dHash
        -- As mentioned, we could remove this fail behaviour for
        -- `MustPayToPubKeyAddress`
        dataHash <- maybe
          (liftEither $ Right Nothing) -- Don't throw an error if Nothing.
          ( \dat -> except $
              liftDatumHash (CannotHashDatum dat) (Hashing.datumHash dat)
          )
          mDatum
        let
          address = case skh of
            Just skh' -> payPubKeyHashBaseAddress networkId pkh skh'
            Nothing -> payPubKeyHashEnterpriseAddress networkId pkh
          txOut = TransactionOutput
            { address
            , amount
            , dataHash
            }
        _cpsToTxBody <<< _outputs %= Array.(:) txOut
        _valueSpentBalancesOutputs <>= provideValue amount
    MustPayToScript vlh dat plutusValue -> do
      networkId <- getNetworkId
      let amount = fromPlutusValue plutusValue
      runExceptT do
        -- Don't write `let dataHash = datumHash datum`, see [datumHash Note]
        dataHash <- except $ note (CannotHashDatum dat)
          $ (map Just <<< Hashing.datumHash) dat
        let
          txOut = TransactionOutput
            { address: validatorHashEnterpriseAddress networkId vlh
            , amount
            , dataHash
            }
        -- Note we don't `addDatum` as this included as part of `mustPayToScript`
        -- constraint already.
        _cpsToTxBody <<< _outputs %= Array.(:) txOut
        _valueSpentBalancesOutputs <>= provideValue amount
    MustHashDatum dh dt -> do
      let mdh = Hashing.datumHash dt
      if mdh == Just dh then addDatum dt
      else pure $ throwError $ DatumWrongHash dh dt
    MustSatisfyAnyOf xs -> do
      cps <- get
      let
        -- For each sublist, process the constraint from left to right, using the
        -- new state in the subsequent call. If we fail, reset to the initial
        -- state, `cps` and attempt for the next sublist. If a sublist is
        -- processed successfully, we can stop early - I think this is how Plutus
        -- behaves (POTENTIAL FIX ME). If all sublists fail, we fail overall as
        -- seen in the base case.
        tryNext
          :: List (List TxConstraint)
          -> ConstraintsM a (Either MkUnbalancedTxError Unit)
        tryNext Nil = pure $ throwError CannotSatisfyAny
        tryNext (Cons ys zs) =
          -- Note this implicitly resets state to original cps upon failure (see
          -- `put`)
          foldM
            ( \_ constr -> runExceptT do
                ExceptT $ processConstraint mpsMap osMap constr
                  `catchError` \_ -> put cps *> tryNext zs
            )
            (Right unit)
            ys
      tryNext (toUnfoldable $ map toUnfoldable xs)
  where
  -- Set ex units to zero. They will be calculated by the server after calling
  -- the `eval-ex-units` endpoint
  --
  -- In the future we are planning on using Ogmios' facilitie for this:
  -- https://github.com/Plutonomicon/cardano-transaction-lib/issues/174
  scriptExUnits :: ExUnits
  scriptExUnits = { mem: fromInt 0, steps: fromInt 0 }

  mintExUnits :: ExUnits
  mintExUnits = { mem: fromInt 0, steps: fromInt 0 }

-- Attach a Datum, Redeemer, or PlutusScript depending on the handler. They
-- share error type anyway.
attachToCps
  :: forall (a :: Type) (b :: Type)
   . (a -> Transaction -> Effect (Either ModifyTxError Transaction))
  -> a -- Redeemer, Datum, or PlutusScript.
  -> ConstraintsM b (Either MkUnbalancedTxError Unit)
attachToCps handler object = do
  tx <- use (_unbalancedTx <<< _transaction)
  newTx <- liftEffect $ handler object tx <#> lmap ModifyTx
  either
    (pure <<< throwError)
    (map Right <<< (.=) (_unbalancedTx <<< _transaction))
    newTx

-- Attaches datum to the transaction and to Array of datums in the state.
addDatum
  :: forall (a :: Type)
   . Datum
  -> ConstraintsM a (Either MkUnbalancedTxError Unit)
addDatum dat = runExceptT do
  ExceptT $ attachToCps attachDatum dat
  _datums <>= Array.singleton dat

-- Helper to focus from `ConstraintProcessingState` down to `Transaction`.
_cpsToTransaction
  :: forall (a :: Type). Lens' (ConstraintProcessingState a) Transaction
_cpsToTransaction = _unbalancedTx <<< _transaction

-- Helper to focus from `ConstraintProcessingState` down to `TxBody`.
_cpsToTxBody :: forall (a :: Type). Lens' (ConstraintProcessingState a) TxBody
_cpsToTxBody = _cpsToTransaction <<< _body

getNetworkId
  :: forall (a :: Type)
   . ConstraintsM a NetworkId
getNetworkId = use (_cpsToTxBody <<< _networkId)
  >>= maybe (lift $ asks _.networkId) pure<|MERGE_RESOLUTION|>--- conflicted
+++ resolved
@@ -415,13 +415,10 @@
   :: forall (a :: Type). Lens' (ConstraintProcessingState a) (Array Datum)
 _datums = prop (SProxy :: SProxy "datums")
 
-<<<<<<< HEAD
-=======
 _costModels
   :: forall (a :: Type). Lens' (ConstraintProcessingState a) Costmdls
 _costModels = prop (SProxy :: SProxy "costModels")
 
->>>>>>> 21d5d39e
 _redeemersTxIns
   :: forall (a :: Type)
    . Lens' (ConstraintProcessingState a)
