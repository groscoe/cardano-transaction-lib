module Types.ScriptLookups
  ( MkUnbalancedTxError(..)
  , ScriptLookups(..)
  , UnattachedUnbalancedTx(..)
  , generalise
  , mintingPolicy
  , mintingPolicyM
  , mkUnbalancedTx
  , mkUnbalancedTx'
  , otherData
  , otherScript
  , otherScriptM
  , ownPaymentPubKeyHash
  , ownPaymentPubKeyHashM
  , ownStakePubKeyHash
  , ownStakePubKeyHashM
  , typedValidatorLookups
  , typedValidatorLookupsM
  , unspentOutputs
  , unspentOutputsM
  ) where

import Prelude hiding (join)

import Address (enterpriseAddressValidatorHash)
import Control.Alt ((<|>))
import Control.Monad.Error.Class (catchError, throwError)
import Control.Monad.Except.Trans (ExceptT(ExceptT), runExceptT)
import Control.Monad.Reader.Class (asks)
import Control.Monad.Reader.Trans (ReaderT)
import Control.Monad.State.Trans (StateT, get, gets, put, runStateT)
import Control.Monad.Trans.Class (lift)
import Data.Array (singleton, union) as Array
import Data.Array (elemIndex, insert, toUnfoldable, zip)
import Data.Bifunctor (lmap)
import Data.BigInt (BigInt, fromInt)
import Data.Either (Either(Left, Right), either, note)
import Data.Foldable (foldM)
import Data.Generic.Rep (class Generic)
import Data.Lattice (join)
import Data.Lens ((%=), (%~), (.=), (.~), (<>=))
import Data.Lens.Getter (to, use)
import Data.Lens.Iso.Newtype (_Newtype)
import Data.Lens.Record (prop)
import Data.Lens.Types (Lens')
import Data.List (List(Nil, Cons))
import Data.Map (Map, empty, fromFoldable, lookup, mapMaybe, singleton, union)
import Data.Maybe (Maybe(Just, Nothing), maybe)
import Data.Newtype (class Newtype, over, unwrap, wrap)
import Data.Show.Generic (genericShow)
import Data.Symbol (SProxy(SProxy))
import Data.Traversable (for, sequence)
import Data.Tuple (fst)
import Data.Tuple.Nested (type (/\), (/\))
import FromData (class FromData)
import Effect (Effect)
import Effect.Aff (Aff)
import Effect.Class (liftEffect)
import Helpers ((<\>), liftEither, liftM)
import QueryM
  ( DefaultQueryConfig
  , QueryM
  , datumHash
  , getDatumByHash
  )
import Scripts
  ( mintingPolicyHash
  , validatorHash
  , validatorHashEnterpriseAddress
  )
import Serialization.Address (Address, NetworkId)
import ToData (class ToData)
import Types.Any (Any)
import Types.Datum (Datum(Datum), DatumHash)
import Types.Interval (POSIXTimeRange, posixTimeRangeToTransactionSlot)
import Types.RedeemerTag (RedeemerTag(Mint, Spend))
import Types.Scripts
  ( MintingPolicy
  , MintingPolicyHash
  , Validator
  , ValidatorHash
  )
import Types.TypedValidator (generalise) as TV
import Transaction
  ( ModifyTxError
  , attachDatum
  , attachPlutusScript
  , attachRedeemer
  , setScriptDataHash
  )
import Types.Transaction (Redeemer(Redeemer)) as T
import Types.Transaction
  ( ExUnits
  , Transaction
  , TransactionOutput(TransactionOutput)
  , TxBody
  , TransactionWitnessSet(TransactionWitnessSet)
  , _body
  , _inputs
  , _mint
  , _networkId
  , _outputs
  , _requiredSigners
  , _scriptDataHash
  , _witnessSet
  )
import Types.TxConstraints
  ( InputConstraint(InputConstraint)
  , OutputConstraint(OutputConstraint)
  , TxConstraint
      ( MustBeSignedBy
      , MustHashDatum
      , MustIncludeDatum
      , MustMintValue
      , MustPayToOtherScript
      , MustPayToPubKeyAddress
      , MustProduceAtLeast
      , MustSatisfyAnyOf
      , MustSpendAtLeast
      , MustSpendPubKeyOutput
      , MustSpendScriptOutput
      , MustValidateIn
      )
  , TxConstraints(TxConstraints)
  )
import Types.TypedTxOut
  ( TypeCheckError
  , mkTypedTxOut
  , typedTxOutDatumHash
  , typedTxOutRefValue
  , typedTxOutTxOut
  , typeTxOutRef
  )
import Types.TypedValidator
  ( class DatumType
  , class RedeemerType
  , TypedValidator(TypedValidator)
  )
import Types.UnbalancedTransaction
  ( TxOutRef
  , PaymentPubKey
  , PaymentPubKeyHash
  , StakePubKeyHash
  , UnbalancedTx
  , _transaction
  , _utxoIndex
  , emptyUnbalancedTx
  -- , payPubKeyHash
  , payPubKeyHashBaseAddress
  , payPubKeyHashEnterpriseAddress
  , payPubKeyRequiredSigner
  , stakePubKeyHashRewardAddress
  )
import Types.Value
  ( CurrencySymbol
  , TokenName
  , Value
  , isZero
  , mkSingletonValue'
  , mpsSymbol
  , negation
  , split
  , getNonAdaAsset
  )
import TxOutput (transactionOutputToScriptOutput)

-- Taken mainly from https://playground.plutus.iohkdev.io/doc/haddock/plutus-ledger-constraints/html/Ledger-Constraints-OffChain.html
-- Plutus rev: cc72a56eafb02333c96f662581b57504f8f8992f via Plutus-apps (localhost): abe4785a4fc4a10ba0c4e6417f0ab9f1b4169b26
-- It should be noted that `ScriptOutput` came later and this was already apart
-- of our codebase so I had to mix & match Plutus revs.

--------------------------------------------------------------------------------
-- ScriptLookups type
--------------------------------------------------------------------------------
-- We write `mps` and `otherScripts` as an `Array` instead of `Map`, meaning
-- our lookup helpers aren't required to hash (`mintingPolicy`, `otherScript`)
-- and therefore not lifted to `QueryM`. The downside is the lookups contain
-- less information. All hashing is done inside `ConstraintsM`, see
-- `processLookupsAndConstraints`.
newtype ScriptLookups (a :: Type) = ScriptLookups
<<<<<<< HEAD
  { mps ::
      Array MintingPolicy -- Minting policies that the script interacts with
  , txOutputs ::
      Map TxOutRef TransactionOutput -- Unspent outputs that the script may want to spend.
  , otherScripts ::
      Array Validator -- Validators of scripts other than "our script"
=======
  { mps :: Array MintingPolicy -- Minting policies that the script interacts with
  , txOutputs :: Map TxOutRef TransactionOutput -- Unspent outputs that the script may want to spend. This may need tweaking to `TransactionOutput`
  , otherScripts :: Array Validator -- Validators of scripts other than "our script"
>>>>>>> 6e675f95
  , otherData :: Map DatumHash Datum --  Datums that we might need
  , paymentPubKeyHashes ::
      Map PaymentPubKeyHash PaymentPubKey -- Public keys that we might need
  , typedValidator ::
      Maybe (TypedValidator a) -- The script instance with the typed validator hash & actual compiled program
  , ownPaymentPubKeyHash ::
      Maybe PaymentPubKeyHash -- The contract's payment public key hash, used for depositing tokens etc.
  , ownStakePubKeyHash ::
      Maybe StakePubKeyHash -- The contract's stake public key hash (optional)
  }

derive instance Generic (ScriptLookups a) _
derive instance Newtype (ScriptLookups a) _
derive newtype instance Eq (ScriptLookups a)

instance Show (ScriptLookups a) where
  show = genericShow

generalise :: forall (a :: Type). ScriptLookups a -> ScriptLookups Any
generalise (ScriptLookups sl) =
  let
    validator = TV.generalise <$> sl.typedValidator
  in
    wrap sl { typedValidator = validator }

-- Using `Data.Map.union`, we can replicate left-biased <> from Data.Map used
-- in Plutus (*not* Plutus' internal Map that uses something like unionWith (<>))
instance Semigroup (ScriptLookups a) where
  append (ScriptLookups l) (ScriptLookups r) =
    ScriptLookups
      { mps: l.mps `Array.union` r.mps
      , txOutputs: l.txOutputs `union` r.txOutputs
      , otherScripts: l.otherScripts `Array.union` r.otherScripts
      , otherData: l.otherData `union` r.otherData
      , paymentPubKeyHashes: l.paymentPubKeyHashes `union` r.paymentPubKeyHashes
      -- 'First' to match the semigroup instance of Map (left-biased)
      , typedValidator: l.typedValidator <\> r.typedValidator
      , ownPaymentPubKeyHash: l.ownPaymentPubKeyHash <\> r.ownPaymentPubKeyHash
      , ownStakePubKeyHash: l.ownStakePubKeyHash <\> r.ownStakePubKeyHash
      }

instance Monoid (ScriptLookups a) where
  mempty = ScriptLookups
    { mps: mempty
    , txOutputs: empty
    , otherScripts: mempty
    , otherData: empty
    , paymentPubKeyHashes: empty
    , typedValidator: Nothing
    , ownPaymentPubKeyHash: Nothing
    , ownStakePubKeyHash: Nothing
    }

--------------------------------------------------------------------------------
-- Create ScriptLookups helpers
--------------------------------------------------------------------------------
-- | The lookup functions come in pairs with the exception of `otherData`.
-- | If the function cannot fail, there is another version contained in a `Maybe`
-- | context (that also does not fail).
-- | This is to aid users who wish to utilise the underlying `ScriptLookups`
-- | `Monoid` for `foldMap` etc.
-- |
-- | Otherwise, there are lookups that may fail with `Maybe` (because of
-- | hashing) and an unsafe counterpart via `fromJust`.

-- | A script lookups value with a script instance. For convenience this also
-- | includes the minting policy script that forwards all checks to the
-- | instance's validator.
typedValidatorLookups :: forall (a :: Type). TypedValidator a -> ScriptLookups a
typedValidatorLookups tv@(TypedValidator inst) =
  over ScriptLookups
    _
      { mps = Array.singleton inst.forwardingMPS
      , typedValidator = Just tv
      }
    mempty

-- | Same as `typedValidatorLookups` but in `Maybe` context for convenience.
-- | This should not fail.
typedValidatorLookupsM
  :: forall (a :: Type). TypedValidator a -> Maybe (ScriptLookups a)
typedValidatorLookupsM = pure <<< typedValidatorLookups

-- FIX ME: https://github.com/Plutonomicon/cardano-transaction-lib/issues/200
-- | A script lookups value that uses the map of unspent outputs to resolve
-- | input constraints.
unspentOutputs
  :: forall (a :: Type). Map TxOutRef TransactionOutput -> ScriptLookups a
unspentOutputs mp = over ScriptLookups _ { txOutputs = mp } mempty

-- FIX ME: https://github.com/Plutonomicon/cardano-transaction-lib/issues/200
-- | Same as `unspentOutputs` but in `Maybe` context for convenience. This
-- | should not fail.
unspentOutputsM
  :: forall (a :: Type)
   . Map TxOutRef TransactionOutput
  -> Maybe (ScriptLookups a)
unspentOutputsM = pure <<< unspentOutputs

-- | A script lookups value with a minting policy script.
mintingPolicy :: forall (a :: Type). MintingPolicy -> ScriptLookups a
mintingPolicy pl = over ScriptLookups _ { mps = Array.singleton pl } mempty

-- | Same as `mintingPolicy` but in `Maybe` context for convenience. This
-- | should not fail.
mintingPolicyM :: forall (a :: Type). MintingPolicy -> Maybe (ScriptLookups a)
mintingPolicyM = pure <<< mintingPolicy

-- | A script lookups value with a validator script.
otherScript :: forall (a :: Type). Validator -> ScriptLookups a
otherScript vl =
  over ScriptLookups _ { otherScripts = Array.singleton vl } mempty

-- | Same as `otherScript` but in `Maybe` context for convenience. This
-- | should not fail.
otherScriptM :: forall (a :: Type). Validator -> Maybe (ScriptLookups a)
otherScriptM = pure <<< otherScript

-- | A script lookups value with a datum. This can fail because we invoke
-- | `datumHash` using a server.
otherData :: forall (a :: Type). Datum -> QueryM (Maybe (ScriptLookups a))
otherData dt = do
  mDh <- datumHash dt
  pure $ maybe
    Nothing
    (\dh -> Just $ over ScriptLookups _ { otherData = singleton dh dt } mempty)
    mDh

-- -- | A script lookups value with a payment public key. This can fail because we
-- -- | invoke `payPubKeyHash`.
-- paymentPubKeyM :: forall (a :: Type). PaymentPubKey -> Maybe (ScriptLookups a)
-- paymentPubKeyM ppk = do
--   pkh <- payPubKeyHash ppk
--   pure $ over ScriptLookups
--     _ { paymentPubKeyHashes = singleton pkh ppk }
--     mempty

-- -- | A script lookups value with a payment public key. This is unsafe because
-- -- | the underlying function `paymentPubKeyM` can fail.
-- unsafePaymentPubKey :: forall (a :: Type). PaymentPubKey -> ScriptLookups a
-- unsafePaymentPubKey = unsafePartial fromJust <<< paymentPubKeyM

-- | Add your own `PaymentPubKeyHash` to the lookup.
ownPaymentPubKeyHash :: forall (a :: Type). PaymentPubKeyHash -> ScriptLookups a
ownPaymentPubKeyHash pkh =
  over ScriptLookups _ { ownPaymentPubKeyHash = Just pkh } mempty

-- | Same as `ownPaymentPubKeyHash` but in `Maybe` context for convenience. This
-- | should not fail.
ownPaymentPubKeyHashM
  :: forall (a :: Type). PaymentPubKeyHash -> Maybe (ScriptLookups a)
ownPaymentPubKeyHashM = pure <<< ownPaymentPubKeyHash

-- | Add your own `StakePubKeyHash` to the lookup.
ownStakePubKeyHash :: forall (a :: Type). StakePubKeyHash -> ScriptLookups a
ownStakePubKeyHash skh =
  over ScriptLookups _ { ownStakePubKeyHash = Just skh } mempty

-- | Same as `ownStakePubKeyHash` but in `Maybe` context for convenience. This
-- | should not fail.
ownStakePubKeyHashM
  :: forall (a :: Type). StakePubKeyHash -> Maybe (ScriptLookups a)
ownStakePubKeyHashM = pure <<< ownStakePubKeyHash

-- -Note [Balance of value spent]

-- To build a transaction that satisfies the 'MustSpendAtLeast' and
-- `MustProduceAtLeast` constraints, we keep a tally of the required and
-- actual values we encounter on either side of the transaction. Then we
-- compute the missing value on both sides, and add an input with the
-- join of the positive parts of the missing values.

-- | The balances we track for computing the missing 'Value' (if any)
-- | that needs to be added to the transaction.
-- | See note [Balance of value spent].
newtype ValueSpentBalances = ValueSpentBalances
  { required :: Value
  -- Required value spent by the transaction.
  , provided :: Value
  -- Value provided by an input or output of the transaction.
  }

derive instance Generic ValueSpentBalances _

instance Show ValueSpentBalances where
  show = genericShow

instance Semigroup ValueSpentBalances where
  append (ValueSpentBalances l) (ValueSpentBalances r) = ValueSpentBalances
    { required: l.required `join` r.required -- least upper bound on Value
    , provided: l.provided `join` r.provided
    }

-- This is the state for essentially creating an unbalanced transaction.
type ConstraintProcessingState (a :: Type) =
  { unbalancedTx :: UnbalancedTx
  -- The unbalanced transaction that we're building
  , valueSpentBalancesInputs :: ValueSpentBalances
  -- Balance of the values given and required for the transaction's inputs
  , valueSpentBalancesOutputs :: ValueSpentBalances
  -- Balance of the values produced and required for the transaction's outputs
  , datums :: Array Datum
  -- Ordered accumulation of datums so we can use to `setScriptDataHash`
  , redeemers :: Array (T.Redeemer /\ Maybe TxOutRef)
  -- Ordered accumulation of redeemers so we can use to `setScriptDataHash` and
  -- add execution units via Ogmios. Note: this mixes script and minting
  -- redeemers.
  , mintingPolicies :: Array MintingPolicy
  -- An array of minting policies, we need to keep track of the index for
  -- minting redeemers
  , lookups :: ScriptLookups a
  -- ScriptLookups for resolving constraints. Should be treated as an immutable
  -- value despite living inside the processing state
  }

-- We could make these signatures polymorphic but they're not exported so don't
-- bother.
_unbalancedTx
  :: forall (a :: Type). Lens' (ConstraintProcessingState a) UnbalancedTx
_unbalancedTx = prop (SProxy :: SProxy "unbalancedTx")

_valueSpentBalancesInputs
  :: forall (a :: Type). Lens' (ConstraintProcessingState a) ValueSpentBalances
_valueSpentBalancesInputs = prop (SProxy :: SProxy "valueSpentBalancesInputs")

_valueSpentBalancesOutputs
  :: forall (a :: Type). Lens' (ConstraintProcessingState a) ValueSpentBalances
_valueSpentBalancesOutputs = prop (SProxy :: SProxy "valueSpentBalancesOutputs")

_datums
  :: forall (a :: Type). Lens' (ConstraintProcessingState a) (Array Datum)
_datums = prop (SProxy :: SProxy "datums")

_redeemers
  :: forall (a :: Type)
   . Lens' (ConstraintProcessingState a) (Array (T.Redeemer /\ Maybe TxOutRef))
_redeemers = prop (SProxy :: SProxy "redeemers")

_mintingPolicies
  :: forall (a :: Type). Lens' (ConstraintProcessingState a) (Array MintingPolicy)
_mintingPolicies = prop (SProxy :: SProxy "mintingPolicies")

_lookups
  :: forall (a :: Type). Lens' (ConstraintProcessingState a) (ScriptLookups a)
_lookups = prop (SProxy :: SProxy "lookups")

missingValueSpent :: ValueSpentBalances -> Value
missingValueSpent (ValueSpentBalances { required, provided }) =
  let
    difference = required <> negation provided
    _ /\ missing = split difference
  in
    missing

totalMissingValue :: forall (a :: Type). ConstraintProcessingState a -> Value
totalMissingValue { valueSpentBalancesInputs, valueSpentBalancesOutputs } =
  missingValueSpent valueSpentBalancesInputs `join`
    missingValueSpent valueSpentBalancesOutputs

provide :: Value -> ValueSpentBalances
provide provided = ValueSpentBalances { provided, required: mempty }

require :: Value -> ValueSpentBalances
require required = ValueSpentBalances { required, provided: mempty }

-- A `StateT` ontop of `QueryM` ~ ReaderT QueryConfig Aff`.
-- The state is `ConstraintProcessingState`, which keeps track of the unbalanced
-- transaction etc and additionally holds a `ConstraintsConfig` containing the
-- scriptlookups and a `defaultSlotConfig`.
-- We write `ReaderT QueryConfig Aff` below since type synonyms need to be fully
-- applied.
type ConstraintsM (a :: Type) (b :: Type) =
  StateT (ConstraintProcessingState a) (ReaderT DefaultQueryConfig Aff) b

-- The constraints don't precisely match those of Plutus:
-- `forall a. (FromData (DatumType a), ToData (DatumType a), ToData (RedeemerType a))`
-- as we don't have the same granularity on the classes, but the type `a` fixes
-- a type `b` as seen below. We could alternatively create specific typeclasses:
-- ToData (Datumtype a) <-> (Datumtype a b, ToData b) <= ToDataDatumType a b
-- if we require granular control, similarly FromDataToDatumType a b etc.
-- We could use `MonadError` to clean up the `ExceptT`s below although we can't
-- use the type alias because they need to be fully applied so this is perhaps
-- more readable.
-- Fix me: add execution units from Ogmios where this function should be
-- inside QueryM https://github.com/Plutonomicon/cardano-transaction-lib/issues/174
-- | Resolve some `TxConstraints` by modifying the `UnbalancedTx` in the
-- | `ConstraintProcessingState`
processLookupsAndConstraints
  :: forall (a :: Type) (b :: Type)
   . DatumType a b
  => RedeemerType a b
  => FromData b
  => ToData b
  => TxConstraints b b
  -> ConstraintsM a (Either MkUnbalancedTxError Unit)
processLookupsAndConstraints
  (TxConstraints { constraints, ownInputs, ownOutputs }) = runExceptT do
  -- Hash all the MintingPolicys and Scripts beforehand. These maps are lost
  -- after we `runReaderT`, unlike Plutus that has a `Map` instead of `Array`.
  lookups <- use _lookups <#> unwrap
  let
    mps = lookups.mps
    otherScripts = lookups.otherScripts
  mpsHashes <-
    ExceptT $ hashScripts mintingPolicyHash CannotHashMintingPolicy mps
  otherScriptHashes <-
    ExceptT $ hashScripts validatorHash CannotHashValidator otherScripts
  let
    mpsMap = fromFoldable $ zip mpsHashes mps
    osMap = fromFoldable $ zip otherScriptHashes otherScripts
  ExceptT $ foldConstraints (processConstraint mpsMap osMap) constraints
  ExceptT $ foldConstraints addOwnInput ownInputs
  ExceptT $ foldConstraints addOwnOutput ownOutputs
  ExceptT addScriptDataHash
  ExceptT addMissingValueSpent
  ExceptT updateUtxoIndex
  where
  -- Polymorphic helper to hash an Array of `Validator`s or `MintingPolicy`s
  -- with a way to error.
  hashScripts
    :: forall (script :: Type) (scriptHash :: Type) (c :: Type)
     . (script -> QueryM (Maybe scriptHash))
    -> (script -> MkUnbalancedTxError)
    -> Array script
    -> ConstraintsM c (Either MkUnbalancedTxError (Array scriptHash))
  hashScripts hasher error scripts =
    lift $
      for scripts
        ( \s -> do
            sh <- hasher s
            pure $ note (error s) sh
        ) <#> sequence

  -- Don't write the output in terms of ExceptT because we can't write a
  -- partially applied `ConstraintsM` meaning this is more readable.
  foldConstraints
    :: forall (constr :: Type) (c :: Type)
     . (constr -> ConstraintsM c (Either MkUnbalancedTxError Unit))
    -> Array constr
    -> ConstraintsM c (Either MkUnbalancedTxError Unit)
  foldConstraints handler = foldM
    (\_ constr -> runExceptT $ ExceptT $ handler constr)
    (Right unit)

-- Helper to run the stack and get back to `QueryM`. See comments in
-- `processLookupsAndConstraints` regarding constraints.
runConstraintsM
  :: forall (a :: Type) (b :: Type)
   . DatumType a b
  => RedeemerType a b
  => FromData b
  => ToData b
  => ScriptLookups a
  -> TxConstraints b b
  -> QueryM (Either MkUnbalancedTxError (ConstraintProcessingState a))
runConstraintsM lookups txConstraints =
  let
    initCps :: ConstraintProcessingState a
    initCps =
      { unbalancedTx: emptyUnbalancedTx
      , valueSpentBalancesInputs:
          ValueSpentBalances { required: mempty, provided: mempty }
      , valueSpentBalancesOutputs:
          ValueSpentBalances { required: mempty, provided: mempty }
      , datums: mempty
      , redeemers: mempty
      , mintingPolicies: mempty
      , lookups
      }

    unpackTuple
      :: Either MkUnbalancedTxError Unit /\ (ConstraintProcessingState a)
      -> Either MkUnbalancedTxError (ConstraintProcessingState a)
    unpackTuple (Left err /\ _) = Left err
    unpackTuple (_ /\ cps) = Right cps
  in
    unpackTuple <$>
      ( flip runStateT initCps $ processLookupsAndConstraints txConstraints
      )

-- See comments in `processLookupsAndConstraints` regarding constraints.
-- | Create an `UnbalancedTx` given `ScriptLookups` and `TxConstraints`.
mkUnbalancedTx'
  :: forall (a :: Type) (b :: Type)
   . DatumType a b
  => RedeemerType a b
  => FromData b
  => ToData b
  => ScriptLookups a
  -> TxConstraints b b
  -> QueryM (Either MkUnbalancedTxError UnbalancedTx)
mkUnbalancedTx' scriptLookups txConstraints =
  runConstraintsM scriptLookups txConstraints <#> map _.unbalancedTx

-- | A newtype for the unbalanced transaction after creating one with datums
-- | and redeemers not attached
newtype UnattachedUnbalancedTx = UnattachedUnbalancedTx
  { unbalancedTx :: UnbalancedTx -- the unbalanced tx created
  , datums :: Array Datum -- the array of ordered datums that require attaching
  , redeemersTxIns :: Array (T.Redeemer /\ Maybe TxOutRef) -- the array of
  -- ordered redeemers that require attaching alongside a potential transaction
  -- input. The input is required to determine the index of `Spend` redeemers
  -- after balancing (when inputs are finalised). The potential input is
  -- `Just` for spending script utxos, i.e. `MustSpendScriptOutput` and
  -- `Nothing` otherwise.
  }

derive instance Generic UnattachedUnbalancedTx _
derive instance Newtype UnattachedUnbalancedTx _
derive newtype instance Eq UnattachedUnbalancedTx

instance Show UnattachedUnbalancedTx where
  show = genericShow

-- | An implementation that strips `witnessSet` and data hash from
-- | returned `UnbalancedTx` in order to calculate them later on server.
-- | It returns part of the `ConstraintProcessingState` for later consumption by
-- | the server. The `Spend` redeemers will require reindexing and all hardcoded
-- | to `zero` from this function.
mkUnbalancedTx
  :: forall (a :: Type) (b :: Type)
   . DatumType a b
  => RedeemerType a b
  => FromData b
  => ToData b
  => ScriptLookups a
  -> TxConstraints b b
  -> QueryM (Either MkUnbalancedTxError UnattachedUnbalancedTx)
mkUnbalancedTx scriptLookups txConstraints =
  runConstraintsM scriptLookups txConstraints <#> map
    \{ unbalancedTx, datums, redeemers } ->
      let
        stripScriptDataHash :: UnbalancedTx -> UnbalancedTx
        stripScriptDataHash uTx =
          uTx # _transaction <<< _body <<< _scriptDataHash .~ Nothing

        stripDatumsRedeemers :: UnbalancedTx -> UnbalancedTx
        stripDatumsRedeemers uTx = uTx # _transaction <<< _witnessSet %~
          over TransactionWitnessSet
            _ { plutusData = Nothing, redeemers = Nothing }
        tx = stripDatumsRedeemers $ stripScriptDataHash unbalancedTx
      in
        wrap { unbalancedTx: tx, datums, redeemersTxIns: redeemers }

addScriptDataHash
  :: forall (a :: Type)
   . ConstraintsM a (Either MkUnbalancedTxError Unit)
addScriptDataHash = runExceptT do
  dats <- use _datums
  -- Use both script and minting redeemers in the order they were appended.
  reds <- use (_redeemers <<< to (map fst))
  tx <- use (_unbalancedTx <<< _transaction)
  tx' <- ExceptT $ liftEffect $ setScriptDataHash reds dats tx <#> Right
  _cpsToTransaction .= tx'

-- | Add the remaining balance of the total value that the tx must spend.
-- | See note [Balance of value spent]
addMissingValueSpent
  :: forall (a :: Type)
   . ConstraintsM a (Either MkUnbalancedTxError Unit)
addMissingValueSpent = do
  missing <- gets totalMissingValue
  networkId <- getNetworkId
  if isZero missing then pure $ Right unit
  else runExceptT do
    -- add 'missing' to the transaction's outputs. This ensures that the
    -- wallet will add a corresponding input when balancing the
    -- transaction.
    -- Step 4 of the process described in [Balance of value spent]
    lookups <- use _lookups <#> unwrap
    let
      pkh' = lookups.ownPaymentPubKeyHash
      skh' = lookups.ownStakePubKeyHash
    -- Potential fix me: This logic may be suspect:
    txOut <- case pkh', skh' of
      Nothing, Nothing -> throwError OwnPubKeyAndStakeKeyMissing
      Just pkh, Just _ -> liftEither $ Right $ TransactionOutput
        { address: payPubKeyHashBaseAddress networkId pkh
        , amount: missing
        , dataHash: Nothing
        }
      Just pkh, Nothing -> liftEither $ Right $ TransactionOutput
        { address: payPubKeyHashEnterpriseAddress networkId pkh
        , amount: missing
        , dataHash: Nothing
        }
      Nothing, Just skh -> liftEither $ Right $ TransactionOutput
        { address: stakePubKeyHashRewardAddress networkId skh
        , amount: missing
        , dataHash: Nothing
        }
    _cpsToTxBody <<< _outputs <>= Array.singleton txOut

updateUtxoIndex
  :: forall (a :: Type)
   . ConstraintsM a (Either MkUnbalancedTxError Unit)
updateUtxoIndex = runExceptT do
  txOutputs <- use _lookups <#> unwrap >>> _.txOutputs
  let txOutsMap = mapMaybe transactionOutputToScriptOutput txOutputs
  -- Left bias towards original map, hence `flip`:
  _unbalancedTx <<< _utxoIndex %= flip union txOutsMap

-- Note, we don't use the redeemer here, unlike Plutus because of our lack of
-- `TxIn` datatype.
-- | Add a typed input, checking the type of the output it spends. Return the value
-- | of the spent output.
addOwnInput
  :: forall (a :: Type) (b :: Type)
   . DatumType a b
  => RedeemerType a b
  => FromData b
  => ToData b
  => InputConstraint b
  -> ConstraintsM a (Either MkUnbalancedTxError Unit)
addOwnInput (InputConstraint { txOutRef }) = do
  networkId <- getNetworkId
  runExceptT do
    ScriptLookups { txOutputs, typedValidator } <- use _lookups
    inst <- liftM TypedValidatorMissing typedValidator
    -- This line is to type check the `TxOutRef`. Plutus actually creates a `TxIn`
    -- but we don't have such a datatype for our `TxBody`. Therefore, if we pass
    -- this line, we just insert `TxOutRef` into the body.
    typedTxOutRef <- ExceptT $ lift $
      typeTxOutRef networkId (flip lookup txOutputs) inst txOutRef
        <#> lmap TypeCheckFailed
    let value = typedTxOutRefValue typedTxOutRef
    -- Must be inserted in order. Hopefully this matches the order under CSL
    _cpsToTxBody <<< _inputs %= insert txOutRef
    _valueSpentBalancesInputs <>= provide value

-- | Add a typed output and return its value.
addOwnOutput
  :: forall (a :: Type) (b :: Type)
   . DatumType a b
  => FromData b
  => ToData b
  => OutputConstraint b
  -> ConstraintsM a (Either MkUnbalancedTxError Unit)
addOwnOutput (OutputConstraint { datum, value }) = do
  networkId <- getNetworkId
  runExceptT do
    ScriptLookups { typedValidator } <- use _lookups
    inst <- liftM TypedValidatorMissing typedValidator
    typedTxOut <- ExceptT $ lift $ mkTypedTxOut networkId inst datum value
      <#> note MkTypedTxOutFailed
    let txOut = typedTxOutTxOut typedTxOut
    -- We are erroring if we don't have a datumhash given the polymorphic datum
    -- in the `OutputConstraint`:
    dHash <- liftM TypedTxOutHasNoDatumHash (typedTxOutDatumHash typedTxOut)
    dat <-
      ExceptT $ lift $ getDatumByHash dHash <#> note (CannotQueryDatum dHash)
    _cpsToTxBody <<< _outputs <>= Array.singleton txOut
    ExceptT $ addDatum (wrap dat)
    _valueSpentBalancesOutputs <>= provide value

data MkUnbalancedTxError
  = TypeCheckFailed TypeCheckError
  | ModifyTx ModifyTxError
  | TxOutRefNotFound TxOutRef
  | TxOutRefWrongType TxOutRef
  | DatumNotFound DatumHash
  | MintingPolicyNotFound MintingPolicyHash
  | MintingPolicyHashNotCurrencySymbol MintingPolicyHash
  | CannotMakeValue CurrencySymbol TokenName BigInt
  | ValidatorHashNotFound ValidatorHash
  | OwnPubKeyAndStakeKeyMissing
  | TypedValidatorMissing
  | DatumWrongHash DatumHash Datum
  | CannotQueryDatum DatumHash
  | CannotHashDatum Datum
  | CannotConvertPOSIXTimeRange POSIXTimeRange
  | CannotGetMintingPolicyScriptIndex -- Should be impossible
  | CannotGetValidatorHashFromAddress Address -- Get `ValidatorHash` from internal `Address`
  | MkTypedTxOutFailed
  | TypedTxOutHasNoDatumHash
  | CannotHashMintingPolicy MintingPolicy
  | CannotHashValidator Validator
  | CannotSatisfyAny

derive instance Generic MkUnbalancedTxError _
derive instance Eq MkUnbalancedTxError

instance Show MkUnbalancedTxError where
  show = genericShow

lookupTxOutRef
  :: forall (a :: Type)
   . TxOutRef
  -> ConstraintsM a (Either MkUnbalancedTxError TransactionOutput)
lookupTxOutRef outRef = do
  txOutputs <- use _lookups <#> unwrap >>> _.txOutputs
  let err = pure $ throwError $ TxOutRefNotFound outRef
  maybe err (pure <<< Right) $ lookup outRef txOutputs

lookupDatum
  :: forall (a :: Type)
   . DatumHash
  -> ConstraintsM a (Either MkUnbalancedTxError Datum)
lookupDatum dh = do
  otherDt <- use _lookups <#> unwrap >>> _.otherData
  let err = pure $ throwError $ DatumNotFound dh
  maybe err (pure <<< Right) $ lookup dh otherDt

lookupMintingPolicy
  :: forall (a :: Type)
   . MintingPolicyHash
  -> Map MintingPolicyHash MintingPolicy
  -> ConstraintsM a (Either MkUnbalancedTxError MintingPolicy)
lookupMintingPolicy mph mpsMap = do
  let err = pure $ throwError $ MintingPolicyNotFound mph
  maybe err (pure <<< Right) $ lookup mph mpsMap

lookupValidator
  :: forall (a :: Type)
   . ValidatorHash
  -> Map ValidatorHash Validator
  -> ConstraintsM a (Either MkUnbalancedTxError Validator)
lookupValidator vh osMap = do
  let err = pure $ throwError $ ValidatorHashNotFound vh
  maybe err (pure <<< Right) $ lookup vh osMap

-- | Modify the `UnbalancedTx` so that it satisfies the constraints, if
-- | possible. Fails if a hash is missing from the lookups, or if an output
-- | of the wrong type is spent.
processConstraint
  :: forall (a :: Type)
   . Map MintingPolicyHash MintingPolicy
  -> Map ValidatorHash Validator
  -> TxConstraint
  -> ConstraintsM a (Either MkUnbalancedTxError Unit)
processConstraint mpsMap osMap = do
  case _ of
    MustIncludeDatum datum -> addDatum datum
    MustValidateIn posixTimeRange -> runExceptT do
      sc <- asks _.slotConfig
      case posixTimeRangeToTransactionSlot sc posixTimeRange of
        Nothing ->
          liftEither $ throwError $ CannotConvertPOSIXTimeRange posixTimeRange
        Just { timeToLive, validityStartInterval } ->
          _cpsToTxBody <<< _Newtype %=
            _
              { ttl = timeToLive
              , validityStartInterval = validityStartInterval
              }
    MustBeSignedBy pkh -> runExceptT do
      ppkh <- use _lookups <#> unwrap >>> _.paymentPubKeyHashes
      let sigs = lookup pkh ppkh <#> payPubKeyRequiredSigner >>> Array.singleton
      _cpsToTxBody <<< _requiredSigners <>= sigs
    MustSpendAtLeast vl ->
      runExceptT $ _valueSpentBalancesInputs <>= require vl
    MustProduceAtLeast vl ->
      runExceptT $ _valueSpentBalancesOutputs <>= require vl
    MustSpendPubKeyOutput txo -> runExceptT do
      txOut <- ExceptT $ lookupTxOutRef txo
      -- Recall an Ogmios datum is a `Maybe String` where `Nothing` implies a
      -- wallet address and `Just` as script address.
      case txOut of
        TransactionOutput { amount, dataHash: Nothing } -> do
          -- POTENTIAL FIX ME: Plutus has Tx.TxIn and Tx.PubKeyTxIn -- TxIn
          -- keeps track TxOutRef and TxInType (the input type, whether
          -- consuming script, public key or simple script)
          _cpsToTxBody <<< _inputs %= insert txo
          _valueSpentBalancesInputs <>= provide amount
        _ -> liftEither $ throwError $ TxOutRefWrongType txo
    MustSpendScriptOutput txo red -> runExceptT do
      txOut <- ExceptT $ lookupTxOutRef txo
      -- Recall an Ogmios datum is a `Maybe String` where `Nothing` implies a
      -- wallet address and `Just` as script address.
      case txOut of
        TransactionOutput { address, amount, dataHash: Just dHash } -> do
          vHash <- liftM
            (CannotGetValidatorHashFromAddress address)
            (enterpriseAddressValidatorHash address)
          plutusScript <- ExceptT $ lookupValidator vHash osMap <#> map unwrap
          -- Note: Plutus uses `TxIn` to attach a redeemer and datum.
          -- Use the datum hash inside the lookup
          -- Note: if we get `Nothing`, we have to throw eventhough that's a
          -- valid input, because our `txOut` above is a Script address via
          -- `Just`.
          dataValue <- ExceptT $
            ( lift $ getDatumByHash dHash
                <#> note (CannotQueryDatum dHash) >>> map Datum
            ) <|>
              lookupDatum dHash
          ExceptT $ attachToCps attachPlutusScript plutusScript
          _cpsToTxBody <<< _inputs %= insert txo
          ExceptT $ addDatum dataValue
          let
            -- Create a redeemer with hardcoded execution units then call Ogmios
            -- to add the units in at the very end.
            -- Hardcode script spend index then reindex at the end *after
            -- balancing* with `reindexSpentScriptRedeemers`
            redeemer = T.Redeemer
              { tag: Spend
              , index: zero -- hardcoded and tweaked after balancing.
              , data: unwrap red
              , exUnits: scriptExUnits
              }
          _valueSpentBalancesInputs <>= provide amount
          -- Append redeemer for spending to array.
          _redeemers <>= Array.singleton (redeemer /\ Just txo)
          -- Attach redeemer to witness set.
          ExceptT $ attachToCps attachRedeemer redeemer
        _ -> liftEither $ throwError $ TxOutRefWrongType txo
    MustMintValue mpsHash red tn i -> runExceptT do
      plutusScript <-
        ExceptT $ lookupMintingPolicy mpsHash mpsMap <#> map unwrap
      cs <-
        liftM (MintingPolicyHashNotCurrencySymbol mpsHash) (mpsSymbol mpsHash)
      let value = mkSingletonValue' cs tn
      -- If i is negative we are burning tokens. The tokens burned must
      -- be provided as an input. So we add the value burnt to
      -- 'valueSpentBalancesInputs'. If i is positive then new tokens are
      -- created which must be added to 'valueSpentBalancesOutputs'.
      mintVal <-
        if i < zero then do
          v <- liftM (CannotMakeValue cs tn i) (value $ negate i)
          _valueSpentBalancesInputs <>= provide v
          liftEither $ Right $ map getNonAdaAsset $ value i
        else do
          v <- liftM (CannotMakeValue cs tn i) (value i)
          _valueSpentBalancesOutputs <>= provide v
          liftEither $ Right $ map getNonAdaAsset $ value i
      ExceptT $ attachToCps attachPlutusScript plutusScript
      -- Use a separate redeeming order on minting policies.
      _mintingPolicies <>= Array.singleton (wrap plutusScript)
      mIndex <-
        use (_mintingPolicies <<< to (elemIndex (wrap plutusScript) >>> map fromInt))
      index <- liftM CannotGetMintingPolicyScriptIndex mIndex
      let
        -- Create a redeemer with zero execution units then call Ogmios to
        -- add the units in at the very end.
        redeemer = T.Redeemer
          { tag: Mint
          , index
          , data: unwrap red
          , exUnits: mintExUnits
          }
      _cpsToTxBody <<< _mint <>= map wrap mintVal
      -- Append redeemer for minting to array.
      _redeemers <>= Array.singleton (redeemer /\ Nothing)
      -- Attach redeemer to witness set.
      ExceptT $ attachToCps attachRedeemer redeemer
    MustPayToPubKeyAddress pkh _ mDatum amount -> do
      networkId <- getNetworkId
      runExceptT do
        -- If datum is presented, add it to 'datumWitnesses' and Array of datums.
        -- Otherwise continue, hence `liftEither $ Right unit`.
        maybe (liftEither $ Right unit) (ExceptT <<< addDatum) mDatum
        let
          liftDatumHash
            :: forall (e :: Type) (dh :: Type)
             . e
            -> Maybe dh
            -> Either e (Maybe dh)
          liftDatumHash e Nothing = Left e
          liftDatumHash _ (Just x) = Right (Just x)
        -- [DatumHash Note]
        -- The behaviour below is subtle because of `datumHash`'s `Maybe` context.
        -- In particular, if `mDatum` is `Nothing`, then return nothing (note: we
        -- don't want to fail). However, if we have a datum value, we attempt to
        -- hash, which may fail. We want to capture this failure.
        -- Given `dataHash` ~ `Maybe DatumHash`, we don't want return this
        -- failure in the output. It's possible that this is okay for
        -- `MustPayToPubKeyAddress` because datums are essentially redundant
        -- for wallet addresses, but let's fail for now. It is important to
        -- capture failure for `MustPayToOtherScript` however, because datums
        -- at script addresses matter.
        -- e.g. in psuedo code:
        -- If mDatum = Nothing -> dataHash = Nothing (don't fail)
        -- If mDatum = Just datum ->
        --     If datumHash datum = Nothing -> FAIL
        --     If datumHash datum = Just dHash -> dataHash = dHash
        -- As mentioned, we could remove this fail behaviour for
        -- `MustPayToPubKeyAddress`
        dataHash <- maybe
          (liftEither $ Right Nothing) -- Don't throw an error if Nothing.
          ( \datum -> ExceptT $ lift $
              liftDatumHash (CannotHashDatum datum) <$> datumHash datum
          )
          mDatum
        -- Changed this to enterprise address for Seabug, it could be an issue
        -- down the road as we track all types of Addresses properly
        let
          txOut = TransactionOutput
            { address: payPubKeyHashEnterpriseAddress networkId pkh, amount, dataHash }
        _cpsToTxBody <<< _outputs <>= Array.singleton txOut
        _valueSpentBalancesOutputs <>= provide amount
    MustPayToOtherScript vlh datum amount -> do
      networkId <- getNetworkId
      runExceptT do
        -- Don't write `let dataHash = datumHash datum`, see [datumHash Note]
        dataHash <- ExceptT $ lift $ note (CannotHashDatum datum)
          <$> map Just
          <$> datumHash datum
        let
          txOut = TransactionOutput
            { address: validatorHashEnterpriseAddress networkId vlh
            , amount
            , dataHash
            }
        ExceptT $ addDatum datum
        _cpsToTxBody <<< _outputs <>= Array.singleton txOut
        _valueSpentBalancesOutputs <>= provide amount
    MustHashDatum dh dt -> do
      mdh <- lift $ datumHash dt
      if mdh == Just dh then addDatum dt
      else pure $ throwError $ DatumWrongHash dh dt
    MustSatisfyAnyOf xs -> do
      cps <- get
      let
        -- For each sublist, process the constraint from left to right, using the
        -- new state in the subsequent call. If we fail, reset to the initial
        -- state, `cps` and attempt for the next sublist. If a sublist is
        -- processed successfully, we can stop early - I think this is how Plutus
        -- behaves (POTENTIAL FIX ME). If all sublists fail, we fail overall as
        -- seen in the base case.
        tryNext
          :: List (List TxConstraint)
          -> ConstraintsM a (Either MkUnbalancedTxError Unit)
        tryNext Nil = pure $ throwError CannotSatisfyAny
        tryNext (Cons ys zs) =
          -- Note this implicitly resets state to original cps upon failure (see
          -- `put`)
          foldM
            ( \_ constr -> runExceptT do
                ExceptT $ processConstraint mpsMap osMap constr
                  `catchError` \_ -> put cps *> tryNext zs
            )
            (Right unit)
            ys
      tryNext (toUnfoldable $ map toUnfoldable xs)
  where
  -- The follow hardcoded before calling Ogmios to calculate execution
  -- unit. Calling Ogmios is an outstanding issue:
  -- https://github.com/Plutonomicon/cardano-transaction-lib/issues/174
  scriptExUnits :: ExUnits
  scriptExUnits = { mem: fromInt 2000000, steps: fromInt 1000000000 }

  mintExUnits :: ExUnits
  mintExUnits = { mem: fromInt 2000000, steps: fromInt 1000000000 }

-- Attach a Datum, Redeemer, or PlutusScript depending on the handler. They
-- share error type anyway.
attachToCps
  :: forall (a :: Type) (b :: Type)
   . (a -> Transaction -> Effect (Either ModifyTxError Transaction))
  -> a -- Redeemer, Datum, or PlutusScript.
  -> ConstraintsM b (Either MkUnbalancedTxError Unit)
attachToCps handler object = do
  tx <- use (_unbalancedTx <<< _transaction)
  newTx <- liftEffect $ handler object tx <#> lmap ModifyTx
  either
    (pure <<< throwError)
    (map Right <<< (.=) (_unbalancedTx <<< _transaction))
    newTx

-- Attaches datum to the transaction and to Array of datums in the state.
addDatum
  :: forall (a :: Type)
   . Datum
  -> ConstraintsM a (Either MkUnbalancedTxError Unit)
addDatum datum = runExceptT do
  ExceptT $ attachToCps attachDatum datum
  _datums <>= Array.singleton datum

-- Helper to focus from `ConstraintProcessingState` down to `Transaction`.
_cpsToTransaction
  :: forall (a :: Type). Lens' (ConstraintProcessingState a) Transaction
_cpsToTransaction = _unbalancedTx <<< _transaction

-- Helper to focus from `ConstraintProcessingState` down to `TxBody`.
_cpsToTxBody :: forall (a :: Type). Lens' (ConstraintProcessingState a) TxBody
_cpsToTxBody = _cpsToTransaction <<< _body

getNetworkId
  :: forall (a :: Type)
   . ConstraintsM a NetworkId
getNetworkId = use (_cpsToTxBody <<< _networkId)
  >>= maybe (lift $ asks _.networkId) pure<|MERGE_RESOLUTION|>--- conflicted
+++ resolved
@@ -178,18 +178,12 @@
 -- less information. All hashing is done inside `ConstraintsM`, see
 -- `processLookupsAndConstraints`.
 newtype ScriptLookups (a :: Type) = ScriptLookups
-<<<<<<< HEAD
   { mps ::
       Array MintingPolicy -- Minting policies that the script interacts with
   , txOutputs ::
-      Map TxOutRef TransactionOutput -- Unspent outputs that the script may want to spend.
+      Map TxOutRef TransactionOutput -- Unspent outputs that the script may want to spend. This may need tweaking to `TransactionOutput`
   , otherScripts ::
       Array Validator -- Validators of scripts other than "our script"
-=======
-  { mps :: Array MintingPolicy -- Minting policies that the script interacts with
-  , txOutputs :: Map TxOutRef TransactionOutput -- Unspent outputs that the script may want to spend. This may need tweaking to `TransactionOutput`
-  , otherScripts :: Array Validator -- Validators of scripts other than "our script"
->>>>>>> 6e675f95
   , otherData :: Map DatumHash Datum --  Datums that we might need
   , paymentPubKeyHashes ::
       Map PaymentPubKeyHash PaymentPubKey -- Public keys that we might need
@@ -429,7 +423,8 @@
 _redeemers = prop (SProxy :: SProxy "redeemers")
 
 _mintingPolicies
-  :: forall (a :: Type). Lens' (ConstraintProcessingState a) (Array MintingPolicy)
+  :: forall (a :: Type)
+   . Lens' (ConstraintProcessingState a) (Array MintingPolicy)
 _mintingPolicies = prop (SProxy :: SProxy "mintingPolicies")
 
 _lookups
@@ -917,7 +912,10 @@
       -- Use a separate redeeming order on minting policies.
       _mintingPolicies <>= Array.singleton (wrap plutusScript)
       mIndex <-
-        use (_mintingPolicies <<< to (elemIndex (wrap plutusScript) >>> map fromInt))
+        use
+          ( _mintingPolicies <<< to
+              (elemIndex (wrap plutusScript) >>> map fromInt)
+          )
       index <- liftM CannotGetMintingPolicyScriptIndex mIndex
       let
         -- Create a redeemer with zero execution units then call Ogmios to
@@ -975,7 +973,10 @@
         -- down the road as we track all types of Addresses properly
         let
           txOut = TransactionOutput
-            { address: payPubKeyHashEnterpriseAddress networkId pkh, amount, dataHash }
+            { address: payPubKeyHashEnterpriseAddress networkId pkh
+            , amount
+            , dataHash
+            }
         _cpsToTxBody <<< _outputs <>= Array.singleton txOut
         _valueSpentBalancesOutputs <>= provide amount
     MustPayToOtherScript vlh datum amount -> do
