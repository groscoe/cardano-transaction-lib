module Types.ScriptLookups
  ( MkUnbalancedTxError(..)
  , ScriptLookups(..)
  , UnattachedUnbalancedTx(..)
  , generalise
  , mintingPolicy
  , mintingPolicyM
  , mkUnbalancedTx
  , mkUnbalancedTx'
  , datum
  , validator
  , validatorM
  , ownPaymentPubKeyHash
  , ownPaymentPubKeyHashM
  , ownStakePubKeyHash
  , ownStakePubKeyHashM
  , typedValidatorLookups
  , typedValidatorLookupsM
  , unspentOutputs
  , unspentOutputsM
  ) where

import Prelude hiding (join)

import Address (enterpriseAddressValidatorHash)
import Control.Alt ((<|>))
import Control.Monad.Error.Class (catchError, throwError)
import Control.Monad.Except.Trans (ExceptT(ExceptT), runExceptT)
import Control.Monad.Logger.Trans (LoggerT)
import Control.Monad.Reader.Class (asks)
import Control.Monad.Reader.Trans (ReaderT)
import Control.Monad.State.Trans (StateT, get, gets, put, runStateT)
import Control.Monad.Trans.Class (lift)
import Data.Array ((:), singleton, union) as Array
import Data.Array (elemIndex, insert, toUnfoldable, zip)
import Data.Bifunctor (lmap)
import Data.BigInt (BigInt, fromInt)
import Data.Either (Either(Left, Right), either, note)
import Data.Foldable (foldM)
import Data.Generic.Rep (class Generic)
import Data.Lattice (join)
import Data.Lens ((%=), (%~), (.=), (.~), (<>=))
import Data.Lens.Getter (to, use)
import Data.Lens.Iso.Newtype (_Newtype)
import Data.Lens.Record (prop)
import Data.Lens.Types (Lens')
import Data.List (List(Nil, Cons))
import Data.Map (Map, empty, fromFoldable, lookup, mapMaybe, singleton, union)
import Data.Maybe (Maybe(Just, Nothing), maybe)
import Data.Newtype (class Newtype, over, unwrap, wrap)
import Data.Show.Generic (genericShow)
import Data.Symbol (SProxy(SProxy))
import Data.Traversable (for, sequence)
import Data.Tuple (fst)
import Data.Tuple.Nested (type (/\), (/\))
import FromData (class FromData)
import Effect (Effect)
import Effect.Aff (Aff)
import Effect.Class (liftEffect)
import Helpers ((<\>), liftEither, liftM)
import Plutus.FromPlutusType (fromPlutusType)
import Plutus.ToPlutusType (toPlutusType)
import QueryM
  ( DefaultQueryConfig
  , QueryM
  , datumHash
  , getDatumByHash
  )
import Scripts
  ( mintingPolicyHash
  , validatorHash
  , validatorHashEnterpriseAddress
  )
import Serialization.Address (Address, NetworkId) as Cardano
import Plutus.Types.Address (Address) as Plutus
import ToData (class ToData)
import Types.Any (Any)
import Types.Datum (Datum, DatumHash)
import Types.Interval (POSIXTimeRange, posixTimeRangeToTransactionSlot)
import Types.RedeemerTag (RedeemerTag(Mint, Spend))
import Types.TokenName (TokenName)
import Types.Scripts
  ( MintingPolicy
  , MintingPolicyHash
  , Validator
  , ValidatorHash
  )
import Types.TypedValidator (generalise) as TV
import Transaction
  ( ModifyTxError
  , attachDatum
  , attachPlutusScript
  , attachRedeemer
  , setScriptDataHash
  )
import Types.Transaction (Redeemer(Redeemer)) as T
import Types.Transaction
  ( ExUnits
  , Transaction
  , TransactionOutput(TransactionOutput)
  , TxBody
  , TransactionWitnessSet(TransactionWitnessSet)
  , _body
  , _inputs
  , _mint
  , _networkId
  , _outputs
  , _requiredSigners
  , _scriptDataHash
  , _witnessSet
  )
import Types.TxConstraints
  ( InputConstraint(InputConstraint)
  , OutputConstraint(OutputConstraint)
  , TxConstraint
      ( MustBeSignedBy
      , MustHashDatum
      , MustIncludeDatum
      , MustMintValue
      , MustPayToScript
      , MustPayToPubKeyAddress
      , MustProduceAtLeast
      , MustSatisfyAnyOf
      , MustSpendAtLeast
      , MustSpendPubKeyOutput
      , MustSpendScriptOutput
      , MustValidateIn
      )
  , TxConstraints(TxConstraints)
  )
import Types.TypedTxOut
  ( TypeCheckError
  , mkTypedTxOut
  , typedTxOutDatumHash
  , typedTxOutRefValue
  , typedTxOutTxOut
  , typeTxOutRef
  )
import Types.TypedValidator
  ( class DatumType
  , class RedeemerType
  , TypedValidator(TypedValidator)
  )
import Types.UnbalancedTransaction
  ( TxOutRef
  , PaymentPubKey
  , PaymentPubKeyHash
  , StakePubKeyHash
  , UnbalancedTx
  , _transaction
  , _utxoIndex
  , emptyUnbalancedTx
  -- , payPubKeyHash
  , payPubKeyHashBaseAddress
  , payPubKeyHashEnterpriseAddress
  , payPubKeyRequiredSigner
  , stakePubKeyHashRewardAddress
  )
import Cardano.Types.Value
  ( CurrencySymbol
  , Value
  , isZero
  , mkSingletonValue'
  , mpsSymbol
  , negation
  , split
  , getNonAdaAsset
  )
import TxOutput (transactionOutputToScriptOutput)

-- Taken mainly from https://playground.plutus.iohkdev.io/doc/haddock/plutus-ledger-constraints/html/Ledger-Constraints-OffChain.html
-- Plutus rev: cc72a56eafb02333c96f662581b57504f8f8992f via Plutus-apps (localhost): abe4785a4fc4a10ba0c4e6417f0ab9f1b4169b26
-- It should be noted that `ScriptOutput` came later and this was already apart
-- of our codebase so I had to mix & match Plutus revs.

--------------------------------------------------------------------------------
-- ScriptLookups type
--------------------------------------------------------------------------------
-- We write `mps` and `scripts` as an `Array` instead of `Map`, meaning
-- our lookup helpers aren't required to hash (`mintingPolicy`, `validator`)
-- and therefore not lifted to `QueryM`. The downside is the lookups contain
-- less information. All hashing is done inside `ConstraintsM`, see
-- `processLookupsAndConstraints`.
newtype ScriptLookups (a :: Type) = ScriptLookups
  { mps ::
      Array MintingPolicy -- Minting policies that the script interacts with
  , txOutputs ::
      Map TxOutRef TransactionOutput -- Unspent outputs that the script may want to spend. This may need tweaking to `TransactionOutput`
  , scripts ::
      Array Validator -- Script validators
  , datums :: Map DatumHash Datum --  Datums that we might need
  , paymentPubKeyHashes ::
      Map PaymentPubKeyHash PaymentPubKey -- Public keys that we might need
  , typedValidator ::
      Maybe (TypedValidator a) -- The script instance with the typed validator hash & actual compiled program
  , ownPaymentPubKeyHash ::
      Maybe PaymentPubKeyHash -- The contract's payment public key hash, used for depositing tokens etc.
  , ownStakePubKeyHash ::
      Maybe StakePubKeyHash -- The contract's stake public key hash (optional)
  }

derive instance Generic (ScriptLookups a) _
derive instance Newtype (ScriptLookups a) _
derive newtype instance Eq (ScriptLookups a)

instance Show (ScriptLookups a) where
  show = genericShow

generalise :: forall (a :: Type). ScriptLookups a -> ScriptLookups Any
generalise (ScriptLookups sl) =
  let
    tv = TV.generalise <$> sl.typedValidator
  in
    wrap sl { typedValidator = tv }

-- Using `Data.Map.union`, we can replicate left-biased <> from Data.Map used
-- in Plutus (*not* Plutus' internal Map that uses something like unionWith (<>))
instance Semigroup (ScriptLookups a) where
  append (ScriptLookups l) (ScriptLookups r) =
    ScriptLookups
      { mps: l.mps `Array.union` r.mps
      , txOutputs: l.txOutputs `union` r.txOutputs
      , scripts: l.scripts `Array.union` r.scripts
      , datums: l.datums `union` r.datums
      , paymentPubKeyHashes: l.paymentPubKeyHashes `union` r.paymentPubKeyHashes
      -- 'First' to match the semigroup instance of Map (left-biased)
      , typedValidator: l.typedValidator <\> r.typedValidator
      , ownPaymentPubKeyHash: l.ownPaymentPubKeyHash <\> r.ownPaymentPubKeyHash
      , ownStakePubKeyHash: l.ownStakePubKeyHash <\> r.ownStakePubKeyHash
      }

instance Monoid (ScriptLookups a) where
  mempty = ScriptLookups
    { mps: mempty
    , txOutputs: empty
    , scripts: mempty
    , datums: empty
    , paymentPubKeyHashes: empty
    , typedValidator: Nothing
    , ownPaymentPubKeyHash: Nothing
    , ownStakePubKeyHash: Nothing
    }

--------------------------------------------------------------------------------
-- Create ScriptLookups helpers
--------------------------------------------------------------------------------
-- | The lookup functions come in pairs with the exception of `datum`.
-- | If the function cannot fail, there is another version contained in a `Maybe`
-- | context (that also does not fail).
-- | This is to aid users who wish to utilise the underlying `ScriptLookups`
-- | `Monoid` for `foldMap` etc.
-- |
-- | Otherwise, there are lookups that may fail with `Maybe` (because of
-- | hashing) and an unsafe counterpart via `fromJust`.

-- | A script lookups value with a script instance. For convenience this also
-- | includes the minting policy script that forwards all checks to the
-- | instance's validator.
typedValidatorLookups :: forall (a :: Type). TypedValidator a -> ScriptLookups a
typedValidatorLookups tv@(TypedValidator inst) =
  over ScriptLookups
    _
      { mps = Array.singleton inst.forwardingMPS
      , typedValidator = Just tv
      }
    mempty

-- | Same as `typedValidatorLookups` but in `Maybe` context for convenience.
-- | This should not fail.
typedValidatorLookupsM
  :: forall (a :: Type). TypedValidator a -> Maybe (ScriptLookups a)
typedValidatorLookupsM = pure <<< typedValidatorLookups

-- FIX ME: https://github.com/Plutonomicon/cardano-transaction-lib/issues/200
-- | A script lookups value that uses the map of unspent outputs to resolve
-- | input constraints.
unspentOutputs
  :: forall (a :: Type). Map TxOutRef TransactionOutput -> ScriptLookups a
unspentOutputs mp = over ScriptLookups _ { txOutputs = mp } mempty

-- FIX ME: https://github.com/Plutonomicon/cardano-transaction-lib/issues/200
-- | Same as `unspentOutputs` but in `Maybe` context for convenience. This
-- | should not fail.
unspentOutputsM
  :: forall (a :: Type)
   . Map TxOutRef TransactionOutput
  -> Maybe (ScriptLookups a)
unspentOutputsM = pure <<< unspentOutputs

-- | A script lookups value with a minting policy script.
mintingPolicy :: forall (a :: Type). MintingPolicy -> ScriptLookups a
mintingPolicy pl = over ScriptLookups _ { mps = Array.singleton pl } mempty

-- | Same as `mintingPolicy` but in `Maybe` context for convenience. This
-- | should not fail.
mintingPolicyM :: forall (a :: Type). MintingPolicy -> Maybe (ScriptLookups a)
mintingPolicyM = pure <<< mintingPolicy

-- | A script lookups value with a validator script.
validator :: forall (a :: Type). Validator -> ScriptLookups a
validator vl =
  over ScriptLookups _ { scripts = Array.singleton vl } mempty

-- | Same as `validator` but in `Maybe` context for convenience. This
-- | should not fail.
validatorM :: forall (a :: Type). Validator -> Maybe (ScriptLookups a)
validatorM = pure <<< validator

-- | A script lookups value with a datum. This can fail because we invoke
-- | `datumHash` using a server.
datum :: forall (a :: Type). Datum -> QueryM (Maybe (ScriptLookups a))
datum dt = datumHash dt >>= case _ of
  Nothing -> pure Nothing
  Just dh -> pure $ Just $ over ScriptLookups _ { datums = singleton dh dt }
    mempty

-- -- | A script lookups value with a payment public key. This can fail because we
-- -- | invoke `payPubKeyHash`.
-- paymentPubKeyM :: forall (a :: Type). PaymentPubKey -> Maybe (ScriptLookups a)
-- paymentPubKeyM ppk = do
--   pkh <- payPubKeyHash ppk
--   pure $ over ScriptLookups
--     _ { paymentPubKeyHashes = singleton pkh ppk }
--     mempty

-- -- | A script lookups value with a payment public key. This is unsafe because
-- -- | the underlying function `paymentPubKeyM` can fail.
-- unsafePaymentPubKey :: forall (a :: Type). PaymentPubKey -> ScriptLookups a
-- unsafePaymentPubKey = unsafePartial fromJust <<< paymentPubKeyM

-- | Add your own `PaymentPubKeyHash` to the lookup.
ownPaymentPubKeyHash :: forall (a :: Type). PaymentPubKeyHash -> ScriptLookups a
ownPaymentPubKeyHash pkh =
  over ScriptLookups _ { ownPaymentPubKeyHash = Just pkh } mempty

-- | Same as `ownPaymentPubKeyHash` but in `Maybe` context for convenience. This
-- | should not fail.
ownPaymentPubKeyHashM
  :: forall (a :: Type). PaymentPubKeyHash -> Maybe (ScriptLookups a)
ownPaymentPubKeyHashM = pure <<< ownPaymentPubKeyHash

-- | Add your own `StakePubKeyHash` to the lookup.
ownStakePubKeyHash :: forall (a :: Type). StakePubKeyHash -> ScriptLookups a
ownStakePubKeyHash skh =
  over ScriptLookups _ { ownStakePubKeyHash = Just skh } mempty

-- | Same as `ownStakePubKeyHash` but in `Maybe` context for convenience. This
-- | should not fail.
ownStakePubKeyHashM
  :: forall (a :: Type). StakePubKeyHash -> Maybe (ScriptLookups a)
ownStakePubKeyHashM = pure <<< ownStakePubKeyHash

-- -Note [Balance of value spent]

-- To build a transaction that satisfies the 'MustSpendAtLeast' and
-- `MustProduceAtLeast` constraints, we keep a tally of the required and
-- actual values we encounter on either side of the transaction. Then we
-- compute the missing value on both sides, and add an input with the
-- join of the positive parts of the missing values.

-- | The balances we track for computing the missing 'Value' (if any)
-- | that needs to be added to the transaction.
-- | See note [Balance of value spent].
newtype ValueSpentBalances = ValueSpentBalances
  { required :: Value
  -- Required value spent by the transaction.
  , provided :: Value
  -- Value provided by an input or output of the transaction.
  }

derive instance Generic ValueSpentBalances _

instance Show ValueSpentBalances where
  show = genericShow

instance Semigroup ValueSpentBalances where
  append (ValueSpentBalances l) (ValueSpentBalances r) = ValueSpentBalances
    { required: l.required `join` r.required -- least upper bound on Value
    , provided: l.provided `join` r.provided
    }

-- This is the state for essentially creating an unbalanced transaction.
type ConstraintProcessingState (a :: Type) =
  { unbalancedTx :: UnbalancedTx
  -- The unbalanced transaction that we're building
  , valueSpentBalancesInputs :: ValueSpentBalances
  -- Balance of the values given and required for the transaction's inputs
  , valueSpentBalancesOutputs :: ValueSpentBalances
  -- Balance of the values produced and required for the transaction's outputs
  , datums :: Array Datum
  -- Ordered accumulation of datums so we can use to `setScriptDataHash`
  , redeemers :: Array (T.Redeemer /\ Maybe TxOutRef)
  -- Ordered accumulation of redeemers so we can use to `setScriptDataHash` and
  -- add execution units via Ogmios. Note: this mixes script and minting
  -- redeemers.
  , mintingPolicies :: Array MintingPolicy
  -- An array of minting policies, we need to keep track of the index for
  -- minting redeemers
  , lookups :: ScriptLookups a
  -- ScriptLookups for resolving constraints. Should be treated as an immutable
  -- value despite living inside the processing state
  }

-- We could make these signatures polymorphic but they're not exported so don't
-- bother.
_unbalancedTx
  :: forall (a :: Type). Lens' (ConstraintProcessingState a) UnbalancedTx
_unbalancedTx = prop (SProxy :: SProxy "unbalancedTx")

_valueSpentBalancesInputs
  :: forall (a :: Type). Lens' (ConstraintProcessingState a) ValueSpentBalances
_valueSpentBalancesInputs = prop (SProxy :: SProxy "valueSpentBalancesInputs")

_valueSpentBalancesOutputs
  :: forall (a :: Type). Lens' (ConstraintProcessingState a) ValueSpentBalances
_valueSpentBalancesOutputs = prop (SProxy :: SProxy "valueSpentBalancesOutputs")

_datums
  :: forall (a :: Type). Lens' (ConstraintProcessingState a) (Array Datum)
_datums = prop (SProxy :: SProxy "datums")

_redeemers
  :: forall (a :: Type)
   . Lens' (ConstraintProcessingState a) (Array (T.Redeemer /\ Maybe TxOutRef))
_redeemers = prop (SProxy :: SProxy "redeemers")

_mintingPolicies
  :: forall (a :: Type)
   . Lens' (ConstraintProcessingState a) (Array MintingPolicy)
_mintingPolicies = prop (SProxy :: SProxy "mintingPolicies")

_lookups
  :: forall (a :: Type). Lens' (ConstraintProcessingState a) (ScriptLookups a)
_lookups = prop (SProxy :: SProxy "lookups")

missingValueSpent :: ValueSpentBalances -> Value
missingValueSpent (ValueSpentBalances { required, provided }) =
  let
    difference = required <> negation provided
    _ /\ missing = split difference
  in
    missing

totalMissingValue :: forall (a :: Type). ConstraintProcessingState a -> Value
totalMissingValue { valueSpentBalancesInputs, valueSpentBalancesOutputs } =
  missingValueSpent valueSpentBalancesInputs `join`
    missingValueSpent valueSpentBalancesOutputs

provide :: Value -> ValueSpentBalances
provide provided = ValueSpentBalances { provided, required: mempty }

require :: Value -> ValueSpentBalances
require required = ValueSpentBalances { required, provided: mempty }

-- A `StateT` ontop of `QueryM` ~ ReaderT QueryConfig Aff`.
-- The state is `ConstraintProcessingState`, which keeps track of the unbalanced
-- transaction etc and additionally holds a `ConstraintsConfig` containing the
-- scriptlookups and a `defaultSlotConfig`.
-- We write `ReaderT QueryConfig Aff` below since type synonyms need to be fully
-- applied.
type ConstraintsM (a :: Type) (b :: Type) =
  StateT (ConstraintProcessingState a)
    (ReaderT DefaultQueryConfig (LoggerT Aff))
    b

-- The constraints don't precisely match those of Plutus:
-- `forall a. (FromData (DatumType a), ToData (DatumType a), ToData (RedeemerType a))`
-- as we don't have the same granularity on the classes, but the type `a` fixes
-- a type `b` as seen below. We could alternatively create specific typeclasses:
-- ToData (Datumtype a) <-> (Datumtype a b, ToData b) <= ToDataDatumType a b
-- if we require granular control, similarly FromDataToDatumType a b etc.
-- We could use `MonadError` to clean up the `ExceptT`s below although we can't
-- use the type alias because they need to be fully applied so this is perhaps
-- more readable.
-- Fix me: add execution units from Ogmios where this function should be
-- inside QueryM https://github.com/Plutonomicon/cardano-transaction-lib/issues/174
-- | Resolve some `TxConstraints` by modifying the `UnbalancedTx` in the
-- | `ConstraintProcessingState`
processLookupsAndConstraints
  :: forall (a :: Type) (b :: Type)
   . DatumType a b
  => RedeemerType a b
  => FromData b
  => ToData b
  => TxConstraints b b
  -> ConstraintsM a (Either MkUnbalancedTxError Unit)
processLookupsAndConstraints
  (TxConstraints { constraints, ownInputs, ownOutputs }) = runExceptT do
  -- Hash all the MintingPolicys and Scripts beforehand. These maps are lost
  -- after we `runReaderT`, unlike Plutus that has a `Map` instead of `Array`.
  lookups <- use _lookups <#> unwrap
  let
    mps = lookups.mps
    scripts = lookups.scripts
  mpsHashes <-
    ExceptT $ hashScripts mintingPolicyHash CannotHashMintingPolicy mps
  validatorHashes <-
    ExceptT $ hashScripts validatorHash CannotHashValidator scripts
  let
    mpsMap = fromFoldable $ zip mpsHashes mps
    osMap = fromFoldable $ zip validatorHashes scripts
  ExceptT $ foldConstraints (processConstraint mpsMap osMap) constraints
  ExceptT $ foldConstraints addOwnInput ownInputs
  ExceptT $ foldConstraints addOwnOutput ownOutputs
  ExceptT addScriptDataHash
  ExceptT addMissingValueSpent
  ExceptT updateUtxoIndex
  where
  -- Polymorphic helper to hash an Array of `Validator`s or `MintingPolicy`s
  -- with a way to error.
  hashScripts
    :: forall (script :: Type) (scriptHash :: Type) (c :: Type)
     . (script -> QueryM (Maybe scriptHash))
    -> (script -> MkUnbalancedTxError)
    -> Array script
    -> ConstraintsM c (Either MkUnbalancedTxError (Array scriptHash))
  hashScripts hasher error scripts =
    lift $
      for scripts
        ( \s -> do
            sh <- hasher s
            pure $ note (error s) sh
        ) <#> sequence

  -- Don't write the output in terms of ExceptT because we can't write a
  -- partially applied `ConstraintsM` meaning this is more readable.
  foldConstraints
    :: forall (constr :: Type) (c :: Type)
     . (constr -> ConstraintsM c (Either MkUnbalancedTxError Unit))
    -> Array constr
    -> ConstraintsM c (Either MkUnbalancedTxError Unit)
  foldConstraints handler = foldM
    (\_ constr -> runExceptT $ ExceptT $ handler constr)
    (Right unit)

-- Helper to run the stack and get back to `QueryM`. See comments in
-- `processLookupsAndConstraints` regarding constraints.
runConstraintsM
  :: forall (a :: Type) (b :: Type)
   . DatumType a b
  => RedeemerType a b
  => FromData b
  => ToData b
  => ScriptLookups a
  -> TxConstraints b b
  -> QueryM (Either MkUnbalancedTxError (ConstraintProcessingState a))
runConstraintsM lookups txConstraints =
  let
    initCps :: ConstraintProcessingState a
    initCps =
      { unbalancedTx: emptyUnbalancedTx
      , valueSpentBalancesInputs:
          ValueSpentBalances { required: mempty, provided: mempty }
      , valueSpentBalancesOutputs:
          ValueSpentBalances { required: mempty, provided: mempty }
      , datums: mempty
      , redeemers: mempty
      , mintingPolicies: mempty
      , lookups
      }

    unpackTuple
      :: Either MkUnbalancedTxError Unit /\ (ConstraintProcessingState a)
      -> Either MkUnbalancedTxError (ConstraintProcessingState a)
    unpackTuple (Left err /\ _) = Left err
    unpackTuple (_ /\ cps) = Right cps
  in
    unpackTuple <$>
      ( flip runStateT initCps $ processLookupsAndConstraints txConstraints
      )

-- See comments in `processLookupsAndConstraints` regarding constraints.
-- | Create an `UnbalancedTx` given `ScriptLookups` and `TxConstraints`.
mkUnbalancedTx'
  :: forall (a :: Type) (b :: Type)
   . DatumType a b
  => RedeemerType a b
  => FromData b
  => ToData b
  => ScriptLookups a
  -> TxConstraints b b
  -> QueryM (Either MkUnbalancedTxError UnbalancedTx)
mkUnbalancedTx' scriptLookups txConstraints =
  runConstraintsM scriptLookups txConstraints <#> map _.unbalancedTx

-- | A newtype for the unbalanced transaction after creating one with datums
-- | and redeemers not attached
newtype UnattachedUnbalancedTx = UnattachedUnbalancedTx
  { unbalancedTx :: UnbalancedTx -- the unbalanced tx created
  , datums :: Array Datum -- the array of ordered datums that require attaching
  , redeemersTxIns :: Array (T.Redeemer /\ Maybe TxOutRef) -- the array of
  -- ordered redeemers that require attaching alongside a potential transaction
  -- input. The input is required to determine the index of `Spend` redeemers
  -- after balancing (when inputs are finalised). The potential input is
  -- `Just` for spending script utxos, i.e. `MustSpendScriptOutput` and
  -- `Nothing` otherwise.
  }

derive instance Generic UnattachedUnbalancedTx _
derive instance Newtype UnattachedUnbalancedTx _
derive newtype instance Eq UnattachedUnbalancedTx

instance Show UnattachedUnbalancedTx where
  show = genericShow

-- | An implementation that strips `witnessSet` and data hash from
-- | returned `UnbalancedTx` in order to calculate them later on server.
-- | It returns part of the `ConstraintProcessingState` for later consumption by
-- | the server. The `Spend` redeemers will require reindexing and all hardcoded
-- | to `zero` from this function.
mkUnbalancedTx
  :: forall (a :: Type) (b :: Type)
   . DatumType a b
  => RedeemerType a b
  => FromData b
  => ToData b
  => ScriptLookups a
  -> TxConstraints b b
  -> QueryM (Either MkUnbalancedTxError UnattachedUnbalancedTx)
mkUnbalancedTx scriptLookups txConstraints =
  runConstraintsM scriptLookups txConstraints <#> map
    \{ unbalancedTx, datums, redeemers } ->
      let
        stripScriptDataHash :: UnbalancedTx -> UnbalancedTx
        stripScriptDataHash uTx =
          uTx # _transaction <<< _body <<< _scriptDataHash .~ Nothing

        stripDatumsRedeemers :: UnbalancedTx -> UnbalancedTx
        stripDatumsRedeemers uTx = uTx # _transaction <<< _witnessSet %~
          over TransactionWitnessSet
            _ { plutusData = Nothing, redeemers = Nothing }
        tx = stripDatumsRedeemers $ stripScriptDataHash unbalancedTx
      in
        wrap { unbalancedTx: tx, datums, redeemersTxIns: redeemers }

addScriptDataHash
  :: forall (a :: Type)
   . ConstraintsM a (Either MkUnbalancedTxError Unit)
addScriptDataHash = runExceptT do
  dats <- use _datums
  -- Use both script and minting redeemers in the order they were appended.
  reds <- use (_redeemers <<< to (map fst))
  tx <- use (_unbalancedTx <<< _transaction)
  tx' <- ExceptT $ liftEffect $ setScriptDataHash reds dats tx <#> Right
  _cpsToTransaction .= tx'

-- | Add the remaining balance of the total value that the tx must spend.
-- | See note [Balance of value spent]
addMissingValueSpent
  :: forall (a :: Type)
   . ConstraintsM a (Either MkUnbalancedTxError Unit)
addMissingValueSpent = do
  missing <- gets totalMissingValue
  networkId <- getNetworkId
  if isZero missing then pure $ Right unit
  else runExceptT do
    -- add 'missing' to the transaction's outputs. This ensures that the
    -- wallet will add a corresponding input when balancing the
    -- transaction.
    -- Step 4 of the process described in [Balance of value spent]
    lookups <- use _lookups <#> unwrap
    let
      toPlutusAddr a = ExceptT $ pure $ note (NotAValidPlutusAddress a) (toPlutusType a)
      pkh' = lookups.ownPaymentPubKeyHash
      skh' = lookups.ownStakePubKeyHash
      amount = unwrap $ toPlutusType $ missing
    -- Potential fix me: This logic may be suspect:
    txOut <- case pkh', skh' of
      Nothing, Nothing -> throwError OwnPubKeyAndStakeKeyMissing
<<<<<<< HEAD
      Just pkh, Just skh -> do
        address <- toPlutusAddr $ payPubKeyHashBaseAddress networkId pkh skh
        pure $ TransactionOutput
          { address
          , amount
          , dataHash: Nothing
          }
      Just pkh, Nothing -> do
        address <- toPlutusAddr $ payPubKeyHashEnterpriseAddress networkId pkh
        pure $ TransactionOutput
          { address
          , amount
          , dataHash: Nothing
          }
      Nothing, Just skh -> do
        address <- toPlutusAddr $ stakePubKeyHashRewardAddress networkId skh
        pure $ TransactionOutput
          { address
          , amount
          , dataHash: Nothing
          }
    _cpsToTxBody <<< _outputs <>= Array.singleton txOut
=======
      Just pkh, Just skh -> liftEither $ Right $ TransactionOutput
        { address: payPubKeyHashBaseAddress networkId pkh skh
        , amount: missing
        , dataHash: Nothing
        }
      Just pkh, Nothing -> liftEither $ Right $ TransactionOutput
        { address: payPubKeyHashEnterpriseAddress networkId pkh
        , amount: missing
        , dataHash: Nothing
        }
      Nothing, Just skh -> liftEither $ Right $ TransactionOutput
        { address: stakePubKeyHashRewardAddress networkId skh
        , amount: missing
        , dataHash: Nothing
        }
    _cpsToTxBody <<< _outputs %= Array.(:) txOut
>>>>>>> 4af8129f

updateUtxoIndex
  :: forall (a :: Type)
   . ConstraintsM a (Either MkUnbalancedTxError Unit)
updateUtxoIndex = runExceptT do
  txOutputs <- use _lookups <#> unwrap >>> _.txOutputs
  let txOutsMap = mapMaybe transactionOutputToScriptOutput txOutputs
  -- Left bias towards original map, hence `flip`:
  _unbalancedTx <<< _utxoIndex %= flip union txOutsMap

-- Note, we don't use the redeemer here, unlike Plutus because of our lack of
-- `TxIn` datatype.
-- | Add a typed input, checking the type of the output it spends. Return the value
-- | of the spent output.
addOwnInput
  :: forall (a :: Type) (b :: Type)
   . DatumType a b
  => RedeemerType a b
  => FromData b
  => ToData b
  => InputConstraint b
  -> ConstraintsM a (Either MkUnbalancedTxError Unit)
addOwnInput (InputConstraint { txOutRef }) = do
  networkId <- getNetworkId
  runExceptT do
    ScriptLookups { txOutputs, typedValidator } <- use _lookups
    inst <- liftM TypedValidatorMissing typedValidator
    -- This line is to type check the `TxOutRef`. Plutus actually creates a `TxIn`
    -- but we don't have such a datatype for our `TxBody`. Therefore, if we pass
    -- this line, we just insert `TxOutRef` into the body.
    typedTxOutRef <- ExceptT $ lift $
      typeTxOutRef networkId (flip lookup txOutputs) inst txOutRef
        <#> lmap TypeCheckFailed
    let value = unwrap $ fromPlutusType $ typedTxOutRefValue typedTxOutRef
    -- Must be inserted in order. Hopefully this matches the order under CSL
    _cpsToTxBody <<< _inputs %= insert txOutRef
    _valueSpentBalancesInputs <>= provide value

-- | Add a typed output and return its value.
addOwnOutput
  :: forall (a :: Type) (b :: Type)
   . DatumType a b
  => FromData b
  => ToData b
  => OutputConstraint b
  -> ConstraintsM a (Either MkUnbalancedTxError Unit)
addOwnOutput (OutputConstraint { datum: d, value }) = do
  networkId <- getNetworkId
  runExceptT do
    ScriptLookups { typedValidator } <- use _lookups
    inst <- liftM TypedValidatorMissing typedValidator
<<<<<<< HEAD
    typedTxOut <- ExceptT $ lift $ mkTypedTxOut networkId inst datum value
=======
    let value' = unwrap $ fromPlutusType value
    typedTxOut <- ExceptT $ lift $ mkTypedTxOut networkId inst d value'
>>>>>>> 4af8129f
      <#> note MkTypedTxOutFailed
    let txOut = typedTxOutTxOut typedTxOut
    -- We are erroring if we don't have a datumhash given the polymorphic datum
    -- in the `OutputConstraint`:
    dHash <- liftM TypedTxOutHasNoDatumHash (typedTxOutDatumHash typedTxOut)
    dat <-
      ExceptT $ lift $ getDatumByHash dHash <#> note (CannotQueryDatum dHash)
<<<<<<< HEAD
    _cpsToTxBody <<< _outputs <>= Array.singleton txOut
    ExceptT $ addDatum (wrap dat)
    let value' = unwrap $ fromPlutusType value
=======
    _cpsToTxBody <<< _outputs %= Array.(:) txOut
    ExceptT $ addDatum dat
>>>>>>> 4af8129f
    _valueSpentBalancesOutputs <>= provide value'

data MkUnbalancedTxError
  = TypeCheckFailed TypeCheckError
  | ModifyTx ModifyTxError
  | TxOutRefNotFound TxOutRef
  | TxOutRefWrongType TxOutRef
  | DatumNotFound DatumHash
  | MintingPolicyNotFound MintingPolicyHash
  | MintingPolicyHashNotCurrencySymbol MintingPolicyHash
  | CannotMakeValue CurrencySymbol TokenName BigInt
  | ValidatorHashNotFound ValidatorHash
  | OwnPubKeyAndStakeKeyMissing
  | TypedValidatorMissing
  | DatumWrongHash DatumHash Datum
  | CannotQueryDatum DatumHash
  | CannotHashDatum Datum
  | CannotConvertPOSIXTimeRange POSIXTimeRange
  | CannotGetMintingPolicyScriptIndex -- Should be impossible
  | CannotGetValidatorHashFromAddress Cardano.Address -- Get `ValidatorHash` from internal `Address`
  | MkTypedTxOutFailed
  | TypedTxOutHasNoDatumHash
  | CannotHashMintingPolicy MintingPolicy
  | CannotHashValidator Validator
  | CannotConvertPaymentPubKeyHash PaymentPubKeyHash
  | CannotSatisfyAny
  | NotAValidPlutusAddress Cardano.Address
  | NotAValidCardanoAddress Plutus.Address

derive instance Generic MkUnbalancedTxError _
derive instance Eq MkUnbalancedTxError

instance Show MkUnbalancedTxError where
  show = genericShow

lookupTxOutRef
  :: forall (a :: Type)
   . TxOutRef
  -> ConstraintsM a (Either MkUnbalancedTxError TransactionOutput)
lookupTxOutRef outRef = do
  txOutputs <- use _lookups <#> unwrap >>> _.txOutputs
  let err = pure $ throwError $ TxOutRefNotFound outRef
  maybe err (pure <<< Right) $ lookup outRef txOutputs

lookupDatum
  :: forall (a :: Type)
   . DatumHash
  -> ConstraintsM a (Either MkUnbalancedTxError Datum)
lookupDatum dh = do
  otherDt <- use _lookups <#> unwrap >>> _.datums
  let err = pure $ throwError $ DatumNotFound dh
  maybe err (pure <<< Right) $ lookup dh otherDt

lookupMintingPolicy
  :: forall (a :: Type)
   . MintingPolicyHash
  -> Map MintingPolicyHash MintingPolicy
  -> ConstraintsM a (Either MkUnbalancedTxError MintingPolicy)
lookupMintingPolicy mph mpsMap = do
  let err = pure $ throwError $ MintingPolicyNotFound mph
  maybe err (pure <<< Right) $ lookup mph mpsMap

lookupValidator
  :: forall (a :: Type)
   . ValidatorHash
  -> Map ValidatorHash Validator
  -> ConstraintsM a (Either MkUnbalancedTxError Validator)
lookupValidator vh osMap = do
  let err = pure $ throwError $ ValidatorHashNotFound vh
  maybe err (pure <<< Right) $ lookup vh osMap

-- | Modify the `UnbalancedTx` so that it satisfies the constraints, if
-- | possible. Fails if a hash is missing from the lookups, or if an output
-- | of the wrong type is spent.
processConstraint
  :: forall (a :: Type)
   . Map MintingPolicyHash MintingPolicy
  -> Map ValidatorHash Validator
  -> TxConstraint
  -> ConstraintsM a (Either MkUnbalancedTxError Unit)
processConstraint mpsMap osMap = do
  case _ of
    MustIncludeDatum dat -> addDatum dat
    MustValidateIn posixTimeRange -> runExceptT do
      sc <- asks _.slotConfig
      case posixTimeRangeToTransactionSlot sc posixTimeRange of
        Nothing ->
          liftEither $ throwError $ CannotConvertPOSIXTimeRange posixTimeRange
        Just { timeToLive, validityStartInterval } ->
          _cpsToTxBody <<< _Newtype %=
            _
              { ttl = timeToLive
              , validityStartInterval = validityStartInterval
              }
    MustBeSignedBy pkh -> runExceptT do
      ppkh <- use _lookups <#> unwrap >>> _.paymentPubKeyHashes
      sigs <- for (lookup pkh ppkh) $
        payPubKeyRequiredSigner >>>
          maybe (throwError (CannotConvertPaymentPubKeyHash pkh))
            (pure <<< Array.singleton)
      _cpsToTxBody <<< _requiredSigners <>= sigs
    MustSpendAtLeast plutusValue -> do
      let value = unwrap $ fromPlutusType plutusValue
      runExceptT $ _valueSpentBalancesInputs <>= require value
    MustProduceAtLeast plutusValue -> do
      let value = unwrap $ fromPlutusType plutusValue
      runExceptT $ _valueSpentBalancesOutputs <>= require value
    MustSpendPubKeyOutput txo -> runExceptT do
      txOut <- ExceptT $ lookupTxOutRef txo
      -- Recall an Ogmios datum is a `Maybe String` where `Nothing` implies a
      -- wallet address and `Just` as script address.
      case txOut of
        TransactionOutput { amount, dataHash: Nothing } -> do
          -- POTENTIAL FIX ME: Plutus has Tx.TxIn and Tx.PubKeyTxIn -- TxIn
          -- keeps track TxOutRef and TxInType (the input type, whether
          -- consuming script, public key or simple script)
          _cpsToTxBody <<< _inputs %= insert txo
          _valueSpentBalancesInputs <>= provide (unwrap $ fromPlutusType amount)
        _ -> liftEither $ throwError $ TxOutRefWrongType txo
    MustSpendScriptOutput txo red -> runExceptT do
      txOut <- ExceptT $ lookupTxOutRef txo
      -- Recall an Ogmios datum is a `Maybe String` where `Nothing` implies a
      -- wallet address and `Just` as script address.
      case txOut of
        TransactionOutput { address, amount, dataHash: Just dHash } -> do
          addr' <- ExceptT $ pure (note (NotAValidCardanoAddress address) $ fromPlutusType address)
          vHash <- liftM
            (CannotGetValidatorHashFromAddress addr')
            (enterpriseAddressValidatorHash addr')
          plutusScript <- ExceptT $ lookupValidator vHash osMap <#> map unwrap
          -- Note: Plutus uses `TxIn` to attach a redeemer and datum.
          -- Use the datum hash inside the lookup
          -- Note: if we get `Nothing`, we have to throw eventhough that's a
          -- valid input, because our `txOut` above is a Script address via
          -- `Just`.
          dataValue <- ExceptT $ do
            queryD <- lift $
              getDatumByHash dHash <#> note (CannotQueryDatum dHash)
            lookupD <- lookupDatum dHash
            pure $ queryD <|> lookupD
          ExceptT $ attachToCps attachPlutusScript plutusScript
          _cpsToTxBody <<< _inputs %= insert txo
          ExceptT $ addDatum dataValue
          let
            -- Create a redeemer with hardcoded execution units then call Ogmios
            -- to add the units in at the very end.
            -- Hardcode script spend index then reindex at the end *after
            -- balancing* with `reindexSpentScriptRedeemers`
            redeemer = T.Redeemer
              { tag: Spend
              , index: zero -- hardcoded and tweaked after balancing.
              , data: unwrap red
              , exUnits: scriptExUnits
              }
          _valueSpentBalancesInputs <>= provide (unwrap $ fromPlutusType amount)
          -- Append redeemer for spending to array.
          _redeemers <>= Array.singleton (redeemer /\ Just txo)
          -- Attach redeemer to witness set.
          ExceptT $ attachToCps attachRedeemer redeemer
        _ -> liftEither $ throwError $ TxOutRefWrongType txo
    MustMintValue mpsHash red tn i -> runExceptT do
      plutusScript <-
        ExceptT $ lookupMintingPolicy mpsHash mpsMap <#> map unwrap
      cs <-
        liftM (MintingPolicyHashNotCurrencySymbol mpsHash) (mpsSymbol mpsHash)
      let value = mkSingletonValue' cs tn
      -- If i is negative we are burning tokens. The tokens burned must
      -- be provided as an input. So we add the value burnt to
      -- 'valueSpentBalancesInputs'. If i is positive then new tokens are
      -- created which must be added to 'valueSpentBalancesOutputs'.
      mintVal <-
        if i < zero then do
          v <- liftM (CannotMakeValue cs tn i) (value $ negate i)
          _valueSpentBalancesInputs <>= provide v
          liftEither $ Right $ map getNonAdaAsset $ value i
        else do
          v <- liftM (CannotMakeValue cs tn i) (value i)
          _valueSpentBalancesOutputs <>= provide v
          liftEither $ Right $ map getNonAdaAsset $ value i
      ExceptT $ attachToCps attachPlutusScript plutusScript
      -- Use a separate redeeming order on minting policies.
      _mintingPolicies <>= Array.singleton (wrap plutusScript)
      mIndex <-
        use
          ( _mintingPolicies <<< to
              (elemIndex (wrap plutusScript) >>> map fromInt)
          )
      index <- liftM CannotGetMintingPolicyScriptIndex mIndex
      let
        -- Create a redeemer with zero execution units then call Ogmios to
        -- add the units in at the very end.
        redeemer = T.Redeemer
          { tag: Mint
          , index
          , data: unwrap red
          , exUnits: mintExUnits
          }
      _cpsToTxBody <<< _mint <>= map wrap mintVal
      -- Append redeemer for minting to array.
      _redeemers <>= Array.singleton (redeemer /\ Nothing)
      -- Attach redeemer to witness set.
      ExceptT $ attachToCps attachRedeemer redeemer
    MustPayToPubKeyAddress pkh skh mDatum plutusValue -> do
      --let amount = unwrap $ fromPlutusType plutusValue
      let amount = plutusValue
      networkId <- getNetworkId
      runExceptT do
        -- If datum is presented, add it to 'datumWitnesses' and Array of datums.
        -- Otherwise continue, hence `liftEither $ Right unit`.
        maybe (liftEither $ Right unit) (ExceptT <<< addDatum) mDatum
        let
          liftDatumHash
            :: forall (e :: Type) (dh :: Type)
             . e
            -> Maybe dh
            -> Either e (Maybe dh)
          liftDatumHash e Nothing = Left e
          liftDatumHash _ (Just x) = Right (Just x)
        -- [DatumHash Note]
        -- The behaviour below is subtle because of `datumHash`'s `Maybe` context.
        -- In particular, if `mDatum` is `Nothing`, then return nothing (note: we
        -- don't want to fail). However, if we have a datum value, we attempt to
        -- hash, which may fail. We want to capture this failure.
        -- Given `dataHash` ~ `Maybe DatumHash`, we don't want return this
        -- failure in the output. It's possible that this is okay for
        -- `MustPayToPubKeyAddress` because datums are essentially redundant
        -- for wallet addresses, but let's fail for now. It is important to
        -- capture failure for `MustPayToScript` however, because datums
        -- at script addresses matter.
        -- e.g. in psuedo code:
        -- If mDatum = Nothing -> dataHash = Nothing (don't fail)
        -- If mDatum = Just datum ->
        --     If datumHash datum = Nothing -> FAIL
        --     If datumHash datum = Just dHash -> dataHash = dHash
        -- As mentioned, we could remove this fail behaviour for
        -- `MustPayToPubKeyAddress`
        dataHash <- maybe
          (liftEither $ Right Nothing) -- Don't throw an error if Nothing.
          ( \dat -> ExceptT $ lift $
              liftDatumHash (CannotHashDatum dat) <$> datumHash dat
          )
          mDatum
        let
          address = case skh of
            Just skh' -> payPubKeyHashBaseAddress networkId pkh skh'
            Nothing -> payPubKeyHashEnterpriseAddress networkId pkh

        addr' <- ExceptT $ pure (note (NotAValidPlutusAddress address) $ toPlutusType address)
        let
          txOut = TransactionOutput
            { address: addr'
            , amount
            , dataHash
            }
<<<<<<< HEAD
        _cpsToTxBody <<< _outputs <>= Array.singleton txOut
        _valueSpentBalancesOutputs <>= provide (unwrap $ fromPlutusType $ amount)
    MustPayToOtherScript vlh datum plutusValue -> do
      let amount = plutusValue
      networkId <- getNetworkId
      runExceptT do
        -- Don't write `let dataHash = datumHash datum`, see [datumHash Note]
        dataHash <- ExceptT $ lift $ note (CannotHashDatum datum)
          <$> map Just
          <$> datumHash datum
        let address = validatorHashEnterpriseAddress networkId vlh
        addr' <- ExceptT $ pure (note (NotAValidPlutusAddress address) $ toPlutusType address )
=======
        _cpsToTxBody <<< _outputs %= Array.(:) txOut
        _valueSpentBalancesOutputs <>= provide amount
    MustPayToScript vlh dat plutusValue -> do
      let amount = unwrap $ fromPlutusType plutusValue
      networkId <- getNetworkId
      runExceptT do
        -- Don't write `let dataHash = datumHash datum`, see [datumHash Note]
        dataHash <- ExceptT $ lift $ note (CannotHashDatum dat)
          <$> (map Just <<< datumHash) dat
>>>>>>> 4af8129f
        let
          txOut = TransactionOutput
            { address: addr'
            , amount
            , dataHash
            }
<<<<<<< HEAD
        ExceptT $ addDatum datum
        _cpsToTxBody <<< _outputs <>= Array.singleton txOut
        _valueSpentBalancesOutputs <>= provide (unwrap $ fromPlutusType amount)
=======
        -- Note we don't `addDatum` as this included as part of `mustPayToScript`
        -- constraint already.
        _cpsToTxBody <<< _outputs %= Array.(:) txOut
        _valueSpentBalancesOutputs <>= provide amount
>>>>>>> 4af8129f
    MustHashDatum dh dt -> do
      mdh <- lift $ datumHash dt
      if mdh == Just dh then addDatum dt
      else pure $ throwError $ DatumWrongHash dh dt
    MustSatisfyAnyOf xs -> do
      cps <- get
      let
        -- For each sublist, process the constraint from left to right, using the
        -- new state in the subsequent call. If we fail, reset to the initial
        -- state, `cps` and attempt for the next sublist. If a sublist is
        -- processed successfully, we can stop early - I think this is how Plutus
        -- behaves (POTENTIAL FIX ME). If all sublists fail, we fail overall as
        -- seen in the base case.
        tryNext
          :: List (List TxConstraint)
          -> ConstraintsM a (Either MkUnbalancedTxError Unit)
        tryNext Nil = pure $ throwError CannotSatisfyAny
        tryNext (Cons ys zs) =
          -- Note this implicitly resets state to original cps upon failure (see
          -- `put`)
          foldM
            ( \_ constr -> runExceptT do
                ExceptT $ processConstraint mpsMap osMap constr
                  `catchError` \_ -> put cps *> tryNext zs
            )
            (Right unit)
            ys
      tryNext (toUnfoldable $ map toUnfoldable xs)
  where
  -- The follow hardcoded before calling Ogmios to calculate execution
  -- unit. Calling Ogmios is an outstanding issue:
  -- https://github.com/Plutonomicon/cardano-transaction-lib/issues/174
  scriptExUnits :: ExUnits
  scriptExUnits = { mem: fromInt 3000000, steps: fromInt 1500000000 }

  mintExUnits :: ExUnits
  mintExUnits = { mem: fromInt 3000000, steps: fromInt 1500000000 }

-- Attach a Datum, Redeemer, or PlutusScript depending on the handler. They
-- share error type anyway.
attachToCps
  :: forall (a :: Type) (b :: Type)
   . (a -> Transaction -> Effect (Either ModifyTxError Transaction))
  -> a -- Redeemer, Datum, or PlutusScript.
  -> ConstraintsM b (Either MkUnbalancedTxError Unit)
attachToCps handler object = do
  tx <- use (_unbalancedTx <<< _transaction)
  newTx <- liftEffect $ handler object tx <#> lmap ModifyTx
  either
    (pure <<< throwError)
    (map Right <<< (.=) (_unbalancedTx <<< _transaction))
    newTx

-- Attaches datum to the transaction and to Array of datums in the state.
addDatum
  :: forall (a :: Type)
   . Datum
  -> ConstraintsM a (Either MkUnbalancedTxError Unit)
addDatum dat = runExceptT do
  ExceptT $ attachToCps attachDatum dat
  _datums <>= Array.singleton dat

-- Helper to focus from `ConstraintProcessingState` down to `Transaction`.
_cpsToTransaction
  :: forall (a :: Type). Lens' (ConstraintProcessingState a) Transaction
_cpsToTransaction = _unbalancedTx <<< _transaction

-- Helper to focus from `ConstraintProcessingState` down to `TxBody`.
_cpsToTxBody :: forall (a :: Type). Lens' (ConstraintProcessingState a) TxBody
_cpsToTxBody = _cpsToTransaction <<< _body

getNetworkId
  :: forall (a :: Type)
   . ConstraintsM a Cardano.NetworkId
getNetworkId = use (_cpsToTxBody <<< _networkId)
  >>= maybe (lift $ asks _.networkId) pure<|MERGE_RESOLUTION|>--- conflicted
+++ resolved
@@ -667,7 +667,6 @@
     -- Potential fix me: This logic may be suspect:
     txOut <- case pkh', skh' of
       Nothing, Nothing -> throwError OwnPubKeyAndStakeKeyMissing
-<<<<<<< HEAD
       Just pkh, Just skh -> do
         address <- toPlutusAddr $ payPubKeyHashBaseAddress networkId pkh skh
         pure $ TransactionOutput
@@ -689,25 +688,7 @@
           , amount
           , dataHash: Nothing
           }
-    _cpsToTxBody <<< _outputs <>= Array.singleton txOut
-=======
-      Just pkh, Just skh -> liftEither $ Right $ TransactionOutput
-        { address: payPubKeyHashBaseAddress networkId pkh skh
-        , amount: missing
-        , dataHash: Nothing
-        }
-      Just pkh, Nothing -> liftEither $ Right $ TransactionOutput
-        { address: payPubKeyHashEnterpriseAddress networkId pkh
-        , amount: missing
-        , dataHash: Nothing
-        }
-      Nothing, Just skh -> liftEither $ Right $ TransactionOutput
-        { address: stakePubKeyHashRewardAddress networkId skh
-        , amount: missing
-        , dataHash: Nothing
-        }
     _cpsToTxBody <<< _outputs %= Array.(:) txOut
->>>>>>> 4af8129f
 
 updateUtxoIndex
   :: forall (a :: Type)
@@ -759,12 +740,8 @@
   runExceptT do
     ScriptLookups { typedValidator } <- use _lookups
     inst <- liftM TypedValidatorMissing typedValidator
-<<<<<<< HEAD
-    typedTxOut <- ExceptT $ lift $ mkTypedTxOut networkId inst datum value
-=======
     let value' = unwrap $ fromPlutusType value
-    typedTxOut <- ExceptT $ lift $ mkTypedTxOut networkId inst d value'
->>>>>>> 4af8129f
+    typedTxOut <- ExceptT $ lift $ mkTypedTxOut networkId inst d value
       <#> note MkTypedTxOutFailed
     let txOut = typedTxOutTxOut typedTxOut
     -- We are erroring if we don't have a datumhash given the polymorphic datum
@@ -772,14 +749,8 @@
     dHash <- liftM TypedTxOutHasNoDatumHash (typedTxOutDatumHash typedTxOut)
     dat <-
       ExceptT $ lift $ getDatumByHash dHash <#> note (CannotQueryDatum dHash)
-<<<<<<< HEAD
-    _cpsToTxBody <<< _outputs <>= Array.singleton txOut
-    ExceptT $ addDatum (wrap dat)
-    let value' = unwrap $ fromPlutusType value
-=======
     _cpsToTxBody <<< _outputs %= Array.(:) txOut
     ExceptT $ addDatum dat
->>>>>>> 4af8129f
     _valueSpentBalancesOutputs <>= provide value'
 
 data MkUnbalancedTxError
@@ -1034,46 +1005,27 @@
             , amount
             , dataHash
             }
-<<<<<<< HEAD
-        _cpsToTxBody <<< _outputs <>= Array.singleton txOut
+        _cpsToTxBody <<< _outputs %= Array.(:) txOut
         _valueSpentBalancesOutputs <>= provide (unwrap $ fromPlutusType $ amount)
-    MustPayToOtherScript vlh datum plutusValue -> do
+    MustPayToScript vlh da plutusValue -> do
       let amount = plutusValue
       networkId <- getNetworkId
       runExceptT do
         -- Don't write `let dataHash = datumHash datum`, see [datumHash Note]
-        dataHash <- ExceptT $ lift $ note (CannotHashDatum datum)
-          <$> map Just
-          <$> datumHash datum
+        dataHash <- ExceptT $ lift $ note (CannotHashDatum da)
+          <$> (map Just <<< datumHash) da
         let address = validatorHashEnterpriseAddress networkId vlh
         addr' <- ExceptT $ pure (note (NotAValidPlutusAddress address) $ toPlutusType address )
-=======
-        _cpsToTxBody <<< _outputs %= Array.(:) txOut
-        _valueSpentBalancesOutputs <>= provide amount
-    MustPayToScript vlh dat plutusValue -> do
-      let amount = unwrap $ fromPlutusType plutusValue
-      networkId <- getNetworkId
-      runExceptT do
-        -- Don't write `let dataHash = datumHash datum`, see [datumHash Note]
-        dataHash <- ExceptT $ lift $ note (CannotHashDatum dat)
-          <$> (map Just <<< datumHash) dat
->>>>>>> 4af8129f
         let
           txOut = TransactionOutput
             { address: addr'
             , amount
             , dataHash
             }
-<<<<<<< HEAD
-        ExceptT $ addDatum datum
-        _cpsToTxBody <<< _outputs <>= Array.singleton txOut
-        _valueSpentBalancesOutputs <>= provide (unwrap $ fromPlutusType amount)
-=======
         -- Note we don't `addDatum` as this included as part of `mustPayToScript`
         -- constraint already.
         _cpsToTxBody <<< _outputs %= Array.(:) txOut
-        _valueSpentBalancesOutputs <>= provide amount
->>>>>>> 4af8129f
+        _valueSpentBalancesOutputs <>= provide (unwrap $ fromPlutusType amount)
     MustHashDatum dh dt -> do
       mdh <- lift $ datumHash dt
       if mdh == Just dh then addDatum dt
