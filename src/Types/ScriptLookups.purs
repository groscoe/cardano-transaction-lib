module Types.ScriptLookups
  ( MkUnbalancedTxError(..)
  , ScriptLookups(..)
  , generalise
  , mintingPolicy
  , mkUnbalancedTx
  , otherData
  , otherScript
  , ownPaymentPubKeyHash
  , ownStakePubKeyHash
  , paymentPubKey
  , typedValidatorLookups
  , unspentOutputs
  ) where

import Prelude hiding (join)
import Address (addressValidatorHash, ogmiosAddressToAddress)
import Control.Monad.Error.Class (catchError, throwError)
import Control.Monad.Except.Trans (ExceptT(ExceptT), runExceptT)
import Control.Monad.Reader.Class (asks)
import Control.Monad.Reader.Trans (ReaderT, runReaderT)
import Control.Monad.State.Trans (StateT, get, gets, put, runStateT)
import Control.Monad.Trans.Class (lift)
import Data.Array (singleton) as Array
import Data.Array ((:), length, toUnfoldable)
import Data.Bifunctor (lmap)
import Data.BigInt (BigInt, fromInt)
import Data.Either (Either(Left, Right), either, note)
import Data.Foldable (foldM)
import Data.Generic.Rep (class Generic)
import Data.Lattice (join)
import Data.Lens ((%=), (<>=), (.=))
import Data.Lens.Getter (to, use)
import Data.Lens.Iso.Newtype (_Newtype)
import Data.Lens.Record (prop)
import Data.Lens.Types (Lens')
import Data.List (List(Nil, Cons))
import Data.Map (Map, empty, lookup, mapMaybe, singleton, union)
import Data.Maybe (Maybe(Just, Nothing), maybe)
import Data.Newtype (class Newtype, over, unwrap, wrap)
import Data.Show.Generic (genericShow)
import Data.Symbol (SProxy(SProxy))
import Data.Tuple.Nested (type (/\), (/\))
import Effect (Effect)
import Effect.Aff (Aff)
import Effect.Class (liftEffect)
import Helpers ((<\>), liftEither, liftM, liftMWith)
<<<<<<< HEAD
import PlutusData (plutusDataBytes)
import QueryM (QueryConfig, QueryM, getDatumByHash)
=======
import QueryM (QueryConfig, QueryM)
>>>>>>> 18e8dbfa
import Scripts
  ( mintingPolicyHash
  , validatorHash
  , validatorHashAddress
  )
import Serialization.Address (Address, NetworkId)
<<<<<<< HEAD
import Types.Any (Any)
import Types.Datum (Datum, DatumHash, Redeemer, datumHash)
=======
import Types.Datum (Datum, DatumHash, datumHash)
>>>>>>> 18e8dbfa
import Types.Interval
  ( POSIXTimeRange
  , SlotConfig
  , defaultSlotConfig
  , posixTimeRangeToTransactionSlot
  )
import Types.JsonWsp (OgmiosTxOut)
<<<<<<< HEAD
import Types.PlutusData (class FromData, class ToData)
=======
import Types.Redeemer (Redeemer)
>>>>>>> 18e8dbfa
import Types.RedeemerTag (RedeemerTag(Mint, Spend))
import Types.Scripts
  ( MintingPolicy
  , MintingPolicyHash
  , Validator
  , ValidatorHash
  )
import Types.TypedValidator (generalise) as TV
import Transaction
  ( ModifyTxError
  , attachDatum
  , attachPlutusScript
  , attachRedeemer
  , setScriptDataHash
  )
import Types.Transaction (Redeemer(Redeemer)) as T
import Types.Transaction
  ( ExUnits
  , Transaction
  , TransactionOutput(TransactionOutput)
  , TxBody
  , TransactionWitnessSet
  , _body
  , _inputs
  , _mint
  , _networkId
  , _outputs
  , _plutusScripts
  , _requiredSigners
  , _witnessSet
  )
import Types.TxConstraints
  ( InputConstraint(InputConstraint)
  , OutputConstraint(OutputConstraint)
  , TxConstraint
      ( MustBeSignedBy
      , MustHashDatum
      , MustIncludeDatum
      , MustMintValue
      , MustPayToOtherScript
      , MustPayToPubKeyAddress
      , MustProduceAtLeast
      , MustSatisfyAnyOf
      , MustSpendAtLeast
      , MustSpendPubKeyOutput
      , MustSpendScriptOutput
      , MustValidateIn
      )
  , TxConstraints(TxConstraints)
  )

import Types.TypedTxOut
  ( ConnectionError
  , mkTypedTxOut
  , typedTxOutDatumHash
  , typedTxOutRefValue
  , typedTxOutTxOut
  , typeTxOutRef
  )
import Types.TypedValidator
  ( class DatumType
  , class RedeemerType
  , TypedValidator(TypedValidator)
  )
import Types.UnbalancedTransaction
  ( TxOutRef
  , PaymentPubKey
  , PaymentPubKeyHash
  , StakePubKeyHash
  , UnbalancedTx
  , _transaction
  , _utxoIndex
  , emptyUnbalancedTx
  , payPubKeyHash
  , payPubKeyHashAddress
  , payPubKeyRequiredSigner
  , stakePubKeyHashAddress
  )
import Types.Value
  ( CurrencySymbol
  , TokenName
  , Value
  , isZero
  , mkSingletonValue'
  , mpsSymbol
  , negation
  , split
  )
import TxOutput (ogmiosDatumHashToDatumHash, ogmiosTxOutToScriptOutput)

-- Taken mainly from https://playground.plutus.iohkdev.io/doc/haddock/plutus-ledger-constraints/html/Ledger-Constraints-OffChain.html
-- Plutus rev: cc72a56eafb02333c96f662581b57504f8f8992f via Plutus-apps (localhost): abe4785a4fc4a10ba0c4e6417f0ab9f1b4169b26
-- It should be noted that `ScriptOutput` came later and this was already apart
-- of our codebase so I had to mix & match Plutus revs.

--------------------------------------------------------------------------------
-- ScriptLookups type
--------------------------------------------------------------------------------
newtype ScriptLookups (a :: Type) = ScriptLookups
  { mps :: Map MintingPolicyHash MintingPolicy -- Minting policies that the script interacts with
  , txOutputs :: Map TxOutRef OgmiosTxOut -- Unspent outputs that the script may want to spend
  , otherScripts :: Map ValidatorHash Validator -- Validators of scripts other than "our script"
  , otherData :: Map DatumHash Datum --  Datums that we might need
  , paymentPubKeyHashes :: Map PaymentPubKeyHash PaymentPubKey -- Public keys that we might need
  , typedValidator :: Maybe (TypedValidator a) -- The script instance with the typed validator hash & actual compiled program
  -- NOTE: not sure how to make sense of Typed Validators ATM. https://github.com/Plutonomicon/cardano-browser-tx/issues/166
  , ownPaymentPubKeyHash :: Maybe PaymentPubKeyHash -- The contract's payment public key hash, used for depositing tokens etc.
  , ownStakePubKeyHash :: Maybe StakePubKeyHash -- The contract's stake public key hash (optional)
  }

derive instance Generic (ScriptLookups a) _
derive instance Newtype (ScriptLookups a) _
derive newtype instance Eq (ScriptLookups a)

instance Show (ScriptLookups a) where
  show = genericShow

generalise :: forall (a :: Type). ScriptLookups a -> ScriptLookups Any
generalise (ScriptLookups sl) =
  let
    validator = TV.generalise <$> sl.typedValidator
  in
    wrap sl { typedValidator = validator }

-- Using `Data.Map.union`, we can replicate left-biased <> from Data.Map used
-- in Plutus (*not* Plutus' internal Map that uses something like unionWith (<>))
instance Semigroup (ScriptLookups a) where
  append (ScriptLookups l) (ScriptLookups r) =
    ScriptLookups
      { mps: l.mps `union` r.mps
      , txOutputs: l.txOutputs `union` r.txOutputs
      , otherScripts: l.otherScripts `union` r.otherScripts
      , otherData: l.otherData `union` r.otherData
      , paymentPubKeyHashes: l.paymentPubKeyHashes `union` r.paymentPubKeyHashes
      -- 'First' to match the semigroup instance of Map (left-biased)
      , typedValidator: l.typedValidator <\> r.typedValidator
      , ownPaymentPubKeyHash: l.ownPaymentPubKeyHash <\> r.ownPaymentPubKeyHash
      , ownStakePubKeyHash: l.ownStakePubKeyHash <\> r.ownStakePubKeyHash
      }

instance Monoid (ScriptLookups a) where
  mempty = ScriptLookups
    { mps: empty
    , txOutputs: empty
    , otherScripts: empty
    , otherData: empty
    , paymentPubKeyHashes: empty
    , typedValidator: Nothing
    , ownPaymentPubKeyHash: Nothing
    , ownStakePubKeyHash: Nothing
    }

--------------------------------------------------------------------------------
-- Create ScriptLookups helpers for `Contract` monad.
--------------------------------------------------------------------------------
-- https://github.com/Plutonomicon/cardano-browser-tx/issues/166
-- FIX ME: Need to work out what to do with TypedValidator and constraints.
-- Also, some of these functions are in Monadic contexts which differs from
-- Plutus. Not sure if there's anything we can do about this.

-- https://github.com/Plutonomicon/cardano-browser-tx/issues/166
-- FIX ME: this just replicates Plutus API, it's meaningless ATM.
-- | A script lookups value with a script instance. For convenience this also
-- | includes the minting policy script that forwards all checks to the
-- | instance's validator.
typedValidatorLookups :: forall (a :: Type). TypedValidator a -> ScriptLookups a
typedValidatorLookups tv@(TypedValidator inst) =
  over ScriptLookups
    _
      { mps = singleton (inst.forwardingMPSHash) (inst.forwardingMPS)
      , typedValidator = Just tv
      }
    mempty

-- | A script lookups value that uses the map of unspent outputs to resolve
-- | input constraints.
unspentOutputs
  :: forall (a :: Type). Map TxOutRef OgmiosTxOut -> ScriptLookups a
unspentOutputs mp = over ScriptLookups _ { txOutputs = mp } mempty

-- | A script lookups value with a minting policy script. This can fail because
-- | we invoke `mintingPolicyHash`.
mintingPolicy :: forall (a :: Type). MintingPolicy -> Maybe (ScriptLookups a)
mintingPolicy pl = do
  hsh <- mintingPolicyHash pl
  pure $ over ScriptLookups _ { mps = singleton hsh pl } mempty

-- | A script lookups value with a validator script. This can fail because we
-- |invoke `validatorHash`.
otherScript :: forall (a :: Type). Validator -> Maybe (ScriptLookups a)
otherScript vl = do
  vh <- validatorHash vl
  pure $ over ScriptLookups _ { otherScripts = singleton vh vl } mempty

-- | A script lookups value with a datum. This can fail because we invoke
-- | `datumHash`.
otherData :: forall (a :: Type). Datum -> Maybe (ScriptLookups a)
otherData dt = do
  dh <- datumHash dt
  pure $ over ScriptLookups _ { otherData = singleton dh dt } mempty

-- | A script lookups value with a payment public key. This can fail because we
-- | invoke `payPubKeyHash`.
paymentPubKey :: forall (a :: Type). PaymentPubKey -> Maybe (ScriptLookups a)
paymentPubKey ppk = do
  pkh <- payPubKeyHash ppk
  pure $ over ScriptLookups
    _ { paymentPubKeyHashes = singleton pkh ppk }
    mempty

ownPaymentPubKeyHash :: forall (a :: Type). PaymentPubKeyHash -> ScriptLookups a
ownPaymentPubKeyHash pkh =
  over ScriptLookups _ { ownPaymentPubKeyHash = Just pkh } mempty

ownStakePubKeyHash :: forall (a :: Type). StakePubKeyHash -> ScriptLookups a
ownStakePubKeyHash skh =
  over ScriptLookups _ { ownStakePubKeyHash = Just skh } mempty

-- -Note [Balance of value spent]

-- To build a transaction that satisfies the 'MustSpendAtLeast' and
-- `MustProduceAtLeast` constraints, we keep a tally of the required and
-- actual values we encounter on either side of the transaction. Then we
-- compute the missing value on both sides, and add an input with the
-- join of the positive parts of the missing values.

-- | The balances we track for computing the missing 'Value' (if any)
-- | that needs to be added to the transaction.
-- | See note [Balance of value spent].
newtype ValueSpentBalances = ValueSpentBalances
  { required :: Value
  -- Required value spent by the transaction.
  , provided :: Value
  -- Value provided by an input or output of the transaction.
  }

derive instance Generic ValueSpentBalances _

instance Show ValueSpentBalances where
  show = genericShow

instance Semigroup ValueSpentBalances where
  append (ValueSpentBalances l) (ValueSpentBalances r) = ValueSpentBalances
    { required: l.required `join` r.required -- least upper bound on Value
    , provided: l.provided `join` r.provided
    }

-- This is the state for essentially creating an unbalanced transaction.
type ConstraintProcessingState =
  { unbalancedTx :: UnbalancedTx
  -- The unbalanced transaction that we're building
  , valueSpentBalancesInputs :: ValueSpentBalances
  -- Balance of the values given and required for the transaction's inputs
  , valueSpentBalancesOutputs :: ValueSpentBalances
  -- Balance of the values produced and required for the transaction's outputs
  , datums :: Array Datum
  -- Ordered accumulation of datums so we can use to `setScriptDataHash`
  , redeemers :: Array T.Redeemer
  -- Ordered accumulation of redeemers so we can use to `setScriptDataHash` and
  -- add execution units via Ogmios. Note: this mixes script and minting
  -- redeemers.
  }

-- We could make these signatures polymorphic but they're not exported so don't
-- bother.
_unbalancedTx :: Lens' ConstraintProcessingState UnbalancedTx
_unbalancedTx = prop (SProxy :: SProxy "unbalancedTx")

_valueSpentBalancesInputs :: Lens' ConstraintProcessingState ValueSpentBalances
_valueSpentBalancesInputs = prop (SProxy :: SProxy "valueSpentBalancesInputs")

_valueSpentBalancesOutputs :: Lens' ConstraintProcessingState ValueSpentBalances
_valueSpentBalancesOutputs = prop (SProxy :: SProxy "valueSpentBalancesOutputs")

_datums :: Lens' ConstraintProcessingState (Array Datum)
_datums = prop (SProxy :: SProxy "datums")

_redeemers :: Lens' ConstraintProcessingState (Array T.Redeemer)
_redeemers = prop (SProxy :: SProxy "redeemers")

missingValueSpent :: ValueSpentBalances -> Value
missingValueSpent (ValueSpentBalances { required, provided }) =
  let
    difference = required <> negation provided
    _ /\ missing = split difference
  in
    missing

totalMissingValue :: ConstraintProcessingState -> Value
totalMissingValue { valueSpentBalancesInputs, valueSpentBalancesOutputs } =
  missingValueSpent valueSpentBalancesInputs `join`
    missingValueSpent valueSpentBalancesOutputs

provide :: Value -> ValueSpentBalances
provide provided = ValueSpentBalances { provided, required: mempty }

require :: Value -> ValueSpentBalances
require required = ValueSpentBalances { required, provided: mempty }

type ConstraintsConfig (a :: Type) =
  { scriptLookups :: ScriptLookups a
  , slotConfig :: SlotConfig
  }

-- A `ReaderT` and `StateT` ontop of `QueryM` ~ ReaderT QueryConfig Aff`.
-- The config is `ConstraintsConfig`  which holds the scriptlookups and a
-- `defaultSlotConfig`. The state is `ConstraintProcessingState` which keeps
-- track of the unbalanced transaction etc.
-- We write `ReaderT QueryConfig Aff` below since type synonyms need to be fully
-- applied.
type ConstraintsM (a :: Type) (b :: Type) =
  ReaderT (ConstraintsConfig a)
    (StateT ConstraintProcessingState (ReaderT QueryConfig Aff))
    b

liftQueryM :: forall (a :: Type) (b :: Type). QueryM b -> ConstraintsM a b
liftQueryM = lift <<< lift

-- The constraints don't precisely match those of Plutus:
-- `forall a. (FromData (DatumType a), ToData (DatumType a), ToData (RedeemerType a))`
-- as we don't have the same granularity on the classes, but the type `a` fixes
-- a type `b` as seen below.
-- Fix me: add execution units from Ogmios where this function should be
-- inside QueryM https://github.com/Plutonomicon/cardano-browser-tx/issues/174
-- TO DO: Plutus uses a bunch of FromData and ToData constraints we'll probably
-- need to replicate if we uses `InputConstraint`s and `OutputConstraint`s
-- i.e. ~ foldM addOwnInput txOwnInputs then foldM addOwnOutput txOwnOutputs
-- see https://github.com/Plutonomicon/cardano-browser-tx/issues/166
-- | Resolve some `TxConstraints` by modifying the `UnbalancedTx` in the
-- | `ConstraintProcessingState`
processLookupsAndConstraints
  :: forall (a :: Type) (b :: Type)
   . DatumType a b
  => RedeemerType a b
  => FromData b
  => ToData b
  => TxConstraints b b
  -> ConstraintsM a (Either MkUnbalancedTxError Unit)
processLookupsAndConstraints
  (TxConstraints { constraints, ownInputs, ownOutputs }) = runExceptT do
  ExceptT $ foldConstraints processConstraint constraints
  ExceptT $ foldConstraints addOwnInput ownInputs
  ExceptT $ foldConstraints addOwnOutput ownOutputs
  ExceptT addScriptDataHash
  ExceptT addMissingValueSpent
  ExceptT updateUtxoIndex
  where
  -- Don't write the output in terms of ExceptT because we can't write a
  -- partially applied `ConstraintsM`. This is more readable.
  foldConstraints
    :: forall (constr :: Type) (c :: Type)
     . (constr -> ConstraintsM c (Either MkUnbalancedTxError Unit))
    -> Array constr
    -> ConstraintsM c (Either MkUnbalancedTxError Unit)
  foldConstraints handler = foldM
    (\_ constr -> runExceptT $ ExceptT $ handler constr)
    (Right unit)

-- Helper to run the stack and get back to `QueryM`.
runConstraintsM
  :: forall (a :: Type) (b :: Type)
   . DatumType a b
  => RedeemerType a b
  => FromData b
  => ToData b
  => ScriptLookups a
  -> TxConstraints b b
  -> QueryM (Either MkUnbalancedTxError ConstraintProcessingState)
runConstraintsM scriptLookups txConstraints =
  let
    config :: ConstraintsConfig a
    config = { scriptLookups, slotConfig: defaultSlotConfig }

    initCps :: ConstraintProcessingState
    initCps =
      { unbalancedTx: emptyUnbalancedTx
      , valueSpentBalancesInputs:
          ValueSpentBalances { required: mempty, provided: mempty }
      , valueSpentBalancesOutputs:
          ValueSpentBalances { required: mempty, provided: mempty }
      , datums: mempty
      , redeemers: mempty
      }

    unpackTuple
      :: Either MkUnbalancedTxError Unit /\ ConstraintProcessingState
      -> Either MkUnbalancedTxError ConstraintProcessingState
    unpackTuple (Left err /\ _) = Left err
    unpackTuple (_ /\ cps) = Right cps
  in
    unpackTuple <$>
      ( flip runStateT initCps $ flip runReaderT config $
          processLookupsAndConstraints txConstraints
      )

-- | Create an `UnbalancedTx` given `ScriptLookups` and `TxConstraints`.
mkUnbalancedTx
  :: forall (a :: Type) (b :: Type)
   . DatumType a b
  => RedeemerType a b
  => FromData b
  => ToData b
  => ScriptLookups a
  -> TxConstraints b b
  -> QueryM (Either MkUnbalancedTxError UnbalancedTx)
mkUnbalancedTx scriptLookups txConstraints =
  runConstraintsM scriptLookups txConstraints <#> map _.unbalancedTx

addScriptDataHash
  :: forall (a :: Type)
   . ConstraintsM a (Either MkUnbalancedTxError Unit)
addScriptDataHash = runExceptT do
  dats <- use _datums
  -- Use both script and minting redeemers in the order they were appended.
  reds <- use _redeemers
  tx <- use (_unbalancedTx <<< _transaction)
  tx' <- ExceptT $ liftEffect $ setScriptDataHash reds dats tx <#> Right
  _cpsToTransaction .= tx'

-- | Add the remaining balance of the total value that the tx must spend.
-- | See note [Balance of value spent]
addMissingValueSpent
  :: forall (a :: Type)
   . ConstraintsM a (Either MkUnbalancedTxError Unit)
addMissingValueSpent = do
  missing <- gets totalMissingValue
  if isZero missing then pure $ Right unit
  else runExceptT do
    -- add 'missing' to the transaction's outputs. This ensures that the
    -- wallet will add a corresponding input when balancing the
    -- transaction.
    -- Step 4 of the process described in [Balance of value spent]
    lookups <- asks (_.scriptLookups >>> unwrap)
    let
      pkh' = lookups.ownPaymentPubKeyHash
      skh' = lookups.ownStakePubKeyHash
    networkId <- ExceptT getNetworkId
    txOut <- case pkh', skh' of
      Nothing, Nothing -> throwError OwnPubKeyAndStakeKeyMissing
      -- Prioritise pkh:
      Just pkh, _ -> liftEither $ Right $ TransactionOutput
        { address: payPubKeyHashAddress networkId pkh
        , amount: missing
        , data_hash: Nothing
        }
      _, Just skh -> liftEither $ Right $ TransactionOutput
        { address: stakePubKeyHashAddress networkId skh
        , amount: missing
        , data_hash: Nothing
        }
    _cpsToTxBody <<< _outputs %= (:) txOut

updateUtxoIndex
  :: forall (a :: Type)
   . ConstraintsM a (Either MkUnbalancedTxError Unit)
updateUtxoIndex = runExceptT do
  txOutputs <- asks (_.scriptLookups >>> unwrap >>> _.txOutputs)
  let txOutsMap = mapMaybe ogmiosTxOutToScriptOutput txOutputs
  -- Left bias towards original map, hence `flip`:
  _unbalancedTx <<< _utxoIndex %= flip union txOutsMap

-- Note, we don't use the redeemer here, unlike Plutus because of our lack of
-- `TxIn` datatype.
-- | Add a typed input, checking the type of the output it spends. Return the value
-- | of the spent output.
addOwnInput
  :: forall (a :: Type) (b :: Type)
   . DatumType a b
  => RedeemerType a b
  => FromData b
  => ToData b
  => InputConstraint b
  -> ConstraintsM a (Either MkUnbalancedTxError Unit)
addOwnInput (InputConstraint { txOutRef }) = runExceptT do
  ScriptLookups { txOutputs, typedValidator } <- asks _.scriptLookups
  inst <- liftM TypedValidatorMissing typedValidator
  networkId <- ExceptT getNetworkId
  -- This line is to type check the `TxOutRef`. Plutus actually creates a `TxIn`
  -- but we don't have such a datatype for our `TxBody`. Therefore, if we pass
  -- this line, we just insert `TxOutRef` into the body.
  typedTxOutRef <- ExceptT $ liftQueryM $
    typeTxOutRef networkId (flip lookup txOutputs) inst txOutRef
      <#> lmap TypeCheckFailed
  let value = typedTxOutRefValue typedTxOutRef
  _cpsToTxBody <<< _inputs %= (:) txOutRef
  _valueSpentBalancesInputs <>= provide value

-- | Add a typed output and return its value.
addOwnOutput
  :: forall (a :: Type) (b :: Type)
   . DatumType a b
  => FromData b
  => ToData b
  => OutputConstraint b
  -> ConstraintsM a (Either MkUnbalancedTxError Unit)
addOwnOutput (OutputConstraint { datum, value }) = runExceptT do
  ScriptLookups { typedValidator } <- asks _.scriptLookups
  inst <- liftM TypedValidatorMissing typedValidator
  networkId <- ExceptT getNetworkId
  typedTxOut <-
    liftM MkTypedTxOutFailed (mkTypedTxOut networkId inst datum value)
  let txOut = typedTxOutTxOut typedTxOut
  dHash <- liftM TypedTxOutHasNoDatumHash (typedTxOutDatumHash typedTxOut) -- FIX ME: DO WE WANT ERROR?
  dat <-
    ExceptT $ liftQueryM $ getDatumByHash dHash <#> note (CannotQueryDatum dHash)
  _cpsToTxBody <<< _outputs %= (:) txOut
  ExceptT $ addDatum (wrap dat)
  _valueSpentBalancesOutputs <>= provide value

data MkUnbalancedTxError
  = TypeCheckFailed ConnectionError
  | ModifyTx ModifyTxError
  | TxOutRefNotFound TxOutRef
  | TxOutRefWrongType TxOutRef
  | DatumNotFound DatumHash
  | MintingPolicyNotFound MintingPolicyHash
  | MintingPolicyHashNotCurrencySymbol MintingPolicyHash
  | CannotMakeValue CurrencySymbol TokenName BigInt
  | ValidatorHashNotFound ValidatorHash
  | NetworkIdMissing
  | OwnPubKeyAndStakeKeyMissing
  | TypedValidatorMissing
  | DatumWrongHash DatumHash Datum
  | CannotQueryDatum DatumHash
  | CannotHashDatum Datum
  | CannotConvertPOSIXTimeRange POSIXTimeRange
  | CannotConvertOgmiosAddress String -- Conversion from an Ogmios Address ~ String to `Address`
  | CannotConvertOgmiosDatumHash String -- Conversion from an Ogmios DatumHash ~ `Maybe String` to` Maybe DatumHash`
  | CannotGetValidatorHashFromAddress Address -- Get `ValidatorHash` from internal `Address`
  | CannotGetMintingPolicyScriptIndex -- Cannot get the Minting Policy Index - this should be impossible.
  | CannotGetMintingValidatorScriptIndex -- Cannot get the Validator Index - this should be impossible.
<<<<<<< HEAD
  | CannotSerializeRedeemer Redeemer -- Cannot convert to ByteArray representation of redeemer
  | MkTypedTxOutFailed
  | TypedTxOutHasNoDatumHash
=======
>>>>>>> 18e8dbfa
  | CannotSatisfyAny

derive instance Generic MkUnbalancedTxError _
derive instance Eq MkUnbalancedTxError

instance Show MkUnbalancedTxError where
  show = genericShow

lookupTxOutRef
  :: forall (a :: Type)
   . TxOutRef
  -> ConstraintsM a (Either MkUnbalancedTxError OgmiosTxOut)
lookupTxOutRef outRef = do
  txOutputs <- asks (_.scriptLookups >>> unwrap >>> _.txOutputs)
  let err = pure $ throwError $ TxOutRefNotFound outRef
  maybe err (pure <<< Right) $ lookup outRef txOutputs

lookupDatum
  :: forall (a :: Type)
   . DatumHash
  -> ConstraintsM a (Either MkUnbalancedTxError Datum)
lookupDatum dh = do
  otherDt <- asks (_.scriptLookups >>> unwrap >>> _.otherData)
  let err = pure $ throwError $ DatumNotFound dh
  maybe err (pure <<< Right) $ lookup dh otherDt

lookupMintingPolicy
  :: forall (a :: Type)
   . MintingPolicyHash
  -> ConstraintsM a (Either MkUnbalancedTxError MintingPolicy)
lookupMintingPolicy mph = do
  mps <- asks (_.scriptLookups >>> unwrap >>> _.mps)
  let err = pure $ throwError $ MintingPolicyNotFound mph
  maybe err (pure <<< Right) $ lookup mph mps

lookupValidator
  :: forall (a :: Type)
   . ValidatorHash
  -> ConstraintsM a (Either MkUnbalancedTxError Validator)
lookupValidator vh = do
  otherScripts <- asks (_.scriptLookups >>> unwrap >>> _.otherScripts)
  let err = pure $ throwError $ ValidatorHashNotFound vh
  maybe err (pure <<< Right) $ lookup vh otherScripts

-- | Modify the `UnbalancedTx` so that it satisfies the constraints, if
-- | possible. Fails if a hash is missing from the lookups, or if an output
-- | of the wrong type is spent.
processConstraint
  :: forall (a :: Type)
   . TxConstraint
  -> ConstraintsM a (Either MkUnbalancedTxError Unit)
processConstraint = do
  case _ of
    MustIncludeDatum datum -> addDatum datum
    MustValidateIn posixTimeRange -> runExceptT do
      sc <- asks _.slotConfig
      case posixTimeRangeToTransactionSlot sc posixTimeRange of
        Nothing ->
          liftEither $ throwError $ CannotConvertPOSIXTimeRange posixTimeRange
        Just { timeToLive, validityStartInterval } ->
          _cpsToTxBody <<< _Newtype %=
            _
              { ttl = timeToLive
              , validity_start_interval = validityStartInterval
              }
    MustBeSignedBy pkh -> runExceptT do
      ppkh <- asks (_.scriptLookups >>> unwrap >>> _.paymentPubKeyHashes)
      let sigs = lookup pkh ppkh <#> payPubKeyRequiredSigner >>> Array.singleton
      _cpsToTxBody <<< _requiredSigners <>= sigs
    MustSpendAtLeast vl ->
      runExceptT $ _valueSpentBalancesInputs <>= require vl
    MustProduceAtLeast vl ->
      runExceptT $ _valueSpentBalancesOutputs <>= require vl
    MustSpendPubKeyOutput txo -> runExceptT do
      txOut <- ExceptT $ lookupTxOutRef txo
      -- Recall an Ogmios datum is a `Maybe String` where `Nothing` implies a
      -- wallet address and `Just` as script address.
      case txOut of
        { value, datum: Nothing } -> do
          -- POTENTIAL FIX ME: Plutus has Tx.TxIn and Tx.PubKeyTxIn -- TxIn
          -- keeps track TxOutRef and TxInType (the input type, whether
          -- consuming script, public key or simple script)
          _cpsToTxBody <<< _inputs %= (:) txo
          _valueSpentBalancesInputs <>= provide value
        _ -> liftEither $ throwError $ TxOutRefWrongType txo
    MustSpendScriptOutput txo red -> runExceptT do
      txOut <- ExceptT $ lookupTxOutRef txo
      -- Recall an Ogmios datum is a `Maybe String` where `Nothing` implies a
      -- wallet address and `Just` as script address.
      case txOut of
        { address, datum: Just datumStr, value } -> do
          -- Convert the address into a validator hash to use the lookup
          address' <- liftM
            (CannotConvertOgmiosAddress address)
            (ogmiosAddressToAddress address)
          vHash <- liftM
            (CannotGetValidatorHashFromAddress address')
            (addressValidatorHash address')
          plutusScript <- ExceptT $ lookupValidator vHash <#> map unwrap
          -- Note: Plutus uses `TxIn` to attach a redeemer and datum.
          -- Use the datum hash inside the lookup
          -- Note: if we get `Nothing`, we have to throw eventhough that's a
          -- valid input, because our `txOut` above is a Script address via
          -- `Just`.
          dHash <- liftM
            (CannotConvertOgmiosDatumHash datumStr)
            (ogmiosDatumHashToDatumHash datumStr)
          dataValue <- ExceptT $ lookupDatum dHash
          ExceptT $ attachToCps attachPlutusScript plutusScript
          -- Get the redeemer index, which is the current length of scripts - 1
          mIndex <-
            use (_cpsToWitnessSet <<< _plutusScripts <<< to (map lastIndex))
          -- This error should be impossible as we just attached:
          index <- liftM CannotGetMintingValidatorScriptIndex mIndex
          ExceptT $ addDatum dataValue
          _cpsToTxBody <<< _inputs %= (:) txo
          let
            -- Create a redeemer with hardcoded execution units then call Ogmios
            -- to add the units in at the very end.
            redeemer = T.Redeemer
              { tag: Spend
              , index
              , data: unwrap red
              , ex_units: scriptExUnits
              }
          _valueSpentBalancesInputs <>= provide value
          -- Append redeemer for spending to array.
          _redeemers <>= Array.singleton redeemer
          -- Attach redeemer to witness set.
          ExceptT $ attachToCps attachRedeemer redeemer
        _ -> liftEither $ throwError $ TxOutRefWrongType txo
    MustMintValue mpsHash red tn i -> runExceptT do
      plutusScript <- ExceptT $ lookupMintingPolicy mpsHash <#> map unwrap
      cs <-
        liftM (MintingPolicyHashNotCurrencySymbol mpsHash) (mpsSymbol mpsHash)
      let value = mkSingletonValue' cs tn
      -- If i is negative we are burning tokens. The tokens burned must
      -- be provided as an input. So we add the value burnt to
      -- 'valueSpentBalancesInputs'. If i is positive then new tokens are
      -- created which must be added to 'valueSpentBalancesOutputs'.
      mintVal <-
        if i < zero then do
          v <- liftM (CannotMakeValue cs tn i) (value $ negate i)
          _valueSpentBalancesInputs <>= provide v
          liftEither $ Right v
        else do
          v <- liftM (CannotMakeValue cs tn i) (value i)
          _valueSpentBalancesOutputs <>= provide v
          liftEither $ Right v
      ExceptT $ attachToCps attachPlutusScript plutusScript
      -- Get the redeemer index, which is the current length of scripts - 1
      mIndex <- use (_cpsToWitnessSet <<< _plutusScripts <<< to (map lastIndex))
      -- This error should be impossible as we just attached:
      index <- liftM CannotGetMintingPolicyScriptIndex mIndex
      let
        -- Create a redeemer with zero execution units then call Ogmios to
        -- add the units in at the very end.
        redeemer = T.Redeemer
          { tag: Mint
          , index
          , data: unwrap red
          , ex_units: mintExUnits
          }
      _cpsToTxBody <<< _mint <>= Just (wrap mintVal)
      -- Append redeemer for minting to array.
      _redeemers <>= Array.singleton redeemer
      -- Attach redeemer to witness set.
      ExceptT $ attachToCps attachRedeemer redeemer
    MustPayToPubKeyAddress pkh _ mDatum amount -> runExceptT do
      -- If datum is presented, add it to 'datumWitnesses' and Array of datums.
      -- Otherwise continue, hence `liftEither $ Right unit`.
      maybe (liftEither $ Right unit) (ExceptT <<< addDatum) mDatum
      networkId <- ExceptT getNetworkId
      -- [DatumHash Note]
      -- The behaviour below is subtle because of `datumHash`'s `Maybe` context.
      -- In particular, if `mDatum` is `Nothing`, then return nothing (note: we
      -- don't want to fail). However, if we have a datum value, we attempt to
      -- hash, which may fail. We want to capture this failure.
      -- Given `data_hash` ~ `Maybe DatumHash`, we don't want return this
      -- failure in the output. It's possible that this is okay for
      -- `MustPayToPubKeyAddress` because datums are essentially redundant
      -- for wallet addresses, but let's fail for now. It is important to
      -- capture failure for `MustPayToOtherScript` however, because datums
      -- at script addresses matter.
      -- e.g. in psuedo code:
      -- If mDatum = Nothing -> data_hash = Nothing (don't fail)
      -- If mDatum = Just datum ->
      --     If datumHash datum = Nothing -> FAIL
      --     If datumHash datum = Just dHash -> data_hash = dHash
      -- As mentioned, we could remove this fail behaviour for
      -- `MustPayToPubKeyAddress`
      data_hash <- maybe
        (liftEither $ Right Nothing) -- Don't throw an error if Nothing.
        (\datum -> liftMWith (CannotHashDatum datum) Just (datumHash datum))
        mDatum
      let
        txOut = TransactionOutput
          { address: payPubKeyHashAddress networkId pkh, amount, data_hash }
      _cpsToTxBody <<< _outputs %= (:) txOut
      _valueSpentBalancesOutputs <>= provide amount
    MustPayToOtherScript vlh datum amount -> runExceptT do
      networkId <- ExceptT getNetworkId
      -- Don't write `let data_hash = datumHash datum`, see [datumHash Note]
      data_hash <- liftM (CannotHashDatum datum) (datumHash datum <#> Just)
      let
        txOut = TransactionOutput
          { address: validatorHashAddress networkId vlh
          , amount
          , data_hash
          }
      ExceptT $ addDatum datum
      _cpsToTxBody <<< _outputs %= (:) txOut
      _valueSpentBalancesOutputs <>= provide amount
    MustHashDatum dh dt ->
      if datumHash dt == Just dh then addDatum dt
      else pure $ throwError $ DatumWrongHash dh dt
    MustSatisfyAnyOf xs -> do
      cps <- get
      let
        -- For each sublist, process the constraint from left to right, using the
        -- new state in the subsequent call. If we fail, reset to the initial
        -- state, `cps` and attempt for the next sublist. If a sublist is
        -- processed successfully, we can stop early - I think this is how Plutus
        -- behaves (POTENTIAL FIX ME). If all sublists fail, we fail overall as
        -- seen in the base case.
        tryNext
          :: List (List TxConstraint)
          -> ConstraintsM a (Either MkUnbalancedTxError Unit)
        tryNext Nil = pure $ throwError CannotSatisfyAny
        tryNext (Cons ys zs) =
          -- Note this implicitly resets state to original cps upon failure (see
          -- `put`)
          foldM
            ( \_ constr -> runExceptT do
                ExceptT $ processConstraint constr
                  `catchError` \_ -> put cps *> tryNext zs
            )
            (Right unit)
            ys
      tryNext (toUnfoldable $ map toUnfoldable xs)
  where
  -- The follow hardcoded before calling Ogmios to calculate execution
  -- unit. Calling Ogmios is an outstanding issue:
  -- https://github.com/Plutonomicon/cardano-browser-tx/issues/174
  scriptExUnits :: ExUnits
  scriptExUnits = { mem: fromInt 2000000, steps: fromInt 1000000000 }

  mintExUnits :: ExUnits
  mintExUnits = { mem: fromInt 2000000, steps: fromInt 1000000000 }

-- Attach a Datum, Redeemer, or PlutusScript depending on the handler. They
-- share error type anyway.
attachToCps
  :: forall (a :: Type) (b :: Type)
   . (a -> Transaction -> Effect (Either ModifyTxError Transaction))
  -> a -- Redeemer, Datum, or PlutusScript.
  -> ConstraintsM b (Either MkUnbalancedTxError Unit)
attachToCps handler object = do
  tx <- use (_unbalancedTx <<< _transaction)
  newTx <- liftEffect $ handler object tx <#> lmap ModifyTx
  either
    (pure <<< throwError)
    (map Right <<< (.=) (_unbalancedTx <<< _transaction))
    newTx

-- Attachs datum to the transaction and to Array of datums in the state.
addDatum
  :: forall (a :: Type)
   . Datum
  -> ConstraintsM a (Either MkUnbalancedTxError Unit)
addDatum datum = runExceptT do
  ExceptT $ attachToCps attachDatum datum
  _datums %= (:) datum

-- Helper to focus from `ConstraintProcessingState` down to `Transaction`.
_cpsToTransaction :: Lens' ConstraintProcessingState Transaction
_cpsToTransaction = _unbalancedTx <<< _transaction

-- Helper to focus from `ConstraintProcessingState` down to
-- `TransactionWitnessSet`.
_cpsToWitnessSet :: Lens' ConstraintProcessingState TransactionWitnessSet
_cpsToWitnessSet = _cpsToTransaction <<< _witnessSet

-- Helper to focus from `ConstraintProcessingState` down to `TxBody`.
_cpsToTxBody :: Lens' ConstraintProcessingState TxBody
_cpsToTxBody = _cpsToTransaction <<< _body

lastIndex :: forall (a :: Type). Array a -> BigInt
lastIndex = length >>> flip (-) one >>> fromInt

getNetworkId
  :: forall (a :: Type)
   . ConstraintsM a (Either MkUnbalancedTxError NetworkId)
getNetworkId = runExceptT $
  use (_cpsToTxBody <<< _networkId) >>= liftM NetworkIdMissing<|MERGE_RESOLUTION|>--- conflicted
+++ resolved
@@ -41,28 +41,21 @@
 import Data.Show.Generic (genericShow)
 import Data.Symbol (SProxy(SProxy))
 import Data.Tuple.Nested (type (/\), (/\))
+import FromData (class FromData)
 import Effect (Effect)
 import Effect.Aff (Aff)
 import Effect.Class (liftEffect)
 import Helpers ((<\>), liftEither, liftM, liftMWith)
-<<<<<<< HEAD
-import PlutusData (plutusDataBytes)
 import QueryM (QueryConfig, QueryM, getDatumByHash)
-=======
-import QueryM (QueryConfig, QueryM)
->>>>>>> 18e8dbfa
 import Scripts
   ( mintingPolicyHash
   , validatorHash
   , validatorHashAddress
   )
 import Serialization.Address (Address, NetworkId)
-<<<<<<< HEAD
+import ToData (class ToData)
 import Types.Any (Any)
-import Types.Datum (Datum, DatumHash, Redeemer, datumHash)
-=======
 import Types.Datum (Datum, DatumHash, datumHash)
->>>>>>> 18e8dbfa
 import Types.Interval
   ( POSIXTimeRange
   , SlotConfig
@@ -70,11 +63,6 @@
   , posixTimeRangeToTransactionSlot
   )
 import Types.JsonWsp (OgmiosTxOut)
-<<<<<<< HEAD
-import Types.PlutusData (class FromData, class ToData)
-=======
-import Types.Redeemer (Redeemer)
->>>>>>> 18e8dbfa
 import Types.RedeemerTag (RedeemerTag(Mint, Spend))
 import Types.Scripts
   ( MintingPolicy
@@ -606,12 +594,8 @@
   | CannotGetValidatorHashFromAddress Address -- Get `ValidatorHash` from internal `Address`
   | CannotGetMintingPolicyScriptIndex -- Cannot get the Minting Policy Index - this should be impossible.
   | CannotGetMintingValidatorScriptIndex -- Cannot get the Validator Index - this should be impossible.
-<<<<<<< HEAD
-  | CannotSerializeRedeemer Redeemer -- Cannot convert to ByteArray representation of redeemer
   | MkTypedTxOutFailed
   | TypedTxOutHasNoDatumHash
-=======
->>>>>>> 18e8dbfa
   | CannotSatisfyAny
 
 derive instance Generic MkUnbalancedTxError _
