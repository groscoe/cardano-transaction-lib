--- conflicted
+++ resolved
@@ -871,19 +871,11 @@
       -- See https://github.com/Plutonomicon/cardano-transaction-lib/issues/569
       _cpsToTxBody <<< _requiredSigners <>= Just [ wrap $ unwrap $ unwrap pkh ]
     MustSpendAtLeast plutusValue -> do
-<<<<<<< HEAD
       let value = fromPlutusValue plutusValue
-      runExceptT $ _valueSpentBalancesInputs <>= require value
+      runExceptT $ _valueSpentBalancesInputs <>= requireValue value
     MustProduceAtLeast plutusValue -> do
       let value = fromPlutusValue plutusValue
-      runExceptT $ _valueSpentBalancesOutputs <>= require value
-=======
-      let value = unwrap $ fromPlutusType plutusValue
-      runExceptT $ _valueSpentBalancesInputs <>= requireValue value
-    MustProduceAtLeast plutusValue -> do
-      let value = unwrap $ fromPlutusType plutusValue
       runExceptT $ _valueSpentBalancesOutputs <>= requireValue value
->>>>>>> 69c97821
     MustSpendPubKeyOutput txo -> runExceptT do
       txOut <- ExceptT $ lookupTxOutRef txo
       -- Recall an Ogmios datum is a `Maybe String` where `Nothing` implies a
