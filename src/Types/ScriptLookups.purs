module Types.ScriptLookups
  ( MkUnbalancedTxError(..)
  , ScriptLookups(..)
  , generalise
  , mintingPolicyM
  , mkUnbalancedTx
  , otherDataM
  , otherScriptM
  , ownPaymentPubKeyHash
  , ownPaymentPubKeyHashM
  , ownStakePubKeyHash
  , ownStakePubKeyHashM
  , paymentPubKeyM
  , typedValidatorLookups
  , typedValidatorLookupsM
<<<<<<< HEAD
=======
  , unsafeMintingPolicyM
  , unsafeOtherDataM
  , unsafeOtherScriptM
  , unsafePaymentPubKey
>>>>>>> 0684b41c
  , unspentOutputs
  , unspentOutputsM
  ) where

import Prelude hiding (join)
import Address (addressValidatorHash, ogmiosAddressToAddress)
import Control.Monad.Error.Class (catchError, throwError)
import Control.Monad.Except.Trans (ExceptT(ExceptT), runExceptT)
import Control.Monad.Reader.Class (asks)
import Control.Monad.Reader.Trans (ReaderT, runReaderT)
import Control.Monad.State.Trans (StateT, get, gets, put, runStateT)
import Control.Monad.Trans.Class (lift)
import Data.Array (singleton) as Array
import Data.Array ((:), length, toUnfoldable)
import Data.Bifunctor (lmap)
import Data.BigInt (BigInt, fromInt)
import Data.Either (Either(Left, Right), either, note)
import Data.Foldable (foldM)
import Data.Generic.Rep (class Generic)
import Data.Lattice (join)
import Data.Lens ((%=), (<>=), (.=))
import Data.Lens.Getter (to, use)
import Data.Lens.Iso.Newtype (_Newtype)
import Data.Lens.Record (prop)
import Data.Lens.Types (Lens')
import Data.List (List(Nil, Cons))
import Data.Map (Map, empty, lookup, mapMaybe, singleton, union)
import Data.Maybe (Maybe(Just, Nothing), fromJust, maybe)
import Data.Newtype (class Newtype, over, unwrap, wrap)
import Data.Show.Generic (genericShow)
import Data.Symbol (SProxy(SProxy))
import Data.Tuple.Nested (type (/\), (/\))
import FromData (class FromData)
import Effect (Effect)
import Effect.Aff (Aff)
import Effect.Class (liftEffect)
import Helpers ((<\>), liftEither, liftM, liftMWith)
import Partial.Unsafe (unsafePartial)
import QueryM (QueryConfig, QueryM, getDatumByHash)
import Scripts
  ( mintingPolicyHash
  , validatorHash
  , validatorHashAddress
  )
import Serialization.Address (Address, NetworkId)
import ToData (class ToData)
import Types.Any (Any)
import Types.Datum (Datum, DatumHash, datumHash)
import Types.Interval
  ( POSIXTimeRange
  , SlotConfig
  , defaultSlotConfig
  , posixTimeRangeToTransactionSlot
  )
import Types.JsonWsp (OgmiosTxOut)
import Types.RedeemerTag (RedeemerTag(Mint, Spend))
import Types.Scripts
  ( MintingPolicy
  , MintingPolicyHash
  , Validator
  , ValidatorHash
  )
import Types.TypedValidator (generalise) as TV
import Transaction
  ( ModifyTxError
  , attachDatum
  , attachPlutusScript
  , attachRedeemer
  , setScriptDataHash
  )
import Types.Transaction (Redeemer(Redeemer)) as T
import Types.Transaction
  ( ExUnits
  , Transaction
  , TransactionOutput(TransactionOutput)
  , TxBody
  , TransactionWitnessSet
  , _body
  , _inputs
  , _mint
  , _networkId
  , _outputs
  , _plutusScripts
  , _requiredSigners
  , _witnessSet
  )
import Types.TxConstraints
  ( InputConstraint(InputConstraint)
  , OutputConstraint(OutputConstraint)
  , TxConstraint
      ( MustBeSignedBy
      , MustHashDatum
      , MustIncludeDatum
      , MustMintValue
      , MustPayToOtherScript
      , MustPayToPubKeyAddress
      , MustProduceAtLeast
      , MustSatisfyAnyOf
      , MustSpendAtLeast
      , MustSpendPubKeyOutput
      , MustSpendScriptOutput
      , MustValidateIn
      )
  , TxConstraints(TxConstraints)
  )

import Types.TypedTxOut
  ( TypeCheckError
  , mkTypedTxOut
  , typedTxOutDatumHash
  , typedTxOutRefValue
  , typedTxOutTxOut
  , typeTxOutRef
  )
import Types.TypedValidator
  ( class DatumType
  , class RedeemerType
  , TypedValidator(TypedValidator)
  )
import Types.UnbalancedTransaction
  ( TxOutRef
  , PaymentPubKey
  , PaymentPubKeyHash
  , StakePubKeyHash
  , UnbalancedTx
  , _transaction
  , _utxoIndex
  , emptyUnbalancedTx
  , payPubKeyHash
  , payPubKeyHashAddress
  , payPubKeyRequiredSigner
  , stakePubKeyHashAddress
  )
import Types.Value
  ( CurrencySymbol
  , TokenName
  , Value
  , isZero
  , mkSingletonValue'
  , mpsSymbol
  , negation
  , split
  )
import TxOutput (ogmiosDatumHashToDatumHash, ogmiosTxOutToScriptOutput)

-- Taken mainly from https://playground.plutus.iohkdev.io/doc/haddock/plutus-ledger-constraints/html/Ledger-Constraints-OffChain.html
-- Plutus rev: cc72a56eafb02333c96f662581b57504f8f8992f via Plutus-apps (localhost): abe4785a4fc4a10ba0c4e6417f0ab9f1b4169b26
-- It should be noted that `ScriptOutput` came later and this was already apart
-- of our codebase so I had to mix & match Plutus revs.

--------------------------------------------------------------------------------
-- ScriptLookups type
--------------------------------------------------------------------------------
newtype ScriptLookups (a :: Type) = ScriptLookups
  { mps :: Map MintingPolicyHash MintingPolicy -- Minting policies that the script interacts with
  , txOutputs :: Map TxOutRef OgmiosTxOut -- Unspent outputs that the script may want to spend. This may need tweaking to `TransactionOutput`
  , otherScripts :: Map ValidatorHash Validator -- Validators of scripts other than "our script"
  , otherData :: Map DatumHash Datum --  Datums that we might need
  , paymentPubKeyHashes :: Map PaymentPubKeyHash PaymentPubKey -- Public keys that we might need
  , typedValidator :: Maybe (TypedValidator a) -- The script instance with the typed validator hash & actual compiled program
  , ownPaymentPubKeyHash :: Maybe PaymentPubKeyHash -- The contract's payment public key hash, used for depositing tokens etc.
  , ownStakePubKeyHash :: Maybe StakePubKeyHash -- The contract's stake public key hash (optional)
  }

derive instance Generic (ScriptLookups a) _
derive instance Newtype (ScriptLookups a) _
derive newtype instance Eq (ScriptLookups a)

instance Show (ScriptLookups a) where
  show = genericShow

generalise :: forall (a :: Type). ScriptLookups a -> ScriptLookups Any
generalise (ScriptLookups sl) =
  let
    validator = TV.generalise <$> sl.typedValidator
  in
    wrap sl { typedValidator = validator }

-- Using `Data.Map.union`, we can replicate left-biased <> from Data.Map used
-- in Plutus (*not* Plutus' internal Map that uses something like unionWith (<>))
instance Semigroup (ScriptLookups a) where
  append (ScriptLookups l) (ScriptLookups r) =
    ScriptLookups
      { mps: l.mps `union` r.mps
      , txOutputs: l.txOutputs `union` r.txOutputs
      , otherScripts: l.otherScripts `union` r.otherScripts
      , otherData: l.otherData `union` r.otherData
      , paymentPubKeyHashes: l.paymentPubKeyHashes `union` r.paymentPubKeyHashes
      -- 'First' to match the semigroup instance of Map (left-biased)
      , typedValidator: l.typedValidator <\> r.typedValidator
      , ownPaymentPubKeyHash: l.ownPaymentPubKeyHash <\> r.ownPaymentPubKeyHash
      , ownStakePubKeyHash: l.ownStakePubKeyHash <\> r.ownStakePubKeyHash
      }

instance Monoid (ScriptLookups a) where
  mempty = ScriptLookups
    { mps: empty
    , txOutputs: empty
    , otherScripts: empty
    , otherData: empty
    , paymentPubKeyHashes: empty
    , typedValidator: Nothing
    , ownPaymentPubKeyHash: Nothing
    , ownStakePubKeyHash: Nothing
    }

--------------------------------------------------------------------------------
-- Create ScriptLookups helpers
--------------------------------------------------------------------------------
<<<<<<< HEAD
-- | The lookup functions may come in pairs. If the function cannot fail, there
=======
-- | The lookup functions come in pairs. If the function cannot fail, there
>>>>>>> 0684b41c
-- | is another version contained in a `Maybe` context (that also does not fail).
-- | This is to aid users who wish to utilise the underlying `ScriptLookups`
-- | `Monoid` for `foldMap` etc.
-- |
<<<<<<< HEAD
-- | Otherwise, there will be just one version that can fail (because of
-- | hashing).
=======
-- | Otherwise, there are lookups that may fail with `Maybe` (because of
-- | hashing) and an unsafe counterpart via `fromJust`.
>>>>>>> 0684b41c

-- | A script lookups value with a script instance. For convenience this also
-- | includes the minting policy script that forwards all checks to the
-- | instance's validator.
typedValidatorLookups :: forall (a :: Type). TypedValidator a -> ScriptLookups a
typedValidatorLookups tv@(TypedValidator inst) =
  over ScriptLookups
    _
      { mps = singleton (inst.forwardingMPSHash) (inst.forwardingMPS)
      , typedValidator = Just tv
      }
    mempty

-- | Same as `typedValidatorLookups` but in `Maybe` context for convenience.
-- | This should not fail.
typedValidatorLookupsM
  :: forall (a :: Type). TypedValidator a -> Maybe (ScriptLookups a)
typedValidatorLookupsM = pure <<< typedValidatorLookups

<<<<<<< HEAD
=======
-- FIX ME: https://github.com/Plutonomicon/cardano-browser-tx/issues/200
>>>>>>> 0684b41c
-- | A script lookups value that uses the map of unspent outputs to resolve
-- | input constraints.
unspentOutputs
  :: forall (a :: Type). Map TxOutRef OgmiosTxOut -> ScriptLookups a
unspentOutputs mp = over ScriptLookups _ { txOutputs = mp } mempty

<<<<<<< HEAD
=======
-- FIX ME: https://github.com/Plutonomicon/cardano-browser-tx/issues/200
>>>>>>> 0684b41c
-- | Same as `unspentOutputs` but in `Maybe` context for convenience. This
-- | should not fail.
unspentOutputsM
  :: forall (a :: Type). Map TxOutRef OgmiosTxOut -> Maybe (ScriptLookups a)
unspentOutputsM = pure <<< unspentOutputs

-- | A script lookups value with a minting policy script. This can fail because
-- | we invoke `mintingPolicyHash`.
mintingPolicyM :: forall (a :: Type). MintingPolicy -> Maybe (ScriptLookups a)
mintingPolicyM pl = do
  hsh <- mintingPolicyHash pl
  pure $ over ScriptLookups _ { mps = singleton hsh pl } mempty

-- | A script lookups value with a minting policy script. This is unsafe because
-- | the underlying function `mintingPolicyM` can fail.
unsafeMintingPolicyM :: forall (a :: Type). MintingPolicy -> ScriptLookups a
unsafeMintingPolicyM = unsafePartial fromJust <<< mintingPolicyM

-- | A script lookups value with a validator script. This can fail because we
-- | invoke `validatorHash`.
otherScriptM :: forall (a :: Type). Validator -> Maybe (ScriptLookups a)
otherScriptM vl = do
  vh <- validatorHash vl
  pure $ over ScriptLookups _ { otherScripts = singleton vh vl } mempty

-- | A script lookups value with a validator script. This is unsafe because
-- | the underlying function `otherScriptM` can fail.
unsafeOtherScriptM :: forall (a :: Type). Validator -> ScriptLookups a
unsafeOtherScriptM = unsafePartial fromJust <<< otherScriptM

-- | A script lookups value with a datum. This can fail because we invoke
-- | `datumHash`.
otherDataM :: forall (a :: Type). Datum -> Maybe (ScriptLookups a)
otherDataM dt = do
  dh <- datumHash dt
  pure $ over ScriptLookups _ { otherData = singleton dh dt } mempty

-- | A script lookups value with a datum. This is unsafe because the underlying
-- | function `otherDataM` can fail.
unsafeOtherDataM :: forall (a :: Type). Datum -> ScriptLookups a
unsafeOtherDataM = unsafePartial fromJust <<< otherDataM

-- | A script lookups value with a payment public key. This can fail because we
-- | invoke `payPubKeyHash`.
paymentPubKeyM :: forall (a :: Type). PaymentPubKey -> Maybe (ScriptLookups a)
paymentPubKeyM ppk = do
  pkh <- payPubKeyHash ppk
  pure $ over ScriptLookups
    _ { paymentPubKeyHashes = singleton pkh ppk }
    mempty

<<<<<<< HEAD
=======
-- | A script lookups value with a payment public key. This is unsafe because
-- | the underlying function `paymentPubKeyM` can fail.
unsafePaymentPubKey :: forall (a :: Type). PaymentPubKey -> ScriptLookups a
unsafePaymentPubKey = unsafePartial fromJust <<< paymentPubKeyM

>>>>>>> 0684b41c
-- | Add your own `PaymentPubKeyHash` to the lookup.
ownPaymentPubKeyHash :: forall (a :: Type). PaymentPubKeyHash -> ScriptLookups a
ownPaymentPubKeyHash pkh =
  over ScriptLookups _ { ownPaymentPubKeyHash = Just pkh } mempty

-- | Same as `ownPaymentPubKeyHash` but in `Maybe` context for convenience. This
-- | should not fail.
ownPaymentPubKeyHashM
  :: forall (a :: Type). PaymentPubKeyHash -> Maybe (ScriptLookups a)
ownPaymentPubKeyHashM = pure <<< ownPaymentPubKeyHash

-- | Add your own `StakePubKeyHash` to the lookup.
ownStakePubKeyHash :: forall (a :: Type). StakePubKeyHash -> ScriptLookups a
ownStakePubKeyHash skh =
  over ScriptLookups _ { ownStakePubKeyHash = Just skh } mempty

-- | Same as `ownStakePubKeyHash` but in `Maybe` context for convenience. This
-- | should not fail.
ownStakePubKeyHashM
  :: forall (a :: Type). StakePubKeyHash -> Maybe (ScriptLookups a)
ownStakePubKeyHashM = pure <<< ownStakePubKeyHash

-- -Note [Balance of value spent]

-- To build a transaction that satisfies the 'MustSpendAtLeast' and
-- `MustProduceAtLeast` constraints, we keep a tally of the required and
-- actual values we encounter on either side of the transaction. Then we
-- compute the missing value on both sides, and add an input with the
-- join of the positive parts of the missing values.

-- | The balances we track for computing the missing 'Value' (if any)
-- | that needs to be added to the transaction.
-- | See note [Balance of value spent].
newtype ValueSpentBalances = ValueSpentBalances
  { required :: Value
  -- Required value spent by the transaction.
  , provided :: Value
  -- Value provided by an input or output of the transaction.
  }

derive instance Generic ValueSpentBalances _

instance Show ValueSpentBalances where
  show = genericShow

instance Semigroup ValueSpentBalances where
  append (ValueSpentBalances l) (ValueSpentBalances r) = ValueSpentBalances
    { required: l.required `join` r.required -- least upper bound on Value
    , provided: l.provided `join` r.provided
    }

-- This is the state for essentially creating an unbalanced transaction.
type ConstraintProcessingState =
  { unbalancedTx :: UnbalancedTx
  -- The unbalanced transaction that we're building
  , valueSpentBalancesInputs :: ValueSpentBalances
  -- Balance of the values given and required for the transaction's inputs
  , valueSpentBalancesOutputs :: ValueSpentBalances
  -- Balance of the values produced and required for the transaction's outputs
  , datums :: Array Datum
  -- Ordered accumulation of datums so we can use to `setScriptDataHash`
  , redeemers :: Array T.Redeemer
  -- Ordered accumulation of redeemers so we can use to `setScriptDataHash` and
  -- add execution units via Ogmios. Note: this mixes script and minting
  -- redeemers.
  }

-- We could make these signatures polymorphic but they're not exported so don't
-- bother.
_unbalancedTx :: Lens' ConstraintProcessingState UnbalancedTx
_unbalancedTx = prop (SProxy :: SProxy "unbalancedTx")

_valueSpentBalancesInputs :: Lens' ConstraintProcessingState ValueSpentBalances
_valueSpentBalancesInputs = prop (SProxy :: SProxy "valueSpentBalancesInputs")

_valueSpentBalancesOutputs :: Lens' ConstraintProcessingState ValueSpentBalances
_valueSpentBalancesOutputs = prop (SProxy :: SProxy "valueSpentBalancesOutputs")

_datums :: Lens' ConstraintProcessingState (Array Datum)
_datums = prop (SProxy :: SProxy "datums")

_redeemers :: Lens' ConstraintProcessingState (Array T.Redeemer)
_redeemers = prop (SProxy :: SProxy "redeemers")

missingValueSpent :: ValueSpentBalances -> Value
missingValueSpent (ValueSpentBalances { required, provided }) =
  let
    difference = required <> negation provided
    _ /\ missing = split difference
  in
    missing

totalMissingValue :: ConstraintProcessingState -> Value
totalMissingValue { valueSpentBalancesInputs, valueSpentBalancesOutputs } =
  missingValueSpent valueSpentBalancesInputs `join`
    missingValueSpent valueSpentBalancesOutputs

provide :: Value -> ValueSpentBalances
provide provided = ValueSpentBalances { provided, required: mempty }

require :: Value -> ValueSpentBalances
require required = ValueSpentBalances { required, provided: mempty }

type ConstraintsConfig (a :: Type) =
  { scriptLookups :: ScriptLookups a
  , slotConfig :: SlotConfig
  }

-- A `ReaderT` and `StateT` ontop of `QueryM` ~ ReaderT QueryConfig Aff`.
-- The config is `ConstraintsConfig`  which holds the scriptlookups and a
-- `defaultSlotConfig`. The state is `ConstraintProcessingState` which keeps
-- track of the unbalanced transaction etc.
-- We write `ReaderT QueryConfig Aff` below since type synonyms need to be fully
-- applied.
type ConstraintsM (a :: Type) (b :: Type) =
  ReaderT (ConstraintsConfig a)
    (StateT ConstraintProcessingState (ReaderT QueryConfig Aff))
    b

liftQueryM :: forall (a :: Type) (b :: Type). QueryM b -> ConstraintsM a b
liftQueryM = lift <<< lift

-- The constraints don't precisely match those of Plutus:
-- `forall a. (FromData (DatumType a), ToData (DatumType a), ToData (RedeemerType a))`
-- as we don't have the same granularity on the classes, but the type `a` fixes
-- a type `b` as seen below. We could alternatively create specific typeclasses:
-- ToData (Datumtype a) <-> (Datumtype a b, ToData b) <= ToDataDatumType a b
-- if we require granular control, similarly FromDataToDatumType a b etc.
-- We could use `MonadError` to clean up the `ExceptT`s below although we can't
-- use the type alias because they need to be fully applied so this is perhaps
-- more readable.
-- Fix me: add execution units from Ogmios where this function should be
-- inside QueryM https://github.com/Plutonomicon/cardano-browser-tx/issues/174
-- | Resolve some `TxConstraints` by modifying the `UnbalancedTx` in the
-- | `ConstraintProcessingState`
processLookupsAndConstraints
  :: forall (a :: Type) (b :: Type)
   . DatumType a b
  => RedeemerType a b
  => FromData b
  => ToData b
  => TxConstraints b b
  -> ConstraintsM a (Either MkUnbalancedTxError Unit)
processLookupsAndConstraints
  (TxConstraints { constraints, ownInputs, ownOutputs }) = runExceptT do
  ExceptT $ foldConstraints processConstraint constraints
  ExceptT $ foldConstraints addOwnInput ownInputs
  ExceptT $ foldConstraints addOwnOutput ownOutputs
  ExceptT addScriptDataHash
  ExceptT addMissingValueSpent
  ExceptT updateUtxoIndex
  where
  -- Don't write the output in terms of ExceptT because we can't write a
  -- partially applied `ConstraintsM` meaning this is more readable.
  foldConstraints
    :: forall (constr :: Type) (c :: Type)
     . (constr -> ConstraintsM c (Either MkUnbalancedTxError Unit))
    -> Array constr
    -> ConstraintsM c (Either MkUnbalancedTxError Unit)
  foldConstraints handler = foldM
    (\_ constr -> runExceptT $ ExceptT $ handler constr)
    (Right unit)

-- Helper to run the stack and get back to `QueryM`. See comments in
-- `processLookupsAndConstraints` regarding constraints.
runConstraintsM
  :: forall (a :: Type) (b :: Type)
   . DatumType a b
  => RedeemerType a b
  => FromData b
  => ToData b
  => ScriptLookups a
  -> TxConstraints b b
  -> QueryM (Either MkUnbalancedTxError ConstraintProcessingState)
runConstraintsM scriptLookups txConstraints =
  let
    config :: ConstraintsConfig a
    config = { scriptLookups, slotConfig: defaultSlotConfig }

    initCps :: ConstraintProcessingState
    initCps =
      { unbalancedTx: emptyUnbalancedTx
      , valueSpentBalancesInputs:
          ValueSpentBalances { required: mempty, provided: mempty }
      , valueSpentBalancesOutputs:
          ValueSpentBalances { required: mempty, provided: mempty }
      , datums: mempty
      , redeemers: mempty
      }

    unpackTuple
      :: Either MkUnbalancedTxError Unit /\ ConstraintProcessingState
      -> Either MkUnbalancedTxError ConstraintProcessingState
    unpackTuple (Left err /\ _) = Left err
    unpackTuple (_ /\ cps) = Right cps
  in
    unpackTuple <$>
      ( flip runStateT initCps $ flip runReaderT config $
          processLookupsAndConstraints txConstraints
      )

-- See comments in `processLookupsAndConstraints` regarding constraints.
-- | Create an `UnbalancedTx` given `ScriptLookups` and `TxConstraints`.
mkUnbalancedTx
  :: forall (a :: Type) (b :: Type)
   . DatumType a b
  => RedeemerType a b
  => FromData b
  => ToData b
  => ScriptLookups a
  -> TxConstraints b b
  -> QueryM (Either MkUnbalancedTxError UnbalancedTx)
mkUnbalancedTx scriptLookups txConstraints =
  runConstraintsM scriptLookups txConstraints <#> map _.unbalancedTx

addScriptDataHash
  :: forall (a :: Type)
   . ConstraintsM a (Either MkUnbalancedTxError Unit)
addScriptDataHash = runExceptT do
  dats <- use _datums
  -- Use both script and minting redeemers in the order they were appended.
  reds <- use _redeemers
  tx <- use (_unbalancedTx <<< _transaction)
  tx' <- ExceptT $ liftEffect $ setScriptDataHash reds dats tx <#> Right
  _cpsToTransaction .= tx'

-- | Add the remaining balance of the total value that the tx must spend.
-- | See note [Balance of value spent]
addMissingValueSpent
  :: forall (a :: Type)
   . ConstraintsM a (Either MkUnbalancedTxError Unit)
addMissingValueSpent = do
  missing <- gets totalMissingValue
  if isZero missing then pure $ Right unit
  else runExceptT do
    -- add 'missing' to the transaction's outputs. This ensures that the
    -- wallet will add a corresponding input when balancing the
    -- transaction.
    -- Step 4 of the process described in [Balance of value spent]
    lookups <- asks (_.scriptLookups >>> unwrap)
    let
      pkh' = lookups.ownPaymentPubKeyHash
      skh' = lookups.ownStakePubKeyHash
    networkId <- ExceptT getNetworkId
    txOut <- case pkh', skh' of
      Nothing, Nothing -> throwError OwnPubKeyAndStakeKeyMissing
      -- Prioritise pkh:
      Just pkh, _ -> liftEither $ Right $ TransactionOutput
        { address: payPubKeyHashAddress networkId pkh
        , amount: missing
        , data_hash: Nothing
        }
      _, Just skh -> liftEither $ Right $ TransactionOutput
        { address: stakePubKeyHashAddress networkId skh
        , amount: missing
        , data_hash: Nothing
        }
    _cpsToTxBody <<< _outputs %= (:) txOut

updateUtxoIndex
  :: forall (a :: Type)
   . ConstraintsM a (Either MkUnbalancedTxError Unit)
updateUtxoIndex = runExceptT do
  txOutputs <- asks (_.scriptLookups >>> unwrap >>> _.txOutputs)
  let txOutsMap = mapMaybe ogmiosTxOutToScriptOutput txOutputs
  -- Left bias towards original map, hence `flip`:
  _unbalancedTx <<< _utxoIndex %= flip union txOutsMap

-- Note, we don't use the redeemer here, unlike Plutus because of our lack of
-- `TxIn` datatype.
-- | Add a typed input, checking the type of the output it spends. Return the value
-- | of the spent output.
addOwnInput
  :: forall (a :: Type) (b :: Type)
   . DatumType a b
  => RedeemerType a b
  => FromData b
  => ToData b
  => InputConstraint b
  -> ConstraintsM a (Either MkUnbalancedTxError Unit)
addOwnInput (InputConstraint { txOutRef }) = runExceptT do
  ScriptLookups { txOutputs, typedValidator } <- asks _.scriptLookups
  inst <- liftM TypedValidatorMissing typedValidator
  networkId <- ExceptT getNetworkId
  -- This line is to type check the `TxOutRef`. Plutus actually creates a `TxIn`
  -- but we don't have such a datatype for our `TxBody`. Therefore, if we pass
  -- this line, we just insert `TxOutRef` into the body.
  typedTxOutRef <- ExceptT $ liftQueryM $
    typeTxOutRef networkId (flip lookup txOutputs) inst txOutRef
      <#> lmap TypeCheckFailed
  let value = typedTxOutRefValue typedTxOutRef
  _cpsToTxBody <<< _inputs %= (:) txOutRef
  _valueSpentBalancesInputs <>= provide value

-- | Add a typed output and return its value.
addOwnOutput
  :: forall (a :: Type) (b :: Type)
   . DatumType a b
  => FromData b
  => ToData b
  => OutputConstraint b
  -> ConstraintsM a (Either MkUnbalancedTxError Unit)
addOwnOutput (OutputConstraint { datum, value }) = runExceptT do
  ScriptLookups { typedValidator } <- asks _.scriptLookups
  inst <- liftM TypedValidatorMissing typedValidator
  networkId <- ExceptT getNetworkId
  typedTxOut <-
    liftM MkTypedTxOutFailed (mkTypedTxOut networkId inst datum value)
  let txOut = typedTxOutTxOut typedTxOut
  -- We are erroring if we don't have a datumhash given the polymorphic datum
  -- in the `OutputConstraint`:
  dHash <- liftM TypedTxOutHasNoDatumHash (typedTxOutDatumHash typedTxOut)
  dat <-
    ExceptT $ liftQueryM $ getDatumByHash dHash <#> note (CannotQueryDatum dHash)
  _cpsToTxBody <<< _outputs %= (:) txOut
  ExceptT $ addDatum (wrap dat)
  _valueSpentBalancesOutputs <>= provide value

data MkUnbalancedTxError
  = TypeCheckFailed TypeCheckError
  | ModifyTx ModifyTxError
  | TxOutRefNotFound TxOutRef
  | TxOutRefWrongType TxOutRef
  | DatumNotFound DatumHash
  | MintingPolicyNotFound MintingPolicyHash
  | MintingPolicyHashNotCurrencySymbol MintingPolicyHash
  | CannotMakeValue CurrencySymbol TokenName BigInt
  | ValidatorHashNotFound ValidatorHash
  | NetworkIdMissing
  | OwnPubKeyAndStakeKeyMissing
  | TypedValidatorMissing
  | DatumWrongHash DatumHash Datum
  | CannotQueryDatum DatumHash
  | CannotHashDatum Datum
  | CannotConvertPOSIXTimeRange POSIXTimeRange
  | CannotConvertOgmiosAddress String -- Conversion from an Ogmios Address ~ String to `Address`
  | CannotConvertOgmiosDatumHash String -- Conversion from an Ogmios DatumHash ~ `Maybe String` to` Maybe DatumHash`
  | CannotGetValidatorHashFromAddress Address -- Get `ValidatorHash` from internal `Address`
  | CannotGetMintingPolicyScriptIndex -- Cannot get the Minting Policy Index - this should be impossible.
  | CannotGetMintingValidatorScriptIndex -- Cannot get the Validator Index - this should be impossible.
  | MkTypedTxOutFailed
  | TypedTxOutHasNoDatumHash
  | CannotSatisfyAny

derive instance Generic MkUnbalancedTxError _
derive instance Eq MkUnbalancedTxError

instance Show MkUnbalancedTxError where
  show = genericShow

lookupTxOutRef
  :: forall (a :: Type)
   . TxOutRef
  -> ConstraintsM a (Either MkUnbalancedTxError OgmiosTxOut)
lookupTxOutRef outRef = do
  txOutputs <- asks (_.scriptLookups >>> unwrap >>> _.txOutputs)
  let err = pure $ throwError $ TxOutRefNotFound outRef
  maybe err (pure <<< Right) $ lookup outRef txOutputs

lookupDatum
  :: forall (a :: Type)
   . DatumHash
  -> ConstraintsM a (Either MkUnbalancedTxError Datum)
lookupDatum dh = do
  otherDt <- asks (_.scriptLookups >>> unwrap >>> _.otherData)
  let err = pure $ throwError $ DatumNotFound dh
  maybe err (pure <<< Right) $ lookup dh otherDt

lookupMintingPolicy
  :: forall (a :: Type)
   . MintingPolicyHash
  -> ConstraintsM a (Either MkUnbalancedTxError MintingPolicy)
lookupMintingPolicy mph = do
  mps <- asks (_.scriptLookups >>> unwrap >>> _.mps)
  let err = pure $ throwError $ MintingPolicyNotFound mph
  maybe err (pure <<< Right) $ lookup mph mps

lookupValidator
  :: forall (a :: Type)
   . ValidatorHash
  -> ConstraintsM a (Either MkUnbalancedTxError Validator)
lookupValidator vh = do
  otherScripts <- asks (_.scriptLookups >>> unwrap >>> _.otherScripts)
  let err = pure $ throwError $ ValidatorHashNotFound vh
  maybe err (pure <<< Right) $ lookup vh otherScripts

-- | Modify the `UnbalancedTx` so that it satisfies the constraints, if
-- | possible. Fails if a hash is missing from the lookups, or if an output
-- | of the wrong type is spent.
processConstraint
  :: forall (a :: Type)
   . TxConstraint
  -> ConstraintsM a (Either MkUnbalancedTxError Unit)
processConstraint = do
  case _ of
    MustIncludeDatum datum -> addDatum datum
    MustValidateIn posixTimeRange -> runExceptT do
      sc <- asks _.slotConfig
      case posixTimeRangeToTransactionSlot sc posixTimeRange of
        Nothing ->
          liftEither $ throwError $ CannotConvertPOSIXTimeRange posixTimeRange
        Just { timeToLive, validityStartInterval } ->
          _cpsToTxBody <<< _Newtype %=
            _
              { ttl = timeToLive
              , validity_start_interval = validityStartInterval
              }
    MustBeSignedBy pkh -> runExceptT do
      ppkh <- asks (_.scriptLookups >>> unwrap >>> _.paymentPubKeyHashes)
      let sigs = lookup pkh ppkh <#> payPubKeyRequiredSigner >>> Array.singleton
      _cpsToTxBody <<< _requiredSigners <>= sigs
    MustSpendAtLeast vl ->
      runExceptT $ _valueSpentBalancesInputs <>= require vl
    MustProduceAtLeast vl ->
      runExceptT $ _valueSpentBalancesOutputs <>= require vl
    MustSpendPubKeyOutput txo -> runExceptT do
      txOut <- ExceptT $ lookupTxOutRef txo
      -- Recall an Ogmios datum is a `Maybe String` where `Nothing` implies a
      -- wallet address and `Just` as script address.
      case txOut of
        { value, datum: Nothing } -> do
          -- POTENTIAL FIX ME: Plutus has Tx.TxIn and Tx.PubKeyTxIn -- TxIn
          -- keeps track TxOutRef and TxInType (the input type, whether
          -- consuming script, public key or simple script)
          _cpsToTxBody <<< _inputs %= (:) txo
          _valueSpentBalancesInputs <>= provide value
        _ -> liftEither $ throwError $ TxOutRefWrongType txo
    MustSpendScriptOutput txo red -> runExceptT do
      txOut <- ExceptT $ lookupTxOutRef txo
      -- Recall an Ogmios datum is a `Maybe String` where `Nothing` implies a
      -- wallet address and `Just` as script address.
      case txOut of
        { address, datum: Just datumStr, value } -> do
          -- Convert the address into a validator hash to use the lookup
          address' <- liftM
            (CannotConvertOgmiosAddress address)
            (ogmiosAddressToAddress address)
          vHash <- liftM
            (CannotGetValidatorHashFromAddress address')
            (addressValidatorHash address')
          plutusScript <- ExceptT $ lookupValidator vHash <#> map unwrap
          -- Note: Plutus uses `TxIn` to attach a redeemer and datum.
          -- Use the datum hash inside the lookup
          -- Note: if we get `Nothing`, we have to throw eventhough that's a
          -- valid input, because our `txOut` above is a Script address via
          -- `Just`.
          dHash <- liftM
            (CannotConvertOgmiosDatumHash datumStr)
            (ogmiosDatumHashToDatumHash datumStr)
          dataValue <- ExceptT $ lookupDatum dHash
          ExceptT $ attachToCps attachPlutusScript plutusScript
          -- Get the redeemer index, which is the current length of scripts - 1
          mIndex <-
            use (_cpsToWitnessSet <<< _plutusScripts <<< to (map lastIndex))
          -- This error should be impossible as we just attached:
          index <- liftM CannotGetMintingValidatorScriptIndex mIndex
          ExceptT $ addDatum dataValue
          _cpsToTxBody <<< _inputs %= (:) txo
          let
            -- Create a redeemer with hardcoded execution units then call Ogmios
            -- to add the units in at the very end.
            redeemer = T.Redeemer
              { tag: Spend
              , index
              , data: unwrap red
              , ex_units: scriptExUnits
              }
          _valueSpentBalancesInputs <>= provide value
          -- Append redeemer for spending to array.
          _redeemers <>= Array.singleton redeemer
          -- Attach redeemer to witness set.
          ExceptT $ attachToCps attachRedeemer redeemer
        _ -> liftEither $ throwError $ TxOutRefWrongType txo
    MustMintValue mpsHash red tn i -> runExceptT do
      plutusScript <- ExceptT $ lookupMintingPolicy mpsHash <#> map unwrap
      cs <-
        liftM (MintingPolicyHashNotCurrencySymbol mpsHash) (mpsSymbol mpsHash)
      let value = mkSingletonValue' cs tn
      -- If i is negative we are burning tokens. The tokens burned must
      -- be provided as an input. So we add the value burnt to
      -- 'valueSpentBalancesInputs'. If i is positive then new tokens are
      -- created which must be added to 'valueSpentBalancesOutputs'.
      mintVal <-
        if i < zero then do
          v <- liftM (CannotMakeValue cs tn i) (value $ negate i)
          _valueSpentBalancesInputs <>= provide v
          liftEither $ Right v
        else do
          v <- liftM (CannotMakeValue cs tn i) (value i)
          _valueSpentBalancesOutputs <>= provide v
          liftEither $ Right v
      ExceptT $ attachToCps attachPlutusScript plutusScript
      -- Get the redeemer index, which is the current length of scripts - 1
      mIndex <- use (_cpsToWitnessSet <<< _plutusScripts <<< to (map lastIndex))
      -- This error should be impossible as we just attached:
      index <- liftM CannotGetMintingPolicyScriptIndex mIndex
      let
        -- Create a redeemer with zero execution units then call Ogmios to
        -- add the units in at the very end.
        redeemer = T.Redeemer
          { tag: Mint
          , index
          , data: unwrap red
          , ex_units: mintExUnits
          }
      _cpsToTxBody <<< _mint <>= Just (wrap mintVal)
      -- Append redeemer for minting to array.
      _redeemers <>= Array.singleton redeemer
      -- Attach redeemer to witness set.
      ExceptT $ attachToCps attachRedeemer redeemer
    MustPayToPubKeyAddress pkh _ mDatum amount -> runExceptT do
      -- If datum is presented, add it to 'datumWitnesses' and Array of datums.
      -- Otherwise continue, hence `liftEither $ Right unit`.
      maybe (liftEither $ Right unit) (ExceptT <<< addDatum) mDatum
      networkId <- ExceptT getNetworkId
      -- [DatumHash Note]
      -- The behaviour below is subtle because of `datumHash`'s `Maybe` context.
      -- In particular, if `mDatum` is `Nothing`, then return nothing (note: we
      -- don't want to fail). However, if we have a datum value, we attempt to
      -- hash, which may fail. We want to capture this failure.
      -- Given `data_hash` ~ `Maybe DatumHash`, we don't want return this
      -- failure in the output. It's possible that this is okay for
      -- `MustPayToPubKeyAddress` because datums are essentially redundant
      -- for wallet addresses, but let's fail for now. It is important to
      -- capture failure for `MustPayToOtherScript` however, because datums
      -- at script addresses matter.
      -- e.g. in psuedo code:
      -- If mDatum = Nothing -> data_hash = Nothing (don't fail)
      -- If mDatum = Just datum ->
      --     If datumHash datum = Nothing -> FAIL
      --     If datumHash datum = Just dHash -> data_hash = dHash
      -- As mentioned, we could remove this fail behaviour for
      -- `MustPayToPubKeyAddress`
      data_hash <- maybe
        (liftEither $ Right Nothing) -- Don't throw an error if Nothing.
        (\datum -> liftMWith (CannotHashDatum datum) Just (datumHash datum))
        mDatum
      let
        txOut = TransactionOutput
          { address: payPubKeyHashAddress networkId pkh, amount, data_hash }
      _cpsToTxBody <<< _outputs %= (:) txOut
      _valueSpentBalancesOutputs <>= provide amount
    MustPayToOtherScript vlh datum amount -> runExceptT do
      networkId <- ExceptT getNetworkId
      -- Don't write `let data_hash = datumHash datum`, see [datumHash Note]
      data_hash <- liftM (CannotHashDatum datum) (datumHash datum <#> Just)
      let
        txOut = TransactionOutput
          { address: validatorHashAddress networkId vlh
          , amount
          , data_hash
          }
      ExceptT $ addDatum datum
      _cpsToTxBody <<< _outputs %= (:) txOut
      _valueSpentBalancesOutputs <>= provide amount
    MustHashDatum dh dt ->
      if datumHash dt == Just dh then addDatum dt
      else pure $ throwError $ DatumWrongHash dh dt
    MustSatisfyAnyOf xs -> do
      cps <- get
      let
        -- For each sublist, process the constraint from left to right, using the
        -- new state in the subsequent call. If we fail, reset to the initial
        -- state, `cps` and attempt for the next sublist. If a sublist is
        -- processed successfully, we can stop early - I think this is how Plutus
        -- behaves (POTENTIAL FIX ME). If all sublists fail, we fail overall as
        -- seen in the base case.
        tryNext
          :: List (List TxConstraint)
          -> ConstraintsM a (Either MkUnbalancedTxError Unit)
        tryNext Nil = pure $ throwError CannotSatisfyAny
        tryNext (Cons ys zs) =
          -- Note this implicitly resets state to original cps upon failure (see
          -- `put`)
          foldM
            ( \_ constr -> runExceptT do
                ExceptT $ processConstraint constr
                  `catchError` \_ -> put cps *> tryNext zs
            )
            (Right unit)
            ys
      tryNext (toUnfoldable $ map toUnfoldable xs)
  where
  -- The follow hardcoded before calling Ogmios to calculate execution
  -- unit. Calling Ogmios is an outstanding issue:
  -- https://github.com/Plutonomicon/cardano-browser-tx/issues/174
  scriptExUnits :: ExUnits
  scriptExUnits = { mem: fromInt 2000000, steps: fromInt 1000000000 }

  mintExUnits :: ExUnits
  mintExUnits = { mem: fromInt 2000000, steps: fromInt 1000000000 }

-- Attach a Datum, Redeemer, or PlutusScript depending on the handler. They
-- share error type anyway.
attachToCps
  :: forall (a :: Type) (b :: Type)
   . (a -> Transaction -> Effect (Either ModifyTxError Transaction))
  -> a -- Redeemer, Datum, or PlutusScript.
  -> ConstraintsM b (Either MkUnbalancedTxError Unit)
attachToCps handler object = do
  tx <- use (_unbalancedTx <<< _transaction)
  newTx <- liftEffect $ handler object tx <#> lmap ModifyTx
  either
    (pure <<< throwError)
    (map Right <<< (.=) (_unbalancedTx <<< _transaction))
    newTx

-- Attaches datum to the transaction and to Array of datums in the state.
addDatum
  :: forall (a :: Type)
   . Datum
  -> ConstraintsM a (Either MkUnbalancedTxError Unit)
addDatum datum = runExceptT do
  ExceptT $ attachToCps attachDatum datum
  _datums %= (:) datum

-- Helper to focus from `ConstraintProcessingState` down to `Transaction`.
_cpsToTransaction :: Lens' ConstraintProcessingState Transaction
_cpsToTransaction = _unbalancedTx <<< _transaction

-- Helper to focus from `ConstraintProcessingState` down to
-- `TransactionWitnessSet`.
_cpsToWitnessSet :: Lens' ConstraintProcessingState TransactionWitnessSet
_cpsToWitnessSet = _cpsToTransaction <<< _witnessSet

-- Helper to focus from `ConstraintProcessingState` down to `TxBody`.
_cpsToTxBody :: Lens' ConstraintProcessingState TxBody
_cpsToTxBody = _cpsToTransaction <<< _body

lastIndex :: forall (a :: Type). Array a -> BigInt
lastIndex = length >>> flip (-) one >>> fromInt

getNetworkId
  :: forall (a :: Type)
   . ConstraintsM a (Either MkUnbalancedTxError NetworkId)
getNetworkId = runExceptT $
  use (_cpsToTxBody <<< _networkId) >>= liftM NetworkIdMissing<|MERGE_RESOLUTION|>--- conflicted
+++ resolved
@@ -13,13 +13,10 @@
   , paymentPubKeyM
   , typedValidatorLookups
   , typedValidatorLookupsM
-<<<<<<< HEAD
-=======
   , unsafeMintingPolicyM
   , unsafeOtherDataM
   , unsafeOtherScriptM
   , unsafePaymentPubKey
->>>>>>> 0684b41c
   , unspentOutputs
   , unspentOutputsM
   ) where
@@ -229,22 +226,13 @@
 --------------------------------------------------------------------------------
 -- Create ScriptLookups helpers
 --------------------------------------------------------------------------------
-<<<<<<< HEAD
--- | The lookup functions may come in pairs. If the function cannot fail, there
-=======
 -- | The lookup functions come in pairs. If the function cannot fail, there
->>>>>>> 0684b41c
 -- | is another version contained in a `Maybe` context (that also does not fail).
 -- | This is to aid users who wish to utilise the underlying `ScriptLookups`
 -- | `Monoid` for `foldMap` etc.
 -- |
-<<<<<<< HEAD
--- | Otherwise, there will be just one version that can fail (because of
--- | hashing).
-=======
 -- | Otherwise, there are lookups that may fail with `Maybe` (because of
 -- | hashing) and an unsafe counterpart via `fromJust`.
->>>>>>> 0684b41c
 
 -- | A script lookups value with a script instance. For convenience this also
 -- | includes the minting policy script that forwards all checks to the
@@ -264,20 +252,14 @@
   :: forall (a :: Type). TypedValidator a -> Maybe (ScriptLookups a)
 typedValidatorLookupsM = pure <<< typedValidatorLookups
 
-<<<<<<< HEAD
-=======
 -- FIX ME: https://github.com/Plutonomicon/cardano-browser-tx/issues/200
->>>>>>> 0684b41c
 -- | A script lookups value that uses the map of unspent outputs to resolve
 -- | input constraints.
 unspentOutputs
   :: forall (a :: Type). Map TxOutRef OgmiosTxOut -> ScriptLookups a
 unspentOutputs mp = over ScriptLookups _ { txOutputs = mp } mempty
 
-<<<<<<< HEAD
-=======
 -- FIX ME: https://github.com/Plutonomicon/cardano-browser-tx/issues/200
->>>>>>> 0684b41c
 -- | Same as `unspentOutputs` but in `Maybe` context for convenience. This
 -- | should not fail.
 unspentOutputsM
@@ -329,14 +311,11 @@
     _ { paymentPubKeyHashes = singleton pkh ppk }
     mempty
 
-<<<<<<< HEAD
-=======
 -- | A script lookups value with a payment public key. This is unsafe because
 -- | the underlying function `paymentPubKeyM` can fail.
 unsafePaymentPubKey :: forall (a :: Type). PaymentPubKey -> ScriptLookups a
 unsafePaymentPubKey = unsafePartial fromJust <<< paymentPubKeyM
 
->>>>>>> 0684b41c
 -- | Add your own `PaymentPubKeyHash` to the lookup.
 ownPaymentPubKeyHash :: forall (a :: Type). PaymentPubKeyHash -> ScriptLookups a
 ownPaymentPubKeyHash pkh =
