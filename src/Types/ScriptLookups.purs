module Types.ScriptLookups
  ( MkUnbalancedTxError(..)
  , ScriptLookups(..)
  , UnattachedUnbalancedTx(..)
  , generalise
  , mintingPolicy
  , mintingPolicyM
  , mkUnbalancedTx
  , mkUnbalancedTx'
  , datum
  , validator
  , validatorM
  , ownPaymentPubKeyHash
  , ownPaymentPubKeyHashM
  , ownStakePubKeyHash
  , ownStakePubKeyHashM
  , typedValidatorLookups
  , typedValidatorLookupsM
  , unspentOutputs
  , unspentOutputsM
  ) where

import Prelude hiding (join)

import Address (enterpriseAddressValidatorHash)
import Cardano.Types.Transaction
  ( ExUnits
  , Transaction
  , TransactionOutput(TransactionOutput)
  , TxBody
  , TransactionWitnessSet(TransactionWitnessSet)
  , _body
  , _inputs
  , _mint
  , _networkId
  , _outputs
  , _requiredSigners
  , _scriptDataHash
  , _witnessSet
  )
import Cardano.Types.Transaction (Redeemer(Redeemer)) as T
import Cardano.Types.Value
  ( CurrencySymbol
  , Value
  , isZero
  , mkSingletonValue'
  , mpsSymbol
  , negation
  , split
  , getNonAdaAsset
  )
import Control.Alt ((<|>))
import Control.Monad.Error.Class (catchError, throwError)
import Control.Monad.Except.Trans (ExceptT(ExceptT), except, runExceptT)
import Control.Monad.Logger.Trans (LoggerT)
import Control.Monad.Reader.Class (asks)
import Control.Monad.Reader.Trans (ReaderT)
import Control.Monad.State.Trans (StateT, get, gets, put, runStateT)
import Control.Monad.Trans.Class (lift)
import Data.Array ((:), singleton, union) as Array
import Data.Array (filter, insert, mapWithIndex, toUnfoldable, zip)
import Data.Bifunctor (lmap)
import Data.BigInt (BigInt, fromInt)
import Data.Either (Either(Left, Right), either, note)
import Data.Foldable (foldM)
import Data.Generic.Rep (class Generic)
import Data.Lattice (join)
import Data.Lens ((%=), (%~), (.=), (.~), (<>=))
import Data.Lens.Getter (to, use)
import Data.Lens.Iso.Newtype (_Newtype)
import Data.Lens.Record (prop)
import Data.Lens.Types (Lens')
import Data.List (List(Nil, Cons))
import Data.Map (Map, empty, fromFoldable, lookup, mapMaybe, singleton, union)
import Data.Map (insert, toUnfoldable) as Map
import Data.Maybe (Maybe(Just, Nothing), maybe)
import Data.Newtype (class Newtype, over, unwrap, wrap)
import Data.Show.Generic (genericShow)
import Data.Symbol (SProxy(SProxy))
<<<<<<< HEAD
import Data.Traversable (for, traverse, traverse_)
import Data.Tuple (fst, snd)
=======
import Data.Traversable (traverse, traverse_)
import Data.Tuple (Tuple(Tuple), fst, snd)
>>>>>>> 9d6d73a4
import Data.Tuple.Nested (type (/\), (/\))
import Effect (Effect)
import Effect.Aff (Aff)
import Effect.Class (liftEffect)
import FromData (class FromData)
import Hashing (datumHash) as Hashing
import Helpers ((<\>), liftEither, liftM)
import Plutus.Conversion (fromPlutusTxOutput, fromPlutusValue)
import Plutus.Types.Transaction (TransactionOutput) as Plutus
import QueryM (DefaultQueryConfig, QueryM, getDatumByHash)
import QueryM.EraSummaries (getEraSummaries)
import QueryM.SystemStart (getSystemStart)
import Scripts
  ( mintingPolicyHash
  , validatorHash
  , validatorHashEnterpriseAddress
  )
import Serialization.Address (Address, NetworkId)
import ToData (class ToData)
import Transaction
  ( ModifyTxError
  , attachDatum
  , attachPlutusScript
  , attachRedeemer
  , setScriptDataHash
  )
import TxOutput (transactionOutputToScriptOutput)
import Types.Any (Any)
import Types.Datum (DataHash, Datum)
import Types.Interval
  ( PosixTimeToSlotError
  , POSIXTimeRange
  , posixTimeRangeToTransactionValidity
  )
import Types.PubKeyHash
  ( PaymentPubKeyHash
  , StakePubKeyHash
  , payPubKeyHashBaseAddress
  , payPubKeyHashEnterpriseAddress
  , stakePubKeyHashRewardAddress
  )
import Types.RedeemerTag (RedeemerTag(Mint, Spend))
import Types.Scripts
  ( MintingPolicy
  , MintingPolicyHash
  , Validator
  , ValidatorHash
  )
import Types.TokenName (TokenName)
import Types.Transaction (TransactionInput)
import Types.TxConstraints
  ( InputConstraint(InputConstraint)
  , OutputConstraint(OutputConstraint)
  , TxConstraint
      ( MustBeSignedBy
      , MustHashDatum
      , MustIncludeDatum
      , MustMintValue
      , MustPayToScript
      , MustPayToPubKeyAddress
      , MustProduceAtLeast
      , MustSatisfyAnyOf
      , MustSpendAtLeast
      , MustSpendPubKeyOutput
      , MustSpendScriptOutput
      , MustValidateIn
      )
  , TxConstraints(TxConstraints)
  )
import Types.TypedTxOut
  ( TypeCheckError
  , mkTypedTxOut
  , typedTxOutDatumHash
  , typedTxOutRefValue
  , typedTxOutTxOut
  , typeTxOutRef
  )
import Types.TypedValidator
  ( class DatumType
  , class RedeemerType
  , TypedValidator(TypedValidator)
  )
import Types.TypedValidator (generalise) as TV
import Types.UnbalancedTransaction
  ( PaymentPubKey
  , UnbalancedTx
  , _transaction
  , _utxoIndex
  , emptyUnbalancedTx
  )

-- Taken mainly from https://playground.plutus.iohkdev.io/doc/haddock/plutus-ledger-constraints/html/Ledger-Constraints-OffChain.html
-- Plutus rev: cc72a56eafb02333c96f662581b57504f8f8992f via Plutus-apps (localhost): abe4785a4fc4a10ba0c4e6417f0ab9f1b4169b26
-- It should be noted that `ScriptOutput` came later and this was already apart
-- of our codebase so I had to mix & match Plutus revs.

--------------------------------------------------------------------------------
-- ScriptLookups type
--------------------------------------------------------------------------------
-- We write `mps` and `scripts` as an `Array` instead of `Map`, meaning
-- our lookup helpers aren't required to hash (`mintingPolicy`, `validator`)
-- and therefore not lifted to `QueryM`. The downside is the lookups contain
-- less information. All hashing is done inside `ConstraintsM`, see
-- `processLookupsAndConstraints`.
-- The lookups uses the Plutus type `TransactionOutput` and does internal
-- conversions to the Serialization/Cardano to append to the `TxBody` as needed.
newtype ScriptLookups (a :: Type) = ScriptLookups
  { mps ::
      Array MintingPolicy -- Minting policies that the script interacts with
  , txOutputs ::
      Map TransactionInput Plutus.TransactionOutput -- Unspent outputs that the script may want to spend
  , scripts ::
      Array Validator -- Script validators
  , datums :: Map DataHash Datum --  Datums that we might need
  -- FIXME there's currently no way to set this field
  -- See https://github.com/Plutonomicon/cardano-transaction-lib/issues/569
  , paymentPubKeyHashes ::
      Map PaymentPubKeyHash PaymentPubKey -- Public keys that we might need
  , typedValidator ::
      Maybe (TypedValidator a) -- The script instance with the typed validator hash & actual compiled program
  , ownPaymentPubKeyHash ::
      Maybe PaymentPubKeyHash -- The contract's payment public key hash, used for depositing tokens etc.
  , ownStakePubKeyHash ::
      Maybe StakePubKeyHash -- The contract's stake public key hash (optional)
  }

derive instance Generic (ScriptLookups a) _
derive instance Newtype (ScriptLookups a) _
derive newtype instance Eq (ScriptLookups a)

instance Show (ScriptLookups a) where
  show = genericShow

generalise :: forall (a :: Type). ScriptLookups a -> ScriptLookups Any
generalise (ScriptLookups sl) =
  let
    tv = TV.generalise <$> sl.typedValidator
  in
    wrap sl { typedValidator = tv }

-- Using `Data.Map.union`, we can replicate left-biased <> from Data.Map used
-- in Plutus (*not* Plutus' internal Map that uses something like unionWith (<>))
instance Semigroup (ScriptLookups a) where
  append (ScriptLookups l) (ScriptLookups r) =
    ScriptLookups
      { mps: l.mps `Array.union` r.mps
      , txOutputs: l.txOutputs `union` r.txOutputs
      , scripts: l.scripts `Array.union` r.scripts
      , datums: l.datums `union` r.datums
      , paymentPubKeyHashes: l.paymentPubKeyHashes `union` r.paymentPubKeyHashes
      -- 'First' to match the semigroup instance of Map (left-biased)
      , typedValidator: l.typedValidator <\> r.typedValidator
      , ownPaymentPubKeyHash: l.ownPaymentPubKeyHash <\> r.ownPaymentPubKeyHash
      , ownStakePubKeyHash: l.ownStakePubKeyHash <\> r.ownStakePubKeyHash
      }

instance Monoid (ScriptLookups a) where
  mempty = ScriptLookups
    { mps: mempty
    , txOutputs: empty
    , scripts: mempty
    , datums: empty
    , paymentPubKeyHashes: empty
    , typedValidator: Nothing
    , ownPaymentPubKeyHash: Nothing
    , ownStakePubKeyHash: Nothing
    }

--------------------------------------------------------------------------------
-- Create ScriptLookups helpers
--------------------------------------------------------------------------------
-- | The lookup functions come in pairs with the exception of `datum`.
-- | If the function cannot fail, there is another version contained in a `Maybe`
-- | context (that also does not fail).
-- | This is to aid users who wish to utilise the underlying `ScriptLookups`
-- | `Monoid` for `foldMap` etc.
-- |
-- | Otherwise, there are lookups that may fail with `Maybe` (because of
-- | hashing) and an unsafe counterpart via `fromJust`.

-- | A script lookups value with a script instance. For convenience this also
-- | includes the minting policy script that forwards all checks to the
-- | instance's validator.
typedValidatorLookups :: forall (a :: Type). TypedValidator a -> ScriptLookups a
typedValidatorLookups tv@(TypedValidator inst) =
  over ScriptLookups
    _
      { mps = Array.singleton inst.forwardingMPS
      , typedValidator = Just tv
      }
    mempty

-- | Same as `typedValidatorLookups` but in `Maybe` context for convenience.
-- | This should not fail.
typedValidatorLookupsM
  :: forall (a :: Type). TypedValidator a -> Maybe (ScriptLookups a)
typedValidatorLookupsM = pure <<< typedValidatorLookups

-- FIX ME: https://github.com/Plutonomicon/cardano-transaction-lib/issues/200
-- | A script lookups value that uses the map of unspent outputs to resolve
-- | input constraints.
unspentOutputs
  :: forall (a :: Type)
   . Map TransactionInput Plutus.TransactionOutput
  -> ScriptLookups a
unspentOutputs mp = over ScriptLookups _ { txOutputs = mp } mempty

-- FIX ME: https://github.com/Plutonomicon/cardano-transaction-lib/issues/200
-- | Same as `unspentOutputs` but in `Maybe` context for convenience. This
-- | should not fail.
unspentOutputsM
  :: forall (a :: Type)
   . Map TransactionInput Plutus.TransactionOutput
  -> Maybe (ScriptLookups a)
unspentOutputsM = pure <<< unspentOutputs

-- | A script lookups value with a minting policy script.
mintingPolicy :: forall (a :: Type). MintingPolicy -> ScriptLookups a
mintingPolicy pl = over ScriptLookups _ { mps = Array.singleton pl } mempty

-- | Same as `mintingPolicy` but in `Maybe` context for convenience. This
-- | should not fail.
mintingPolicyM :: forall (a :: Type). MintingPolicy -> Maybe (ScriptLookups a)
mintingPolicyM = pure <<< mintingPolicy

-- | A script lookups value with a validator script.
validator :: forall (a :: Type). Validator -> ScriptLookups a
validator vl =
  over ScriptLookups _ { scripts = Array.singleton vl } mempty

-- | Same as `validator` but in `Maybe` context for convenience. This
-- | should not fail.
validatorM :: forall (a :: Type). Validator -> Maybe (ScriptLookups a)
validatorM = pure <<< validator

-- | A script lookups value with a datum.
datum :: forall (a :: Type). Datum -> Maybe (ScriptLookups a)
datum dt =
  Hashing.datumHash dt
    <#> \dh -> over ScriptLookups _ { datums = singleton dh dt } mempty

-- | Add your own `PaymentPubKeyHash` to the lookup.
ownPaymentPubKeyHash :: forall (a :: Type). PaymentPubKeyHash -> ScriptLookups a
ownPaymentPubKeyHash pkh =
  over ScriptLookups _ { ownPaymentPubKeyHash = Just pkh } mempty

-- | Same as `ownPaymentPubKeyHash` but in `Maybe` context for convenience. This
-- | should not fail.
ownPaymentPubKeyHashM
  :: forall (a :: Type). PaymentPubKeyHash -> Maybe (ScriptLookups a)
ownPaymentPubKeyHashM = pure <<< ownPaymentPubKeyHash

-- | Add your own `StakePubKeyHash` to the lookup.
ownStakePubKeyHash :: forall (a :: Type). StakePubKeyHash -> ScriptLookups a
ownStakePubKeyHash skh =
  over ScriptLookups _ { ownStakePubKeyHash = Just skh } mempty

-- | Same as `ownStakePubKeyHash` but in `Maybe` context for convenience. This
-- | should not fail.
ownStakePubKeyHashM
  :: forall (a :: Type). StakePubKeyHash -> Maybe (ScriptLookups a)
ownStakePubKeyHashM = pure <<< ownStakePubKeyHash

-- -Note [Balance of value spent]

-- To build a transaction that satisfies the 'MustSpendAtLeast' and
-- `MustProduceAtLeast` constraints, we keep a tally of the required and
-- actual values we encounter on either side of the transaction. Then we
-- compute the missing value on both sides, and add an input with the
-- join of the positive parts of the missing values.

-- | The balances we track for computing the missing 'Value' (if any)
-- | that needs to be added to the transaction.
-- | See note [Balance of value spent].
newtype ValueSpentBalances = ValueSpentBalances
  { required :: Value
  -- Required value spent by the transaction.
  , provided :: Value
  -- Value provided by an input or output of the transaction.
  }

derive instance Generic ValueSpentBalances _

instance Show ValueSpentBalances where
  show = genericShow

instance Semigroup ValueSpentBalances where
  append (ValueSpentBalances l) (ValueSpentBalances r) = ValueSpentBalances
    { required: l.required `join` r.required -- least upper bound on Value
    , provided: l.provided `join` r.provided
    }

-- This is the state for essentially creating an unbalanced transaction.
type ConstraintProcessingState (a :: Type) =
  { unbalancedTx :: UnbalancedTx
  -- The unbalanced transaction that we're building
  , valueSpentBalancesInputs :: ValueSpentBalances
  -- Balance of the values given and required for the transaction's inputs
  , valueSpentBalancesOutputs :: ValueSpentBalances
  -- Balance of the values produced and required for the transaction's outputs
  , datums :: Array Datum
  -- Ordered accumulation of datums so we can use to `setScriptDataHash`
  , redeemers :: Array (T.Redeemer /\ Maybe TransactionInput)
  -- Ordered accumulation of redeemers so we can use to `setScriptDataHash` and
  -- add execution units via Ogmios. Note: this mixes script and minting
  -- redeemers.
  , mintRedeemers :: Map MintingPolicyHash T.Redeemer
  -- Mint redeemers with the corresponding minting policy hashes.
  -- We need to reindex mint redeemers every time we add a new one, since
  -- indexing relies on policy id ordering.
  , lookups :: ScriptLookups a
  -- ScriptLookups for resolving constraints. Should be treated as an immutable
  -- value despite living inside the processing state
  }

-- We could make these signatures polymorphic but they're not exported so don't
-- bother.
_unbalancedTx
  :: forall (a :: Type). Lens' (ConstraintProcessingState a) UnbalancedTx
_unbalancedTx = prop (SProxy :: SProxy "unbalancedTx")

_valueSpentBalancesInputs
  :: forall (a :: Type). Lens' (ConstraintProcessingState a) ValueSpentBalances
_valueSpentBalancesInputs = prop (SProxy :: SProxy "valueSpentBalancesInputs")

_valueSpentBalancesOutputs
  :: forall (a :: Type). Lens' (ConstraintProcessingState a) ValueSpentBalances
_valueSpentBalancesOutputs = prop (SProxy :: SProxy "valueSpentBalancesOutputs")

_datums
  :: forall (a :: Type). Lens' (ConstraintProcessingState a) (Array Datum)
_datums = prop (SProxy :: SProxy "datums")

_redeemers
  :: forall (a :: Type)
   . Lens' (ConstraintProcessingState a)
       (Array (T.Redeemer /\ Maybe TransactionInput))
_redeemers = prop (SProxy :: SProxy "redeemers")

_mintRedeemers
  :: forall (a :: Type)
   . Lens' (ConstraintProcessingState a) (Map MintingPolicyHash T.Redeemer)
_mintRedeemers = prop (SProxy :: SProxy "mintRedeemers")

_lookups
  :: forall (a :: Type). Lens' (ConstraintProcessingState a) (ScriptLookups a)
_lookups = prop (SProxy :: SProxy "lookups")

missingValueSpent :: ValueSpentBalances -> Value
missingValueSpent (ValueSpentBalances { required, provided }) =
  let
    difference = required <> negation provided
    _ /\ missing = split difference
  in
    missing

totalMissingValue :: forall (a :: Type). ConstraintProcessingState a -> Value
totalMissingValue { valueSpentBalancesInputs, valueSpentBalancesOutputs } =
  missingValueSpent valueSpentBalancesInputs `join`
    missingValueSpent valueSpentBalancesOutputs

provide :: Value -> ValueSpentBalances
provide provided = ValueSpentBalances { provided, required: mempty }

require :: Value -> ValueSpentBalances
require required = ValueSpentBalances { required, provided: mempty }

-- A `StateT` ontop of `QueryM` ~ ReaderT QueryConfig Aff`.
-- The state is `ConstraintProcessingState`, which keeps track of the unbalanced
-- transaction etc and additionally holds a `ConstraintsConfig` containing the
-- scriptlookups and a `defaultSlotConfig`.
-- We write `ReaderT QueryConfig Aff` below since type synonyms need to be fully
-- applied.
type ConstraintsM (a :: Type) (b :: Type) =
  StateT (ConstraintProcessingState a)
    (ReaderT DefaultQueryConfig (LoggerT Aff))
    b

-- The constraints don't precisely match those of Plutus:
-- `forall a. (FromData (DatumType a), ToData (DatumType a), ToData (RedeemerType a))`
-- as we don't have the same granularity on the classes, but the type `a` fixes
-- a type `b` as seen below. We could alternatively create specific typeclasses:
-- ToData (Datumtype a) <-> (Datumtype a b, ToData b) <= ToDataDatumType a b
-- if we require granular control, similarly FromDataToDatumType a b etc.
-- We could use `MonadError` to clean up the `ExceptT`s below although we can't
-- use the type alias because they need to be fully applied so this is perhaps
-- more readable.
-- Fix me: add execution units from Ogmios where this function should be
-- inside QueryM https://github.com/Plutonomicon/cardano-transaction-lib/issues/174
-- | Resolve some `TxConstraints` by modifying the `UnbalancedTx` in the
-- | `ConstraintProcessingState`
processLookupsAndConstraints
  :: forall (a :: Type) (b :: Type)
   . DatumType a b
  => RedeemerType a b
  => FromData b
  => ToData b
  => TxConstraints b b
  -> ConstraintsM a (Either MkUnbalancedTxError Unit)
processLookupsAndConstraints
  (TxConstraints { constraints, ownInputs, ownOutputs }) = runExceptT do
  -- Hash all the MintingPolicys and Scripts beforehand. These maps are lost
  -- after we `runReaderT`, unlike Plutus that has a `Map` instead of `Array`.
  lookups <- use _lookups <#> unwrap
  let
    mps = lookups.mps
    scripts = lookups.scripts
  mpsHashes <-
    except $ hashScripts mintingPolicyHash CannotHashMintingPolicy mps
  validatorHashes <-
    except $ hashScripts validatorHash CannotHashValidator scripts
  let
    mpsMap = fromFoldable $ zip mpsHashes mps
    osMap = fromFoldable $ zip validatorHashes scripts
  ExceptT $ foldConstraints (processConstraint mpsMap osMap) constraints

  -- Attach mint redeemers to witness set.
  mintRedeemers :: Array _ <- use _mintRedeemers <#> Map.toUnfoldable
  lift $ traverse_ (attachToCps attachRedeemer <<< snd) mintRedeemers

  ExceptT $ foldConstraints addOwnInput ownInputs
  ExceptT $ foldConstraints addOwnOutput ownOutputs
  ExceptT addScriptDataHash
  ExceptT addMissingValueSpent
  ExceptT updateUtxoIndex
  where
  -- Polymorphic helper to hash an Array of `Validator`s or `MintingPolicy`s
  -- with a way to error.
  hashScripts
    :: forall (script :: Type) (scriptHash :: Type) (c :: Type)
     . (script -> Maybe scriptHash)
    -> (script -> MkUnbalancedTxError)
    -> Array script
    -> Either MkUnbalancedTxError (Array scriptHash)
  hashScripts hasher error =
    traverse (\s -> note (error s) (hasher s))

  -- Don't write the output in terms of ExceptT because we can't write a
  -- partially applied `ConstraintsM` meaning this is more readable.
  foldConstraints
    :: forall (constr :: Type) (c :: Type)
     . (constr -> ConstraintsM c (Either MkUnbalancedTxError Unit))
    -> Array constr
    -> ConstraintsM c (Either MkUnbalancedTxError Unit)
  foldConstraints handler = foldM
    (\_ constr -> runExceptT $ ExceptT $ handler constr)
    (Right unit)

-- Helper to run the stack and get back to `QueryM`. See comments in
-- `processLookupsAndConstraints` regarding constraints.
runConstraintsM
  :: forall (a :: Type) (b :: Type)
   . DatumType a b
  => RedeemerType a b
  => FromData b
  => ToData b
  => ScriptLookups a
  -> TxConstraints b b
  -> QueryM (Either MkUnbalancedTxError (ConstraintProcessingState a))
runConstraintsM lookups txConstraints =
  let
    initCps :: ConstraintProcessingState a
    initCps =
      { unbalancedTx: emptyUnbalancedTx
      , valueSpentBalancesInputs:
          ValueSpentBalances { required: mempty, provided: mempty }
      , valueSpentBalancesOutputs:
          ValueSpentBalances { required: mempty, provided: mempty }
      , datums: mempty
      , redeemers: mempty
      , mintRedeemers: empty
      , lookups
      }

    unpackTuple
      :: Either MkUnbalancedTxError Unit /\ (ConstraintProcessingState a)
      -> Either MkUnbalancedTxError (ConstraintProcessingState a)
    unpackTuple (Left err /\ _) = Left err
    unpackTuple (_ /\ cps) = Right cps
  in
    unpackTuple <$>
      ( flip runStateT initCps $ processLookupsAndConstraints txConstraints
      )

-- See comments in `processLookupsAndConstraints` regarding constraints.
-- | Create an `UnbalancedTx` given `ScriptLookups` and `TxConstraints`.
mkUnbalancedTx'
  :: forall (a :: Type) (b :: Type)
   . DatumType a b
  => RedeemerType a b
  => FromData b
  => ToData b
  => ScriptLookups a
  -> TxConstraints b b
  -> QueryM (Either MkUnbalancedTxError UnbalancedTx)
mkUnbalancedTx' scriptLookups txConstraints =
  runConstraintsM scriptLookups txConstraints <#> map _.unbalancedTx

-- | A newtype for the unbalanced transaction after creating one with datums
-- | and redeemers not attached
newtype UnattachedUnbalancedTx = UnattachedUnbalancedTx
  { unbalancedTx :: UnbalancedTx -- the unbalanced tx created
  , datums :: Array Datum -- the array of ordered datums that require attaching
  , redeemersTxIns ::
      Array (T.Redeemer /\ Maybe TransactionInput) -- the array of
  -- ordered redeemers that require attaching alongside a potential transaction
  -- input. The input is required to determine the index of `Spend` redeemers
  -- after balancing (when inputs are finalised). The potential input is
  -- `Just` for spending script utxos, i.e. `MustSpendScriptOutput` and
  -- `Nothing` otherwise.
  }

derive instance Generic UnattachedUnbalancedTx _
derive instance Newtype UnattachedUnbalancedTx _
derive newtype instance Eq UnattachedUnbalancedTx

instance Show UnattachedUnbalancedTx where
  show = genericShow

-- | An implementation that strips `witnessSet` and data hash from
-- | returned `UnbalancedTx` in order to calculate them later on server.
-- | It returns part of the `ConstraintProcessingState` for later consumption by
-- | the server. The `Spend` redeemers will require reindexing and all hardcoded
-- | to `zero` from this function.
mkUnbalancedTx
  :: forall (a :: Type) (b :: Type)
   . DatumType a b
  => RedeemerType a b
  => FromData b
  => ToData b
  => ScriptLookups a
  -> TxConstraints b b
  -> QueryM (Either MkUnbalancedTxError UnattachedUnbalancedTx)
mkUnbalancedTx scriptLookups txConstraints =
  runConstraintsM scriptLookups txConstraints <#> map
    \{ unbalancedTx, datums, redeemers } ->
      let
        stripScriptDataHash :: UnbalancedTx -> UnbalancedTx
        stripScriptDataHash uTx =
          uTx # _transaction <<< _body <<< _scriptDataHash .~ Nothing

        stripDatumsRedeemers :: UnbalancedTx -> UnbalancedTx
        stripDatumsRedeemers uTx = uTx # _transaction <<< _witnessSet %~
          over TransactionWitnessSet
            _ { plutusData = Nothing, redeemers = Nothing }
        tx = stripDatumsRedeemers $ stripScriptDataHash unbalancedTx
      in
        wrap { unbalancedTx: tx, datums, redeemersTxIns: redeemers }

addScriptDataHash
  :: forall (a :: Type)
   . ConstraintsM a (Either MkUnbalancedTxError Unit)
addScriptDataHash = runExceptT do
  dats <- use _datums
  -- Use both script and minting redeemers in the order they were appended.
  reds <- use (_redeemers <<< to (map fst))
  tx <- use (_unbalancedTx <<< _transaction)
  tx' <- ExceptT $ liftEffect $ setScriptDataHash reds dats tx <#> Right
  _cpsToTransaction .= tx'

-- | Add the remaining balance of the total value that the tx must spend.
-- | See note [Balance of value spent]
addMissingValueSpent
  :: forall (a :: Type)
   . ConstraintsM a (Either MkUnbalancedTxError Unit)
addMissingValueSpent = do
  missing <- gets totalMissingValue
  networkId <- getNetworkId
  if isZero missing then pure $ Right unit
  else runExceptT do
    -- add 'missing' to the transaction's outputs. This ensures that the
    -- wallet will add a corresponding input when balancing the
    -- transaction.
    -- Step 4 of the process described in [Balance of value spent]
    lookups <- use _lookups <#> unwrap
    let
      pkh' = lookups.ownPaymentPubKeyHash
      skh' = lookups.ownStakePubKeyHash
    -- Potential fix me: This logic may be suspect:
    txOut <- case pkh', skh' of
      Nothing, Nothing -> throwError OwnPubKeyAndStakeKeyMissing
      Just pkh, Just skh -> liftEither $ Right $ TransactionOutput
        { address: payPubKeyHashBaseAddress networkId pkh skh
        , amount: missing
        , dataHash: Nothing
        }
      Just pkh, Nothing -> liftEither $ Right $ TransactionOutput
        { address: payPubKeyHashEnterpriseAddress networkId pkh
        , amount: missing
        , dataHash: Nothing
        }
      Nothing, Just skh -> liftEither $ Right $ TransactionOutput
        { address: stakePubKeyHashRewardAddress networkId skh
        , amount: missing
        , dataHash: Nothing
        }
    _cpsToTxBody <<< _outputs %= Array.(:) txOut

updateUtxoIndex
  :: forall (a :: Type)
   . ConstraintsM a (Either MkUnbalancedTxError Unit)
updateUtxoIndex = runExceptT do
  txOutputs <- use _lookups <#> unwrap >>> _.txOutputs
  networkId <- lift getNetworkId
  cTxOutputs <- liftM CannotConvertFromPlutusType
    (traverse (fromPlutusTxOutput networkId) txOutputs)
  let txOutsMap = mapMaybe transactionOutputToScriptOutput cTxOutputs
  -- Left bias towards original map, hence `flip`:
  _unbalancedTx <<< _utxoIndex %= flip union txOutsMap

-- Note, we don't use the redeemer here, unlike Plutus because of our lack of
-- `TxIn` datatype.
-- | Add a typed input, checking the type of the output it spends. Return the value
-- | of the spent output.
addOwnInput
  :: forall (a :: Type) (b :: Type)
   . DatumType a b
  => RedeemerType a b
  => FromData b
  => ToData b
  => InputConstraint b
  -> ConstraintsM a (Either MkUnbalancedTxError Unit)
addOwnInput (InputConstraint { txOutRef }) = do
  networkId <- getNetworkId
  runExceptT do
    ScriptLookups { txOutputs, typedValidator } <- use _lookups
    -- Convert to Cardano type
    cTxOutputs <- liftM CannotConvertFromPlutusType
      (traverse (fromPlutusTxOutput networkId) txOutputs)
    inst <- liftM TypedValidatorMissing typedValidator
    -- This line is to type check the `TransactionInput`. Plutus actually creates a `TxIn`
    -- but we don't have such a datatype for our `TxBody`. Therefore, if we pass
    -- this line, we just insert `TransactionInput` into the body.
    typedTxOutRef <- ExceptT $ lift $
      typeTxOutRef networkId (flip lookup cTxOutputs) inst txOutRef
        <#> lmap TypeCheckFailed
    let value = typedTxOutRefValue typedTxOutRef
    -- Must be inserted in order. Hopefully this matches the order under CSL
    _cpsToTxBody <<< _inputs %= insert txOutRef
    _valueSpentBalancesInputs <>= provide value

-- | Add a typed output and return its value.
addOwnOutput
  :: forall (a :: Type) (b :: Type)
   . DatumType a b
  => FromData b
  => ToData b
  => OutputConstraint b
  -> ConstraintsM a (Either MkUnbalancedTxError Unit)
addOwnOutput (OutputConstraint { datum: d, value }) = do
  networkId <- getNetworkId
  runExceptT do
    ScriptLookups { typedValidator } <- use _lookups
    inst <- liftM TypedValidatorMissing typedValidator
    let value' = fromPlutusValue value
    typedTxOut <- except $ mkTypedTxOut networkId inst d value'
      # note MkTypedTxOutFailed
    let txOut = typedTxOutTxOut typedTxOut
    -- We are erroring if we don't have a datumhash given the polymorphic datum
    -- in the `OutputConstraint`:
    dHash <- liftM TypedTxOutHasNoDatumHash (typedTxOutDatumHash typedTxOut)
    dat <-
      ExceptT $ lift $ getDatumByHash dHash <#> note (CannotQueryDatum dHash)
    _cpsToTxBody <<< _outputs %= Array.(:) txOut
    ExceptT $ addDatum dat
    _valueSpentBalancesOutputs <>= provide value'

data MkUnbalancedTxError
  = TypeCheckFailed TypeCheckError
  | ModifyTx ModifyTxError
  | TxOutRefNotFound TransactionInput
  | TxOutRefWrongType TransactionInput
  | DatumNotFound DataHash
  | MintingPolicyNotFound MintingPolicyHash
  | MintingPolicyHashNotCurrencySymbol MintingPolicyHash
  | CannotMakeValue CurrencySymbol TokenName BigInt
  | ValidatorHashNotFound ValidatorHash
  | OwnPubKeyAndStakeKeyMissing
  | TypedValidatorMissing
  | DatumWrongHash DataHash Datum
  | CannotQueryDatum DataHash
  | CannotHashDatum Datum
  | CannotConvertPOSIXTimeRange POSIXTimeRange PosixTimeToSlotError
  | CannotGetMintingPolicyScriptIndex -- Should be impossible
  | CannotGetValidatorHashFromAddress Address -- Get `ValidatorHash` from internal `Address`
  | MkTypedTxOutFailed
  | TypedTxOutHasNoDatumHash
  | CannotHashMintingPolicy MintingPolicy
  | CannotHashValidator Validator
  | CannotConvertPaymentPubKeyHash PaymentPubKeyHash
  | CannotSatisfyAny
  | CannotConvertFromPlutusType

derive instance Generic MkUnbalancedTxError _
derive instance Eq MkUnbalancedTxError

instance Show MkUnbalancedTxError where
  show = genericShow

lookupTxOutRef
  :: forall (a :: Type)
   . TransactionInput
  -> ConstraintsM a (Either MkUnbalancedTxError TransactionOutput)
lookupTxOutRef outRef = runExceptT do
  txOutputs <- use _lookups <#> unwrap >>> _.txOutputs
  txOut <- liftM (TxOutRefNotFound outRef) (lookup outRef txOutputs)
  networkId <- lift getNetworkId
  liftM CannotConvertFromPlutusType $
    fromPlutusTxOutput networkId txOut

lookupDatum
  :: forall (a :: Type)
   . DataHash
  -> ConstraintsM a (Either MkUnbalancedTxError Datum)
lookupDatum dh = do
  otherDt <- use _lookups <#> unwrap >>> _.datums
  let err = pure $ throwError $ DatumNotFound dh
  maybe err (pure <<< Right) $ lookup dh otherDt

lookupMintingPolicy
  :: forall (a :: Type)
   . MintingPolicyHash
  -> Map MintingPolicyHash MintingPolicy
  -> ConstraintsM a (Either MkUnbalancedTxError MintingPolicy)
lookupMintingPolicy mph mpsMap = do
  let err = pure $ throwError $ MintingPolicyNotFound mph
  maybe err (pure <<< Right) $ lookup mph mpsMap

lookupValidator
  :: forall (a :: Type)
   . ValidatorHash
  -> Map ValidatorHash Validator
  -> ConstraintsM a (Either MkUnbalancedTxError Validator)
lookupValidator vh osMap = do
  let err = pure $ throwError $ ValidatorHashNotFound vh
  maybe err (pure <<< Right) $ lookup vh osMap

reindexMintRedeemers
  :: forall (a :: Type)
   . MintingPolicyHash
  -> T.Redeemer
  -> ConstraintsM a (Array T.Redeemer)
reindexMintRedeemers mpsHash redeemer = do
  _mintRedeemers %= Map.insert mpsHash redeemer
  mintRedeemers :: Array _ <- use _mintRedeemers <#> Map.toUnfoldable
  pure $
    mintRedeemers # mapWithIndex \ix (_ /\ T.Redeemer red) ->
      T.Redeemer red { index = fromInt ix }

-- | Modify the `UnbalancedTx` so that it satisfies the constraints, if
-- | possible. Fails if a hash is missing from the lookups, or if an output
-- | of the wrong type is spent.
processConstraint
  :: forall (a :: Type)
   . Map MintingPolicyHash MintingPolicy
  -> Map ValidatorHash Validator
  -> TxConstraint
  -> ConstraintsM a (Either MkUnbalancedTxError Unit)
processConstraint mpsMap osMap = do
  case _ of
    MustIncludeDatum dat -> addDatum dat
    MustValidateIn posixTimeRange -> do
      -- Potential improvement: bring these out so we have one source of truth
      -- although they should be static in a single contract call
      es <- lift getEraSummaries
      ss <- lift getSystemStart
      runExceptT do
        { timeToLive, validityStartInterval } <- ExceptT $ liftEffect $
          posixTimeRangeToTransactionValidity es ss posixTimeRange
            <#> lmap (CannotConvertPOSIXTimeRange posixTimeRange)
        _cpsToTxBody <<< _Newtype %=
          _
            { ttl = timeToLive
            , validityStartInterval = validityStartInterval
            }
    MustBeSignedBy pkh -> runExceptT $
      -- FIXME This is incompatible with Plutus' version, which requires
      -- the corresponding `paymentPubKey` lookup. In the next major version,
      -- we might wish to revise this
      -- See https://github.com/Plutonomicon/cardano-transaction-lib/issues/569
      _cpsToTxBody <<< _requiredSigners <>= Just [ wrap $ unwrap $ unwrap pkh ]
    MustSpendAtLeast plutusValue -> do
      let value = fromPlutusValue plutusValue
      runExceptT $ _valueSpentBalancesInputs <>= require value
    MustProduceAtLeast plutusValue -> do
      let value = fromPlutusValue plutusValue
      runExceptT $ _valueSpentBalancesOutputs <>= require value
    MustSpendPubKeyOutput txo -> runExceptT do
      txOut <- ExceptT $ lookupTxOutRef txo
      -- Recall an Ogmios datum is a `Maybe String` where `Nothing` implies a
      -- wallet address and `Just` as script address.
      case txOut of
        TransactionOutput { amount, dataHash: Nothing } -> do
          -- POTENTIAL FIX ME: Plutus has Tx.TxIn and Tx.PubKeyTxIn -- TxIn
          -- keeps track TransactionInput and TxInType (the input type, whether
          -- consuming script, public key or simple script)
          _cpsToTxBody <<< _inputs %= insert txo
          _valueSpentBalancesInputs <>= provide amount
        _ -> liftEither $ throwError $ TxOutRefWrongType txo
    MustSpendScriptOutput txo red -> runExceptT do
      txOut <- ExceptT $ lookupTxOutRef txo
      -- Recall an Ogmios datum is a `Maybe String` where `Nothing` implies a
      -- wallet address and `Just` as script address.
      case txOut of
        TransactionOutput { address, amount, dataHash: Just dHash } ->
          do
            vHash <- liftM
              (CannotGetValidatorHashFromAddress address)
              (enterpriseAddressValidatorHash address)
            plutusScript <- ExceptT $ lookupValidator vHash osMap <#> map unwrap
            -- Note: Plutus uses `TxIn` to attach a redeemer and datum.
            -- Use the datum hash inside the lookup
            -- Note: if we get `Nothing`, we have to throw eventhough that's a
            -- valid input, because our `txOut` above is a Script address via
            -- `Just`.
            dataValue <- ExceptT $ do
              queryD <- lift $
                getDatumByHash dHash <#> note (CannotQueryDatum dHash)
              lookupD <- lookupDatum dHash
              pure $ queryD <|> lookupD
            ExceptT $ attachToCps attachPlutusScript plutusScript
            _cpsToTxBody <<< _inputs %= insert txo
            ExceptT $ addDatum dataValue
            let
              -- Create a redeemer with hardcoded execution units then call Ogmios
              -- to add the units in at the very end.
              -- Hardcode script spend index then reindex at the end *after
              -- balancing* with `reindexSpentScriptRedeemers`
              redeemer = T.Redeemer
                { tag: Spend
                , index: zero -- hardcoded and tweaked after balancing.
                , data: unwrap red
                , exUnits: scriptExUnits
                }
            _valueSpentBalancesInputs <>= provide amount
            -- Append redeemer for spending to array.
            _redeemers <>= Array.singleton (redeemer /\ Just txo)
            -- Attach redeemer to witness set.
            ExceptT $ attachToCps attachRedeemer redeemer
        _ -> liftEither $ throwError $ TxOutRefWrongType txo
    MustMintValue mpsHash red tn i -> runExceptT do
      plutusScript <-
        ExceptT $ lookupMintingPolicy mpsHash mpsMap <#> map unwrap
      cs <-
        liftM (MintingPolicyHashNotCurrencySymbol mpsHash) (mpsSymbol mpsHash)
      let value = mkSingletonValue' cs tn
      -- If i is negative we are burning tokens. The tokens burned must
      -- be provided as an input. So we add the value burnt to
      -- 'valueSpentBalancesInputs'. If i is positive then new tokens are
      -- created which must be added to 'valueSpentBalancesOutputs'.
      mintVal <-
        if i < zero then do
          v <- liftM (CannotMakeValue cs tn i) (value $ negate i)
          _valueSpentBalancesInputs <>= provide v
          liftEither $ Right $ map getNonAdaAsset $ value i
        else do
          v <- liftM (CannotMakeValue cs tn i) (value i)
          _valueSpentBalancesOutputs <>= provide v
          liftEither $ Right $ map getNonAdaAsset $ value i
      ExceptT $ attachToCps attachPlutusScript plutusScript
      let
        -- Create a redeemer with zero execution units then call Ogmios to
        -- add the units in at the very end.
        -- Hardcode minting policy index, then reindex with
        -- `reindexMintRedeemers`.
        redeemer = T.Redeemer
          { tag: Mint
          , index: zero
          , data: unwrap red
          , exUnits: mintExUnits
          }
      -- Remove mint redeemers from array before reindexing.
      _redeemers %= filter \(T.Redeemer { tag } /\ _) -> tag /= Mint
      -- Reindex mint redeemers.
      mintRedeemers <- lift $ reindexMintRedeemers mpsHash redeemer
      -- Append reindexed mint redeemers to array.
      _redeemers <>= map (_ /\ Nothing) mintRedeemers
      _cpsToTxBody <<< _mint <>= map wrap mintVal
    MustPayToPubKeyAddress pkh skh mDatum plutusValue -> do
      networkId <- getNetworkId
      let amount = fromPlutusValue plutusValue
      runExceptT do
        -- If datum is presented, add it to 'datumWitnesses' and Array of datums.
        -- Otherwise continue, hence `liftEither $ Right unit`.
        maybe (liftEither $ Right unit) (ExceptT <<< addDatum) mDatum
        let
          liftDatumHash
            :: forall (e :: Type) (dh :: Type)
             . e
            -> Maybe dh
            -> Either e (Maybe dh)
          liftDatumHash e Nothing = Left e
          liftDatumHash _ (Just x) = Right (Just x)
        -- [DataHash Note]
        -- The behaviour below is subtle because of `datumHash`'s `Maybe` context.
        -- In particular, if `mDatum` is `Nothing`, then return nothing (note: we
        -- don't want to fail). However, if we have a datum value, we attempt to
        -- hash, which may fail. We want to capture this failure.
        -- Given `dataHash` ~ `Maybe DataHash`, we don't want return this
        -- failure in the output. It's possible that this is okay for
        -- `MustPayToPubKeyAddress` because datums are essentially redundant
        -- for wallet addresses, but let's fail for now. It is important to
        -- capture failure for `MustPayToScript` however, because datums
        -- at script addresses matter.
        -- e.g. in psuedo code:
        -- If mDatum = Nothing -> dataHash = Nothing (don't fail)
        -- If mDatum = Just datum ->
        --     If datumHash datum = Nothing -> FAIL
        --     If datumHash datum = Just dHash -> dataHash = dHash
        -- As mentioned, we could remove this fail behaviour for
        -- `MustPayToPubKeyAddress`
        dataHash <- maybe
          (liftEither $ Right Nothing) -- Don't throw an error if Nothing.
          ( \dat -> except $
              liftDatumHash (CannotHashDatum dat) (Hashing.datumHash dat)
          )
          mDatum
        let
          address = case skh of
            Just skh' -> payPubKeyHashBaseAddress networkId pkh skh'
            Nothing -> payPubKeyHashEnterpriseAddress networkId pkh
          txOut = TransactionOutput
            { address
            , amount
            , dataHash
            }
        _cpsToTxBody <<< _outputs %= Array.(:) txOut
        _valueSpentBalancesOutputs <>= provide amount
    MustPayToScript vlh dat plutusValue -> do
      networkId <- getNetworkId
      let amount = fromPlutusValue plutusValue
      runExceptT do
        -- Don't write `let dataHash = datumHash datum`, see [datumHash Note]
        dataHash <- except $ note (CannotHashDatum dat)
          $ (map Just <<< Hashing.datumHash) dat
        let
          txOut = TransactionOutput
            { address: validatorHashEnterpriseAddress networkId vlh
            , amount
            , dataHash
            }
        -- Note we don't `addDatum` as this included as part of `mustPayToScript`
        -- constraint already.
        _cpsToTxBody <<< _outputs %= Array.(:) txOut
        _valueSpentBalancesOutputs <>= provide amount
    MustHashDatum dh dt -> do
      let mdh = Hashing.datumHash dt
      if mdh == Just dh then addDatum dt
      else pure $ throwError $ DatumWrongHash dh dt
    MustSatisfyAnyOf xs -> do
      cps <- get
      let
        -- For each sublist, process the constraint from left to right, using the
        -- new state in the subsequent call. If we fail, reset to the initial
        -- state, `cps` and attempt for the next sublist. If a sublist is
        -- processed successfully, we can stop early - I think this is how Plutus
        -- behaves (POTENTIAL FIX ME). If all sublists fail, we fail overall as
        -- seen in the base case.
        tryNext
          :: List (List TxConstraint)
          -> ConstraintsM a (Either MkUnbalancedTxError Unit)
        tryNext Nil = pure $ throwError CannotSatisfyAny
        tryNext (Cons ys zs) =
          -- Note this implicitly resets state to original cps upon failure (see
          -- `put`)
          foldM
            ( \_ constr -> runExceptT do
                ExceptT $ processConstraint mpsMap osMap constr
                  `catchError` \_ -> put cps *> tryNext zs
            )
            (Right unit)
            ys
      tryNext (toUnfoldable $ map toUnfoldable xs)
  where
  -- Set ex units to zero. They will be calculated by the server after calling
  -- the `eval-ex-units` endpoint
  --
  -- In the future we are planning on using Ogmios' facilitie for this:
  -- https://github.com/Plutonomicon/cardano-transaction-lib/issues/174
  scriptExUnits :: ExUnits
  scriptExUnits = { mem: fromInt 0, steps: fromInt 0 }

  mintExUnits :: ExUnits
  mintExUnits = { mem: fromInt 0, steps: fromInt 0 }

-- Attach a Datum, Redeemer, or PlutusScript depending on the handler. They
-- share error type anyway.
attachToCps
  :: forall (a :: Type) (b :: Type)
   . (a -> Transaction -> Effect (Either ModifyTxError Transaction))
  -> a -- Redeemer, Datum, or PlutusScript.
  -> ConstraintsM b (Either MkUnbalancedTxError Unit)
attachToCps handler object = do
  tx <- use (_unbalancedTx <<< _transaction)
  newTx <- liftEffect $ handler object tx <#> lmap ModifyTx
  either
    (pure <<< throwError)
    (map Right <<< (.=) (_unbalancedTx <<< _transaction))
    newTx

-- Attaches datum to the transaction and to Array of datums in the state.
addDatum
  :: forall (a :: Type)
   . Datum
  -> ConstraintsM a (Either MkUnbalancedTxError Unit)
addDatum dat = runExceptT do
  ExceptT $ attachToCps attachDatum dat
  _datums <>= Array.singleton dat

-- Helper to focus from `ConstraintProcessingState` down to `Transaction`.
_cpsToTransaction
  :: forall (a :: Type). Lens' (ConstraintProcessingState a) Transaction
_cpsToTransaction = _unbalancedTx <<< _transaction

-- Helper to focus from `ConstraintProcessingState` down to `TxBody`.
_cpsToTxBody :: forall (a :: Type). Lens' (ConstraintProcessingState a) TxBody
_cpsToTxBody = _cpsToTransaction <<< _body

getNetworkId
  :: forall (a :: Type)
   . ConstraintsM a NetworkId
getNetworkId = use (_cpsToTxBody <<< _networkId)
  >>= maybe (lift $ asks _.networkId) pure<|MERGE_RESOLUTION|>--- conflicted
+++ resolved
@@ -77,13 +77,8 @@
 import Data.Newtype (class Newtype, over, unwrap, wrap)
 import Data.Show.Generic (genericShow)
 import Data.Symbol (SProxy(SProxy))
-<<<<<<< HEAD
-import Data.Traversable (for, traverse, traverse_)
+import Data.Traversable (traverse, traverse_)
 import Data.Tuple (fst, snd)
-=======
-import Data.Traversable (traverse, traverse_)
-import Data.Tuple (Tuple(Tuple), fst, snd)
->>>>>>> 9d6d73a4
 import Data.Tuple.Nested (type (/\), (/\))
 import Effect (Effect)
 import Effect.Aff (Aff)
