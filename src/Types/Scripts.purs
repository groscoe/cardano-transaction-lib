--- conflicted
+++ resolved
@@ -13,24 +13,11 @@
 import Aeson
   ( class DecodeAeson
   , class EncodeAeson
-<<<<<<< HEAD
-  , decodeAesonViaJson
-  , encodeAesonViaJson
-  )
-import Data.Argonaut
-  ( class DecodeJson
-  , class EncodeJson
-  , JsonDecodeError(TypeMismatch)
-  , caseJsonObject
-  , decodeJson
-  , encodeJson
-=======
   , Aeson
   , JsonDecodeError(..)
   , caseAesonObject
   , decodeAeson
   , encodeAeson'
->>>>>>> 7cb91975
   , getField
   )
 import Data.Either (Either(Left))
@@ -54,11 +41,6 @@
 derive instance Newtype PlutusScript _
 derive newtype instance Eq PlutusScript
 derive newtype instance Ord PlutusScript
-<<<<<<< HEAD
-derive newtype instance DecodeJson PlutusScript
-derive newtype instance EncodeJson PlutusScript
-=======
->>>>>>> 7cb91975
 derive newtype instance DecodeAeson PlutusScript
 derive newtype instance EncodeAeson PlutusScript
 
@@ -88,21 +70,9 @@
 instance DecodeAeson MintingPolicy where
   decodeAeson = decodeAesonHelper "getMintingPolicy" MintingPolicy
 
-<<<<<<< HEAD
-instance EncodeJson MintingPolicy where
-  encodeJson (MintingPolicy script) = encodeJson
-    { "getMintingPolicy": encodeJson script }
-
-instance DecodeAeson MintingPolicy where
-  decodeAeson = decodeAesonViaJson
-
-instance EncodeAeson MintingPolicy where
-  encodeAeson' = encodeAesonViaJson
-=======
 instance EncodeAeson MintingPolicy where
   encodeAeson' (MintingPolicy script) = do
     encodeAeson' { "getMintingPolicy": script }
->>>>>>> 7cb91975
 
 instance Show MintingPolicy where
   show = genericShow
@@ -120,12 +90,6 @@
 instance EncodeAeson Validator where
   encodeAeson' (Validator script) =
     encodeAeson' { "getValidator": script }
-
-instance DecodeAeson Validator where
-  decodeAeson = decodeAesonViaJson
-
-instance EncodeAeson Validator where
-  encodeAeson' = encodeAesonViaJson
 
 instance Show Validator where
   show = genericShow
@@ -145,12 +109,6 @@
 instance EncodeAeson StakeValidator where
   encodeAeson' (StakeValidator script) =
     encodeAeson' { "getStakeValidator": script }
-
-instance DecodeAeson StakeValidator where
-  decodeAeson = decodeAesonViaJson
-
-instance EncodeAeson StakeValidator where
-  encodeAeson' = encodeAesonViaJson
 
 instance Show StakeValidator where
   show = genericShow
@@ -176,12 +134,6 @@
   encodeAeson' (MintingPolicyHash hash) =
     encodeAeson' { "getMintingPolicyHash": hash }
 
-instance DecodeAeson MintingPolicyHash where
-  decodeAeson = decodeAesonViaJson
-
-instance EncodeAeson MintingPolicyHash where
-  encodeAeson' = encodeAesonViaJson
-
 instance Show MintingPolicyHash where
   show = genericShow
 
@@ -203,12 +155,6 @@
   encodeAeson' (ValidatorHash hash) =
     encodeAeson' { "getValidatorHash": hash }
 
-instance DecodeAeson ValidatorHash where
-  decodeAeson = decodeAesonViaJson
-
-instance EncodeAeson ValidatorHash where
-  encodeAeson' = encodeAesonViaJson
-
 instance Show ValidatorHash where
   show = genericShow
 
@@ -226,11 +172,5 @@
   encodeAeson' (StakeValidatorHash hash) =
     encodeAeson' { "getStakeValidatorHash": hash }
 
-instance DecodeAeson StakeValidatorHash where
-  decodeAeson = decodeAesonViaJson
-
-instance EncodeAeson StakeValidatorHash where
-  encodeAeson' = encodeAesonViaJson
-
 instance Show StakeValidatorHash where
   show = genericShow