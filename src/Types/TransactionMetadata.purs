module Types.TransactionMetadata
  ( GeneralTransactionMetadata(..)
  , TransactionMetadatum(..)
  , TransactionMetadatumLabel(..)
  ) where

import Prelude

import Data.BigInt (BigInt, fromInt)
import Data.Generic.Rep (class Generic)
import Data.Map (Map)
import Data.Map (empty) as Map
import Data.Newtype (class Newtype)
import Data.Show.Generic (genericShow)
<<<<<<< HEAD
import Helpers (appendRightMap)
import Test.QuickCheck.Arbitrary (class Arbitrary, arbitrary)
=======
import Helpers (appendRightMap, showWithParens)
>>>>>>> bd1c3844
import Types.ByteArray (ByteArray)
import Types.Int (Int) as Int

newtype GeneralTransactionMetadata =
  GeneralTransactionMetadata
    (Map TransactionMetadatumLabel TransactionMetadatum)

derive instance Newtype GeneralTransactionMetadata _

derive newtype instance Eq GeneralTransactionMetadata
derive instance Generic GeneralTransactionMetadata _

instance Show GeneralTransactionMetadata where
  show = genericShow

-- This Semigroup instance simply takes the Last value for duplicate keys
-- to avoid a Semigroup instance for TransactionMetadatum.
-- Do we want to avoid a Semigroup instance for TransactionMetadatum? Recursion
-- is fine but how to combine Text with Bytes for example? One would have to take
-- precedence and replace the other.
instance Semigroup GeneralTransactionMetadata where
  append (GeneralTransactionMetadata hm) (GeneralTransactionMetadata hm') =
    GeneralTransactionMetadata $ hm `appendRightMap` hm'

instance Monoid GeneralTransactionMetadata where
  mempty = GeneralTransactionMetadata Map.empty

newtype TransactionMetadatumLabel = TransactionMetadatumLabel BigInt

derive instance Newtype TransactionMetadatumLabel _
derive newtype instance Eq TransactionMetadatumLabel
derive newtype instance Ord TransactionMetadatumLabel
derive instance Generic TransactionMetadatumLabel _

instance Show TransactionMetadatumLabel where
  show (TransactionMetadatumLabel tml) =
    showWithParens "TransactionMetadatumLabel" tml

instance Arbitrary TransactionMetadatumLabel where
  arbitrary = TransactionMetadatumLabel <<< fromInt <$> arbitrary

data TransactionMetadatum
  = MetadataMap (Map TransactionMetadatum TransactionMetadatum)
  | MetadataList (Array TransactionMetadatum)
  | Int Int.Int
  | Bytes ByteArray
  | Text String

derive instance Eq TransactionMetadatum
derive instance Ord TransactionMetadatum
derive instance Generic TransactionMetadatum _

instance Show TransactionMetadatum where
  show x = genericShow x
<|MERGE_RESOLUTION|>--- conflicted
+++ resolved
@@ -12,12 +12,8 @@
 import Data.Map (empty) as Map
 import Data.Newtype (class Newtype)
 import Data.Show.Generic (genericShow)
-<<<<<<< HEAD
 import Helpers (appendRightMap)
 import Test.QuickCheck.Arbitrary (class Arbitrary, arbitrary)
-=======
-import Helpers (appendRightMap, showWithParens)
->>>>>>> bd1c3844
 import Types.ByteArray (ByteArray)
 import Types.Int (Int) as Int
 
