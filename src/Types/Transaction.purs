--- conflicted
+++ resolved
@@ -468,13 +468,7 @@
 
 derive instance Newtype RequiredSigner _
 derive newtype instance Eq RequiredSigner
-<<<<<<< HEAD
-derive newtype instance FromData RequiredSigner
 derive newtype instance Ord RequiredSigner
-derive newtype instance ToData RequiredSigner
-=======
-derive newtype instance Ord RequiredSigner
->>>>>>> 0684b41c
 
 newtype Vkeywitness = Vkeywitness (Vkey /\ Ed25519Signature)
 
@@ -489,13 +483,7 @@
 derive instance Generic Vkey _
 derive instance Newtype Vkey _
 derive newtype instance Eq Vkey
-<<<<<<< HEAD
-derive newtype instance FromData Vkey
 derive newtype instance Ord Vkey
-derive newtype instance ToData Vkey
-=======
-derive newtype instance Ord Vkey
->>>>>>> 0684b41c
 
 instance Show Vkey where
   show = genericShow
@@ -505,13 +493,7 @@
 derive instance Generic PublicKey _
 derive instance Newtype PublicKey _
 derive newtype instance Eq PublicKey
-<<<<<<< HEAD
-derive newtype instance FromData PublicKey
 derive newtype instance Ord PublicKey
-derive newtype instance ToData PublicKey
-=======
-derive newtype instance Ord PublicKey
->>>>>>> 0684b41c
 
 instance Show PublicKey where
   show = genericShow
@@ -521,11 +503,6 @@
 derive instance Generic Ed25519Signature _
 derive newtype instance Eq Ed25519Signature
 derive newtype instance Ord Ed25519Signature
-<<<<<<< HEAD
-derive newtype instance FromData Ed25519Signature
-derive newtype instance ToData Ed25519Signature
-=======
->>>>>>> 0684b41c
 
 instance Show Ed25519Signature where
   show = genericShow
