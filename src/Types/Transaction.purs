module Types.Transaction where

import Prelude

import Control.Apply (lift2)
import Data.Array (union)
import Data.BigInt (BigInt, toNumber)
import Data.Generic.Rep (class Generic)
import Data.Hashable (class Hashable, hash)
import Data.HashMap (HashMap, empty)
import Data.Lens (lens')
import Data.Lens.Iso.Newtype (_Newtype)
import Data.Lens.Record (prop)
import Data.Lens.Types (Lens')
import Data.Map (Map)
import Data.Maybe (Maybe(Nothing))
import Data.Monoid (guard)
import Data.Newtype (class Newtype)
import Data.Rational (Rational)
import Data.Show.Generic (genericShow)
import Data.Symbol (SProxy(SProxy))
import Data.Tuple (Tuple(Tuple))
import Data.Tuple.Nested (type (/\))
import Data.UInt (UInt)
import Helpers ((</>), (<<>>), appendMap, appendRightHashMap)
import Serialization.Address (Address, NetworkId, RewardAddress, Slot(Slot))
import Types.Aliases (Bech32String)
import Types.ByteArray (ByteArray)
import Types.RedeemerTag (RedeemerTag)
import Types.Scripts (PlutusScript)
import Types.Value (Coin, Value)
import Serialization.Hash (Ed25519KeyHash)

--------------------------------------------------------------------------------
-- `Transaction`
--------------------------------------------------------------------------------
-- note: these types are derived from the cardano-serialization-lib Sundae fork
-- the source of truth for these types should be that library and the
-- corresponding Rust types
newtype Transaction = Transaction
  { body :: TxBody
  , witness_set :: TransactionWitnessSet
  , is_valid :: Boolean
  , auxiliary_data :: Maybe AuxiliaryData
  }

derive instance newtypeTransaction :: Newtype Transaction _

instance semigroupTransaction :: Semigroup Transaction where
  append (Transaction tx) (Transaction tx') =
    Transaction
      { body: txCheck tx.body <> txCheck' tx'.body
      , witness_set: txCheck tx.witness_set <> txCheck' tx'.witness_set
      , is_valid: tx.is_valid && tx'.is_valid
      , auxiliary_data: txCheck tx.auxiliary_data <> txCheck' tx'.auxiliary_data
      }
    where
    txCheck :: forall (m :: Type). Monoid m => m -> m
    txCheck = guard tx.is_valid

    txCheck' :: forall (m :: Type). Monoid m => m -> m
    txCheck' = guard tx'.is_valid

instance monoidTransaction :: Monoid Transaction where
  mempty = Transaction
    { body: mempty
    , witness_set: mempty
    , is_valid: true
    , auxiliary_data: Nothing
    }

--------------------------------------------------------------------------------
-- `Transaction` Lenses
--------------------------------------------------------------------------------
_body :: Lens' Transaction TxBody
_body = lens' \(Transaction rec@{ body }) ->
  Tuple body \bod -> Transaction rec { body = bod }

_witness_set :: Lens' Transaction TransactionWitnessSet
_witness_set = lens' \(Transaction rec@{ witness_set }) ->
  Tuple witness_set \ws -> Transaction rec { witness_set = ws }

_is_valid :: Lens' Transaction Boolean
_is_valid = lens' \(Transaction rec@{ is_valid }) ->
  Tuple is_valid \iv -> Transaction rec { is_valid = iv }

_auxiliary_data :: Lens' Transaction (Maybe AuxiliaryData)
_auxiliary_data = lens' \(Transaction rec@{ auxiliary_data }) ->
  Tuple auxiliary_data \ad -> Transaction rec { auxiliary_data = ad }

--------------------------------------------------------------------------------
-- `TxBody`
--------------------------------------------------------------------------------
-- According to https://github.com/input-output-hk/cardano-ledger/blob/0738804155245062f05e2f355fadd1d16f04cd56/alonzo/impl/cddl-files/alonzo.cddl
-- required_signers is an Array over `VKey`s essentially. But some comments at
-- the bottom say it's Maybe?
newtype TxBody = TxBody
  { inputs :: Array TransactionInput
  , outputs :: Array TransactionOutput
  , fee :: Coin
  , ttl :: Maybe Slot
  , certs :: Maybe (Array Certificate)
  , withdrawals :: Maybe (Map RewardAddress Coin)
  , update :: Maybe Update
  , auxiliary_data_hash :: Maybe AuxiliaryDataHash
  , validity_start_interval :: Maybe Slot
  , mint :: Maybe Mint
  , script_data_hash :: Maybe ScriptDataHash
  , collateral :: Maybe (Array TransactionInput)
  , required_signers :: Maybe (Array RequiredSigner)
  , network_id :: Maybe NetworkId
  }

derive instance newtypeTxBody :: Newtype TxBody _
derive newtype instance eqTxBody :: Eq TxBody

instance semigroupTxBody :: Semigroup TxBody where
  append (TxBody txB) (TxBody txB') = TxBody
    { inputs: txB.inputs `union` txB'.inputs
    , outputs: txB.outputs `union` txB'.outputs
    , fee: txB.fee <> txB'.fee
    , ttl: lift2 lowerbound txB.ttl txB'.ttl
    , certs: lift2 union txB.certs txB'.certs
    , withdrawals: lift2 appendMap txB.withdrawals txB'.withdrawals
    , update: txB.update </> txB'.update
    , auxiliary_data_hash: txB.auxiliary_data_hash </> txB'.auxiliary_data_hash
    , validity_start_interval:
        lift2 lowerbound
          txB.validity_start_interval
          txB'.validity_start_interval
    , mint: txB.mint <> txB'.mint
    , script_data_hash: txB.script_data_hash </> txB'.script_data_hash
    , collateral: lift2 union txB.collateral txB'.collateral
    , required_signers: lift2 union txB.required_signers txB'.required_signers
    , network_id: txB.network_id </> txB'.network_id
    }
    where
    lowerbound :: Slot -> Slot -> Slot
    lowerbound (Slot x) (Slot y) = Slot $ min x y

instance monoidTxBody :: Monoid TxBody where
  mempty = TxBody
    { inputs: mempty
    , outputs: mempty
    , fee: mempty
    , ttl: Nothing
    , certs: Nothing
    , withdrawals: Nothing
    , update: Nothing
    , auxiliary_data_hash: Nothing
    , validity_start_interval: Nothing
    , mint: Nothing
    , script_data_hash: Nothing
    , collateral: Nothing
    , required_signers: Nothing
    , network_id: Nothing
    }

<<<<<<< HEAD
newtype ScriptDataHash = ScriptDataHash String
=======
-- We could pick First but Last allows for convenient transforming later in the code.
appendLastMaybe :: forall (a :: Type). Maybe a -> Maybe a -> Maybe a
appendLastMaybe m m' = Last m <> Last m' # \(Last m'') -> m''

infixr 5 appendLastMaybe as <<>>

maybeArrayMerge
  :: forall (a :: Type)
   . Eq a
  => Maybe (Array a)
  -> Maybe (Array a)
  -> Maybe (Array a)
maybeArrayMerge Nothing y = y
maybeArrayMerge x Nothing = x
maybeArrayMerge (Just x) (Just y) = Just $ union x y

-- Provide an append for Maps where the value has as Semigroup instance
appendMap
  :: forall (k :: Type) (v :: Type)
   . Ord k
  => Semigroup v
  => Map k v
  -> Map k v
  -> Map k v
appendMap = Map.unionWith (<>)

newtype ScriptDataHash = ScriptDataHash ByteArray
>>>>>>> b74ba360

derive instance Newtype ScriptDataHash _
derive newtype instance Eq ScriptDataHash

newtype Mint = Mint Value

derive instance newtypeMint :: Newtype Mint _
derive newtype instance eqMint :: Eq Mint
derive newtype instance semigroupMint :: Semigroup Mint
derive newtype instance monoidMint :: Monoid Mint

newtype AuxiliaryDataHash = AuxiliaryDataHash String

derive instance newtypeAuxiliaryDataHash :: Newtype AuxiliaryDataHash _
derive newtype instance eqAuxiliaryDataHash :: Eq AuxiliaryDataHash

type Update =
  { proposed_protocol_parameter_updates :: ProposedProtocolParameterUpdates
  , epoch :: Epoch
  }

newtype ProposedProtocolParameterUpdates = ProposedProtocolParameterUpdates (Map GenesisHash ProtocolParamUpdate)

derive instance newtypeProposedProtocolParameterUpdates :: Newtype ProposedProtocolParameterUpdates _

derive newtype instance eqProposedProtocolParameterUpdates :: Eq ProposedProtocolParameterUpdates

newtype GenesisHash = GenesisHash String

derive instance newtypeGenesisHash :: Newtype GenesisHash _
derive newtype instance eqGenesisHash :: Eq GenesisHash

type ProtocolParamUpdate =
  { minfee_a :: Maybe Coin
  , minfee_b :: Maybe Coin
  , max_block_body_size :: Maybe UInt
  , max_tx_size :: Maybe UInt
  , max_block_header_size :: Maybe UInt
  , key_deposit :: Maybe Coin
  , pool_deposit :: Maybe Coin
  , max_epoch :: Maybe Epoch
  , n_opt :: Maybe UInt
  , pool_pledge_influence :: Maybe Rational
  , expansion_rate :: Maybe UnitInterval
  , treasury_growth_rate :: Maybe UnitInterval
  , d :: Maybe UnitInterval
  , extra_entropy :: Maybe Nonce
  , protocol_version :: Maybe (Array ProtocolVersion)
  , min_pool_cost :: Maybe Coin
  , ada_per_utxo_byte :: Maybe Coin
  , cost_models :: Maybe Costmdls
  , execution_costs :: Maybe ExUnitPrices
  , max_tx_ex_units :: Maybe ExUnits
  , max_block_ex_units :: Maybe ExUnits
  , max_value_size :: Maybe UInt
  }

type ExUnitPrices =
  { mem_price :: SubCoin
  , step_price :: SubCoin
  }

type ExUnits =
  { mem :: BigInt
  , steps :: BigInt
  }

type SubCoin = UnitInterval

newtype Costmdls = Costmdls (Map Language CostModel)

derive instance newtypeCostmdls :: Newtype Costmdls _
derive newtype instance eqCostmdls :: Eq Costmdls

data Language = PlutusV1

derive instance Eq Language
derive instance Ord Language

newtype CostModel = CostModel (Array UInt)

derive instance newtypeCostModel :: Newtype CostModel _
derive newtype instance eqCostModel :: Eq CostModel

type ProtocolVersion =
  { major :: UInt
  , minor :: UInt
  }

newtype Nonce = Nonce String

derive instance newtypeNonce :: Newtype Nonce _
derive newtype instance eqNonce :: Eq Nonce

type UnitInterval =
  { numerator :: BigInt
  , denominator :: BigInt
  }

newtype Epoch = Epoch UInt

derive instance newtypeEpoch :: Newtype Epoch _
derive newtype instance eqEpoch :: Eq Epoch

data Certificate
  = StakeRegistration
  | StakeDeregistration
  | StakeDelegation
  | PoolRegistration
  | PoolRetirement
  | GenesisKeyDelegation
  | MoveInstantaneousRewardsCert

derive instance eqCertificate :: Eq Certificate

--------------------------------------------------------------------------------
-- `TxBody` Lenses
--------------------------------------------------------------------------------
_inputs :: Lens' TxBody (Array TransactionInput)
_inputs = _Newtype <<< prop (SProxy :: SProxy "inputs")

_outputs :: Lens' TxBody (Array TransactionOutput)
_outputs = _Newtype <<< prop (SProxy :: SProxy "outputs")

_fee :: Lens' TxBody (Coin)
_fee = _Newtype <<< prop (SProxy :: SProxy "fee")

_ttl :: Lens' TxBody (Maybe Slot)
_ttl = _Newtype <<< prop (SProxy :: SProxy "ttl")

_certs :: Lens' TxBody (Maybe (Array Certificate))
_certs = _Newtype <<< prop (SProxy :: SProxy "certs")

_withdrawals :: Lens' TxBody (Maybe (Map RewardAddress Coin))
_withdrawals = _Newtype <<< prop (SProxy :: SProxy "withdrawals")

_update :: Lens' TxBody (Maybe Update)
_update = _Newtype <<< prop (SProxy :: SProxy "update")

_auxiliary_data_hash :: Lens' TxBody (Maybe AuxiliaryDataHash)
_auxiliary_data_hash = _Newtype <<< prop (SProxy :: SProxy "auxiliary_data_hash")

_validity_start_interval :: Lens' TxBody (Maybe Slot)
_validity_start_interval =
  _Newtype <<< prop (SProxy :: SProxy "validity_start_interval")

_mint :: Lens' TxBody (Maybe Mint)
_mint = _Newtype <<< prop (SProxy :: SProxy "mint")

_script_data_hash :: Lens' TxBody (Maybe ScriptDataHash)
_script_data_hash = _Newtype <<< prop (SProxy :: SProxy "script_data_hash")

_collateral :: Lens' TxBody (Maybe (Array TransactionInput))
_collateral = _Newtype <<< prop (SProxy :: SProxy "collateral")

_required_signers :: Lens' TxBody (Maybe (Array RequiredSigner))
_required_signers = _Newtype <<< prop (SProxy :: SProxy "required_signers")

_network_id :: Lens' TxBody (Maybe NetworkId)
_network_id = _Newtype <<< prop (SProxy :: SProxy "network_id")

--------------------------------------------------------------------------------
-- `TransactionWitnessSet`
--------------------------------------------------------------------------------
newtype TransactionWitnessSet = TransactionWitnessSet
  { vkeys :: Maybe (Array Vkeywitness)
  , native_scripts :: Maybe (Array NativeScript)
  , bootstraps :: Maybe (Array BootstrapWitness)
  , plutus_scripts :: Maybe (Array PlutusScript)
  , plutus_data :: Maybe (Array PlutusData)
  , redeemers :: Maybe (Array Redeemer)
  }

derive instance Generic TransactionWitnessSet _
derive instance Newtype TransactionWitnessSet _
derive newtype instance Eq TransactionWitnessSet

instance Show TransactionWitnessSet where
  show = genericShow

instance semigroupTransactionWitnessSet :: Semigroup TransactionWitnessSet where
  append (TransactionWitnessSet tws) (TransactionWitnessSet tws') =
    TransactionWitnessSet
      { vkeys: tws.vkeys <<>> tws'.vkeys
      , native_scripts: tws.native_scripts <<>> tws'.native_scripts
      , bootstraps: tws.bootstraps <<>> tws'.bootstraps
      , plutus_scripts: tws.plutus_scripts <<>> tws'.plutus_scripts
      , plutus_data: tws.plutus_data <<>> tws'.plutus_data
      , redeemers: tws.redeemers <<>> tws'.redeemers
      }

instance monoidTransactionWitnessSet :: Monoid TransactionWitnessSet where
  mempty = TransactionWitnessSet
    { vkeys: Nothing
    , native_scripts: Nothing
    , bootstraps: Nothing
    , plutus_scripts: Nothing
    , plutus_data: Nothing
    , redeemers: Nothing
    }

--------------------------------------------------------------------------------
-- `TransactionWitnessSet` Lenses
--------------------------------------------------------------------------------
_vkeys :: Lens' TransactionWitnessSet (Maybe (Array Vkeywitness))
_vkeys = lens' \(TransactionWitnessSet rec@{ vkeys }) ->
  Tuple vkeys \vk -> TransactionWitnessSet rec { vkeys = vk }

_native_scripts :: Lens' TransactionWitnessSet (Maybe (Array NativeScript))
_native_scripts = lens' \(TransactionWitnessSet rec@{ native_scripts }) ->
  Tuple native_scripts \ns -> TransactionWitnessSet rec { native_scripts = ns }

_bootstraps :: Lens' TransactionWitnessSet (Maybe (Array BootstrapWitness))
_bootstraps = lens' \(TransactionWitnessSet rec@{ bootstraps }) ->
  Tuple bootstraps \bs -> TransactionWitnessSet rec { bootstraps = bs }

_plutus_scripts :: Lens' TransactionWitnessSet (Maybe (Array PlutusScript))
_plutus_scripts = lens' \(TransactionWitnessSet rec@{ plutus_scripts }) ->
  Tuple plutus_scripts \ps -> TransactionWitnessSet rec { plutus_scripts = ps }

_plutus_data :: Lens' TransactionWitnessSet (Maybe (Array PlutusData))
_plutus_data = lens' \(TransactionWitnessSet rec@{ plutus_data }) ->
  Tuple plutus_data \pd -> TransactionWitnessSet rec { plutus_data = pd }

_redeemers :: Lens' TransactionWitnessSet (Maybe (Array Redeemer))
_redeemers = lens' \(TransactionWitnessSet rec@{ redeemers }) ->
  Tuple redeemers \red -> TransactionWitnessSet rec { redeemers = red }

--------------------------------------------------------------------------------
-- Other Datatypes
--------------------------------------------------------------------------------
type BootstrapWitness =
  { vkey :: Vkey
  , signature :: Ed25519Signature
  , chain_code :: ByteArray
  , attributes :: ByteArray
  }

newtype RequiredSigner = RequiredSigner Vkey

derive instance newtypeRequiredSigner :: Newtype RequiredSigner _
derive newtype instance eqRequiredSigner :: Eq RequiredSigner

newtype Vkeywitness = Vkeywitness (Vkey /\ Ed25519Signature)

derive instance Generic Vkeywitness _
derive newtype instance Eq Vkeywitness

instance Show Vkeywitness where
  show = genericShow

newtype Vkey = Vkey PublicKey

derive instance Generic Vkey _
derive instance Newtype Vkey _
derive newtype instance Eq Vkey

instance Show Vkey where
  show = genericShow

newtype PublicKey = PublicKey Bech32String

derive instance Generic PublicKey _
derive instance Newtype PublicKey _
derive newtype instance Eq PublicKey

instance Show PublicKey where
  show = genericShow

newtype Ed25519Signature = Ed25519Signature Bech32String

derive instance Generic Ed25519Signature _
derive newtype instance Eq Ed25519Signature

instance Show Ed25519Signature where
  show = genericShow

newtype PlutusData = PlutusData ByteArray

derive instance Generic PlutusData _
derive newtype instance Eq PlutusData
derive instance Newtype PlutusData _

instance Show PlutusData where
  show = genericShow

newtype Redeemer = Redeemer
  { tag :: RedeemerTag
  , index :: BigInt
  , data :: PlutusData
  , ex_units :: ExUnits
  }

derive instance Generic Redeemer _
derive newtype instance Eq Redeemer

instance Show Redeemer where
  show = genericShow

newtype AuxiliaryData = AuxiliaryData
  { metadata :: Maybe GeneralTransactionMetadata
  , native_scripts :: Maybe (Array NativeScript)
  , plutus_scripts :: Maybe (Array PlutusScript)
  }

derive newtype instance eqAuxiliaryData :: Eq AuxiliaryData

instance semigroupAuxiliaryData :: Semigroup AuxiliaryData where
  append (AuxiliaryData ad) (AuxiliaryData ad') =
    AuxiliaryData
      { metadata: ad.metadata <> ad'.metadata
      , native_scripts: lift2 union ad.native_scripts ad'.native_scripts
      , plutus_scripts: lift2 union ad.plutus_scripts ad'.plutus_scripts
      }

instance monoidAuxiliaryData :: Monoid AuxiliaryData where
  mempty = AuxiliaryData
    { metadata: Nothing
    , native_scripts: Nothing
    , plutus_scripts: Nothing
    }

newtype GeneralTransactionMetadata =
  GeneralTransactionMetadata (HashMap TransactionMetadatumLabel TransactionMetadatum)

derive instance newtypeGeneralTransactionMetadata :: Newtype GeneralTransactionMetadata _

derive newtype instance eqGeneralTransactionMetadata :: Eq GeneralTransactionMetadata

-- This Semigroup instance simply takes the Last value for duplicate keys
-- to avoid a Semigroup instance for TransactionMetadatum.
-- Do we want to avoid a Semigroup instance for TransactionMetadatum? Recursion
-- is fine but how to combine Text with Bytes for example? One would have to take
-- precedence and replace the other.
instance semigroupGeneralTransactionMetadata :: Semigroup GeneralTransactionMetadata where
  append (GeneralTransactionMetadata hm) (GeneralTransactionMetadata hm') =
    GeneralTransactionMetadata $ hm `appendRightHashMap` hm'

instance monoidGeneralTransactionMetadata :: Monoid GeneralTransactionMetadata where
  mempty = GeneralTransactionMetadata empty

newtype TransactionMetadatumLabel = TransactionMetadatumLabel BigInt

derive instance newtypeTransactionMetadatumLabel :: Newtype TransactionMetadatumLabel _

derive newtype instance eqTransactionMetadatumLabel :: Eq TransactionMetadatumLabel

-- Hashable requires a = b implies hash a = hash b so I think losing precision might be okay?
instance hashableTransactionMetadatumLabel :: Hashable TransactionMetadatumLabel where
  hash (TransactionMetadatumLabel bi) = hash $ toNumber bi

data TransactionMetadatum
  = MetadataMap (HashMap TransactionMetadatum TransactionMetadatum)
  | MetadataList (Array TransactionMetadatum)
  | Int Int
  | Bytes ByteArray
  | Text String

derive instance eqTransactionMetadatum :: Eq TransactionMetadatum

data NativeScript
  = ScriptPubkey Ed25519KeyHash
  | ScriptAll (Array NativeScript)
  | ScriptAny (Array NativeScript)
  | ScriptNOfK Int (Array NativeScript)
  | TimelockStart Slot
  | TimelockExpiry Slot

derive instance eqNativeScript :: Eq NativeScript
derive instance Generic NativeScript _

instance Show NativeScript where
  show x = genericShow x

newtype TransactionInput = TransactionInput
  { transaction_id :: TransactionHash
  , index :: UInt
  }

derive instance newtypeTransactionInput :: Newtype TransactionInput _
derive instance genericTransactionInput :: Generic TransactionInput _
derive newtype instance eqTransactionInput :: Eq TransactionInput
derive newtype instance ordTransactionInput :: Ord TransactionInput

instance showTransactionInput :: Show TransactionInput where
  show = genericShow

newtype TransactionOutput = TransactionOutput
  { address :: Address
  , amount :: Value
  , data_hash :: Maybe DataHash
  }

derive instance genericTransactionOutput :: Generic TransactionOutput _
derive instance newtypeTransactionOutput :: Newtype TransactionOutput _
derive newtype instance eqTransactionOutput :: Eq TransactionOutput

instance showTransactionOutput :: Show TransactionOutput where
  show = genericShow

newtype UtxoM = UtxoM Utxo

derive instance newtypeUtxoM :: Newtype UtxoM _
derive newtype instance showUtxoM :: Show UtxoM

type Utxo = Map TransactionInput TransactionOutput

newtype TransactionHash = TransactionHash ByteArray

derive newtype instance Eq TransactionHash
derive newtype instance Ord TransactionHash
derive instance Generic TransactionHash _
derive instance Newtype TransactionHash _

instance Show TransactionHash where
  show = genericShow

newtype DataHash = DataHash ByteArray

derive instance Generic DataHash _
derive instance newtypeDataHash :: Newtype DataHash _
derive newtype instance eqDataHash :: Eq DataHash
derive newtype instance ordDataHash :: Ord DataHash

instance Show DataHash where
  show = genericShow

-- Option<Certificates>,
-- these are the constructors, but this will generally be an Empty Option in our initial efforts
-- StakeRegistration(StakeRegistration),
-- StakeDeregistration(StakeDeregistration),
-- StakeDelegation(StakeDelegation),
-- PoolRegistration(PoolRegistration),
-- PoolRetirement(PoolRetirement),
-- GenesisKeyDelegation(GenesisKeyDelegation),
-- MoveInstantaneousRewardsCert(MoveInstantaneousRewardsCert),

-- Option<Withdrawals>,
-- also mainly empty to start
-- pub struct RewardAddress {
-- network: u8,
-- payment: StakeCredential,
-- Option<Update>,
-- again this will be empty
-- pub struct Update {
-- proposed_protocol_parameter_updates: ProposedProtocolParameterUpdates,
-- epoch: Epoch,
-- }
-- Option<AuxiliaryDataHash> -- String
-- Option<Slot> -- Intege
-- Option<Mint> -- BTreeMap PolicyId MintAssets
-- MintAssets :: BTreeMap AssetName Int32
-- Option<ScriptDataHash> -- String
-- Option<TransactionInputs> -- for collateral
-- Option<RequiredSigners> -- Array String (Ed25519 signatures)
-- Option<NetworkId>
--  { networkIdKind :: Testnet | Mainnet }<|MERGE_RESOLUTION|>--- conflicted
+++ resolved
@@ -156,37 +156,7 @@
     , network_id: Nothing
     }
 
-<<<<<<< HEAD
-newtype ScriptDataHash = ScriptDataHash String
-=======
--- We could pick First but Last allows for convenient transforming later in the code.
-appendLastMaybe :: forall (a :: Type). Maybe a -> Maybe a -> Maybe a
-appendLastMaybe m m' = Last m <> Last m' # \(Last m'') -> m''
-
-infixr 5 appendLastMaybe as <<>>
-
-maybeArrayMerge
-  :: forall (a :: Type)
-   . Eq a
-  => Maybe (Array a)
-  -> Maybe (Array a)
-  -> Maybe (Array a)
-maybeArrayMerge Nothing y = y
-maybeArrayMerge x Nothing = x
-maybeArrayMerge (Just x) (Just y) = Just $ union x y
-
--- Provide an append for Maps where the value has as Semigroup instance
-appendMap
-  :: forall (k :: Type) (v :: Type)
-   . Ord k
-  => Semigroup v
-  => Map k v
-  -> Map k v
-  -> Map k v
-appendMap = Map.unionWith (<>)
-
 newtype ScriptDataHash = ScriptDataHash ByteArray
->>>>>>> b74ba360
 
 derive instance Newtype ScriptDataHash _
 derive newtype instance Eq ScriptDataHash
