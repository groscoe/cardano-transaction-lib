--- conflicted
+++ resolved
@@ -86,13 +86,8 @@
 import Data.Tuple (Tuple(Tuple))
 import Data.Tuple.Nested (type (/\))
 import Data.UInt (UInt)
-<<<<<<< HEAD
-import FromData (class FromData)
+import FromData (class FromData, fromData)
 import Helpers ((</>), (<<>>), appendMap, appendRightMap)
-=======
-import FromData (class FromData, fromData)
-import Helpers ((</>), (<<>>), appendMap, appendRightHashMap)
->>>>>>> 1e5c348e
 import Serialization.Address (Address, NetworkId, RewardAddress, Slot(Slot))
 import Serialization.Hash (Ed25519KeyHash)
 import ToData (class ToData, toData)
