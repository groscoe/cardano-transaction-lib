module Types.Transaction where

import Prelude
<<<<<<< HEAD

import Data.BigInt (BigInt)
=======
import Data.BigInt as BigInt
>>>>>>> 99bab273
import Data.Generic.Rep (class Generic)
import Data.HashMap (HashMap)
import Data.Map (Map)
<<<<<<< HEAD
import Data.Newtype (class Newtype)
import Data.Show.Generic (genericShow)
=======
import Data.Maybe (Maybe)
>>>>>>> 99bab273
import Data.Rational (Rational)
import Data.Show.Generic (genericShow)
import Data.Tuple.Nested (type (/\))
import Data.UInt (UInt)
<<<<<<< HEAD

=======
>>>>>>> 99bab273
import Types.ByteArray (ByteArray)
import Types.RedeemerTag (RedeemerTag)
import Types.Value (Value)

-- note: these types are derived from the cardano-serialization-lib Sundae fork
-- the source of truth for these types should be that library and the
-- corresponding Rust types
newtype Transaction = Transaction {
  body :: TxBody,
  witness_set :: TransactionWitnessSet,
  is_valid :: Boolean,
  auxiliary_data :: Maybe AuxiliaryData
}
derive instance newtypeTransaction :: Newtype Transaction _

newtype TxBody = TxBody
  { inputs :: Array TransactionInput,
    outputs :: Array TransactionOutput,
    fee :: Coin,
    ttl :: Maybe Slot,
    certs :: Maybe (Array Certificate),
    withdrawals :: Maybe (Map RewardAddress Coin),
    update :: Maybe Update,
    auxiliary_data_hash :: Maybe AuxiliaryDataHash,
    validity_start_interval :: Maybe Slot,
    mint :: Maybe Mint,
    script_data_hash :: Maybe ScriptDataHash,
    collateral :: Maybe (Array TransactionInput),
    required_signers :: Maybe (Array RequiredSigner),
    network_id :: Maybe NetworkId
  }
derive instance newtypeTxBody :: Newtype TxBody _
derive newtype instance eqTxBody :: Eq TxBody

newtype ScriptDataHash = ScriptDataHash String
derive instance newtypeScriptDataHash :: Newtype ScriptDataHash _
derive newtype instance eqScriptDataHash :: Eq ScriptDataHash

newtype Mint = Mint Value
derive instance newtypeMint :: Newtype Mint _
derive newtype instance eqMint :: Eq Mint

newtype AuxiliaryDataHash = AuxiliaryDataHash String
derive instance newtypeAuxiliaryDataHash :: Newtype AuxiliaryDataHash _
derive newtype instance eqAuxiliaryDataHash :: Eq AuxiliaryDataHash

type Update =
  { proposed_protocol_parameter_updates :: ProposedProtocolParameterUpdates
  , epoch :: Epoch
  }

newtype ProposedProtocolParameterUpdates
  = ProposedProtocolParameterUpdates (Map GenesisHash ProtocolParamUpdate)
derive instance newtypeProposedProtocolParameterUpdates
  :: Newtype ProposedProtocolParameterUpdates _
derive newtype instance eqProposedProtocolParameterUpdates
  :: Eq ProposedProtocolParameterUpdates

newtype GenesisHash = GenesisHash String
derive instance newtypeGenesisHash :: Newtype GenesisHash _
derive newtype instance eqGenesisHash :: Eq GenesisHash

type ProtocolParamUpdate =
  { minfee_a :: Maybe Coin,
    minfee_b :: Maybe Coin,
    max_block_body_size :: Maybe UInt,
    max_tx_size :: Maybe UInt,
    max_block_header_size :: Maybe UInt,
    key_deposit :: Maybe Coin,
    pool_deposit :: Maybe Coin,
    max_epoch :: Maybe Epoch,
    n_opt :: Maybe UInt,
    pool_pledge_influence :: Maybe Rational,
    expansion_rate :: Maybe UnitInterval,
    treasury_growth_rate :: Maybe UnitInterval,
    d :: Maybe UnitInterval,
    extra_entropy :: Maybe Nonce,
    protocol_version :: Maybe (Array ProtocolVersion),
    min_pool_cost :: Maybe Coin,
    ada_per_utxo_byte :: Maybe Coin,
    cost_models :: Maybe Costmdls,
    execution_costs :: Maybe ExUnitPrices,
    max_tx_ex_units :: Maybe ExUnits,
    max_block_ex_units :: Maybe ExUnits,
    max_value_size :: Maybe UInt
  }

type ExUnitPrices =
  { mem_price :: SubCoin
  , step_price :: SubCoin
  }

type ExUnits =
  { mem :: BigInt
  , steps :: BigInt
  }

type SubCoin = UnitInterval

type RewardAddress =
  { network :: UInt
  , payment :: StakeCredential
  }

data StakeCredential
  = Key Ed25519KeyHash
  | Script ScriptHash
derive instance eqStakeCredential :: Eq StakeCredential

<<<<<<< HEAD
newtype Ed25519KeyHash = Ed25519KeyHash String 
derive instance newtypeEd25519KeyHash :: Newtype Ed25519KeyHash _
derive newtype instance eqEd25519KeyHash :: Eq Ed25519KeyHash
=======
newtype Ed25519KeyHash = Ed25519KeyHash String
>>>>>>> 99bab273

newtype ScriptHash = ScriptHash String
derive instance newtypeScriptHash:: Newtype ScriptHash _
derive newtype instance eqScriptHash :: Eq ScriptHash

newtype Costmdls = Costmdls (Map Language CostModel)
derive instance newtypeCostmdls :: Newtype Costmdls _
derive newtype instance eqCostmdls :: Eq Costmdls

data Language = PlutusV1
derive instance eqLanguage :: Eq Language

newtype CostModel = CostModel (Array UInt)
derive instance newtypeCostModel :: Newtype CostModel _
derive newtype instance eqCostModel :: Eq CostModel

type ProtocolVersion =
  { major :: UInt
  , minor :: UInt
  }

newtype Nonce = Nonce String
derive instance newtypeNonce :: Newtype Nonce _
derive newtype instance eqNonce :: Eq Nonce

type UnitInterval =
  { numerator :: BigInt
  , denominator :: BigInt
  }

newtype Epoch = Epoch UInt
derive instance newtypeEpoch :: Newtype Epoch _
derive newtype instance eqEpoch :: Eq Epoch

data Certificate
  = StakeRegistration
  | StakeDeregistration
  | StakeDelegation
  | PoolRegistration
  | PoolRetirement
  | GenesisKeyDelegation
  | MoveInstantaneousRewardsCert
derive instance eqCertificate :: Eq Certificate

newtype TransactionWitnessSet = TransactionWitnessSet
  { vkeys :: Maybe (Array Vkeywitness),
    native_scripts :: Maybe (Array NativeScript),
    bootstraps :: Maybe (Array BootstrapWitness),
    plutus_scripts :: Maybe (Array PlutusScript),
    plutus_data :: Maybe (Array PlutusData),
    redeemers :: Maybe (Array Redeemer)
  }

type BootstrapWitness =
  { vkey :: Vkey
  , signature :: Ed25519Signature
  , chain_code :: ByteArray
  , attributes :: ByteArray
  }

data NetworkId
  = Mainnet
  | Testnet
derive instance eqNetworkId :: Eq NetworkId

newtype RequiredSigner = RequiredSigner String
<<<<<<< HEAD
derive instance newtypeRequiredSigner :: Newtype RequiredSigner _
derive newtype instance eqRequiredSigner :: Eq RequiredSigner
=======

newtype CurrencySymbol = CurrencySymbol ByteArray

derive instance genericCurrencySymbol :: Generic CurrencySymbol _
derive newtype instance eqCurrencySymbol :: Eq CurrencySymbol
derive newtype instance ordCurrencySymbol :: Ord CurrencySymbol

instance showCurrencySymbol :: Show CurrencySymbol where
  show = genericShow

newtype TokenName = TokenName ByteArray

derive instance genericTokenName :: Generic TokenName _
derive newtype instance eqTokenName :: Eq TokenName
derive newtype instance ordTokenName :: Ord TokenName

instance showTokenName :: Show TokenName where
  show = genericShow

newtype Value = Value (Map CurrencySymbol (Map TokenName BigInt.BigInt))

derive instance genericValue :: Generic Value _

instance showValue :: Show Value where
  show = genericShow
>>>>>>> 99bab273

newtype Vkeywitness = Vkeywitness (Vkey /\ Ed25519Signature)

newtype Vkey = Vkey String -- (bech32)

newtype Ed25519Signature = Ed25519Signature String -- (bech32)

newtype PlutusScript = PlutusScript String
derive instance newtypePlutusScript :: Newtype PlutusScript _
derive newtype instance eqPlutusScript :: Eq PlutusScript

newtype PlutusData = PlutusData String

newtype Redeemer = Redeemer
<<<<<<< HEAD
  { tag :: RedeemerTag, 
    index :: BigInt,
=======
  { tag :: RedeemerTag,
    index :: BigInt.BigInt,
>>>>>>> 99bab273
    data :: PlutusData,
    ex_units :: (MemExUnits /\ CpuExUnits)
  }

newtype MemExUnits = MemExUnits BigInt

newtype CpuExUnits = CpuExUnits BigInt


type AuxiliaryData =
  { metadata :: Maybe GeneralTransactionMetadata
  , native_scripts :: Maybe (Array NativeScript)
  , plutus_scripts :: Maybe (Array PlutusScript)
  }

newtype GeneralTransactionMetadata =
  GeneralTransactionMetadata (HashMap TransactionMetadatumLabel TransactionMetadatum)
derive instance newtypeGeneralTransactionMetadata
  :: Newtype GeneralTransactionMetadata _
derive newtype instance eqGeneralTransactionMetadata
  :: Eq GeneralTransactionMetadata

newtype TransactionMetadatumLabel = TransactionMetadatumLabel BigInt
derive instance newtypeTransactionMetadatumLabel
  :: Newtype TransactionMetadatumLabel _
derive newtype instance eqTransactionMetadatumLabel
  :: Eq TransactionMetadatumLabel

data TransactionMetadatum
  = MetadataMap (HashMap TransactionMetadatum TransactionMetadatum)
  | MetadataList (Array TransactionMetadatum)
  | Int Int
  | Bytes ByteArray
  | Text String
derive instance eqTransactionMetadatum :: Eq TransactionMetadatum

data NativeScript
  = ScriptPubkey
  | ScriptAll
  | ScriptAny
  | ScriptNOfK
  | TimelockStart
  | TimelockExpiry
derive instance eqNativeScript :: Eq NativeScript

newtype TransactionInput = TransactionInput
  { transaction_id :: TransactionHash
  , index :: UInt
  }
derive instance newtypeTransactionInput :: Newtype TransactionInput _
derive instance genericTransactionInput :: Generic TransactionInput _
derive newtype instance eqTransactionInput :: Eq TransactionInput
derive newtype instance ordTransactionInput :: Ord TransactionInput

instance showTransactionInput :: Show TransactionInput where
  show = genericShow

newtype TransactionOutput = TransactionOutput
  { address :: Address,
    amount :: Value,
    data_hash :: Maybe DataHash
  }
derive instance genericTransactionOutput :: Generic TransactionOutput _
derive instance newtypeTransactionOutput :: Newtype TransactionOutput _
derive newtype instance eqTransactionOutput :: Eq TransactionOutput

instance showTransactionOutput :: Show TransactionOutput where
  show = genericShow

newtype UtxoM = UtxoM Utxo
derive instance newtypeUtxoM :: Newtype UtxoM _
derive newtype instance showUtxoM :: Show UtxoM

<<<<<<< HEAD
type Utxo = Map TransactionInput TransactionOutput

newtype TransactionHash = TransactionHash ByteArray
derive instance genericTransactionHash :: Generic TransactionHash _
derive instance newTransactionHash :: Newtype TransactionHash _
derive newtype instance eqTransactionHash :: Eq TransactionHash
derive newtype instance ordTransactionHash:: Ord TransactionHash

instance showTransactionHash :: Show TransactionHash where
  show = genericShow

newtype DataHash = DataHash ByteArray
derive instance newtypeDataHash :: Newtype DataHash _
derive newtype instance eqDataHash :: Eq DataHash
derive newtype instance ordDataHash :: Ord DataHash

=======
newtype TransactionHash = TransactionHash ByteArray

derive instance genericTransactionHash :: Generic TransactionHash _

instance showTransactionHash :: Show TransactionHash where
  show = genericShow

newtype DataHash = DataHash ByteArray

>>>>>>> 99bab273
derive instance genericDataHash :: Generic DataHash _

instance showDataHash :: Show DataHash where
  show = genericShow

newtype Coin = Coin BigInt
derive instance newtypeCoin :: Newtype Coin _
derive newtype instance eqCoin :: Eq Coin

newtype Slot = Slot BigInt
derive instance newtypeSlot :: Newtype Slot _
derive newtype instance eqSlot :: Eq Slot

newtype Address = Address
  { "AddrType" :: BaseAddress
  }
derive instance genericAddress :: Generic Address _
derive instance newtypeAddress :: Newtype Address _
derive newtype instance eqAddress :: Eq Address
derive newtype instance ordAddress :: Ord Address

instance showAddress :: Show Address where
  show = genericShow

newtype BaseAddress = BaseAddress
  { network :: UInt, -- UInt8
    stake :: Credential,
    payment :: Credential
  }

<<<<<<< HEAD
derive instance genericBaseAddress :: Generic BaseAddress _
derive instance newtypeBaseAddress :: Newtype BaseAddress _
derive newtype instance eqBaseAddress :: Eq BaseAddress
derive newtype instance ordBaseAddress :: Ord BaseAddress

instance showBaseAddress :: Show BaseAddress where
  show = genericShow

newtype Credential = Credential ByteArray
derive instance genericCredential :: Generic Credential _
derive instance newtypeCredential :: Newtype Credential _
derive newtype instance eqCredential :: Eq Credential
derive newtype instance ordCredential :: Ord Credential

instance showCredential :: Show Credential where
  show = genericShow

-- Below comes from Plutus API:
-- data Credential = PubKeyCredential String | ScriptCredential String
=======
newtype Credential = Credential ByteArray
>>>>>>> 99bab273

-- Addresspub struct Address(AddrType);
-- AddrType
-- enum AddrType {
    -- Base(BaseAddress),
    -- Ptr(PointerAddress),
    -- Enterprise(EnterpriseAddress),
    -- Reward(RewardAddress),
    -- Byron(ByronAddress),
-- }
-- pub struct BaseAddress {
    -- network: u8,
    -- payment: StakeCredential,
    -- stake: StakeCredential,
-- }
-- pub struct StakeCredential(StakeCredType);
-- Both of these are strings:
-- enum StakeCredType {
    -- Key(Ed25519KeyHash),
    -- Script(ScriptHash),
-- }

-- Option<Certificates>,
  -- these are the constructors, but this will generally be an Empty Option in our initial efforts
    -- StakeRegistration(StakeRegistration),
    -- StakeDeregistration(StakeDeregistration),
    -- StakeDelegation(StakeDelegation),
    -- PoolRegistration(PoolRegistration),
    -- PoolRetirement(PoolRetirement),
    -- GenesisKeyDelegation(GenesisKeyDelegation),
    -- MoveInstantaneousRewardsCert(MoveInstantaneousRewardsCert),

-- Option<Withdrawals>,
  -- also mainly empty to start
  -- pub struct RewardAddress {
    -- network: u8,
    -- payment: StakeCredential,
-- Option<Update>,
  -- again this will be empty
-- pub struct Update {
    -- proposed_protocol_parameter_updates: ProposedProtocolParameterUpdates,
    -- epoch: Epoch,
-- }
-- Option<AuxiliaryDataHash> -- String
-- Option<Slot> -- Intege
-- Option<Mint> -- BTreeMap PolicyId MintAssets
  -- MintAssets :: BTreeMap AssetName Int32
-- Option<ScriptDataHash> -- String
-- Option<TransactionInputs> -- for collateral
-- Option<RequiredSigners> -- Array String (Ed25519 signatures)
-- Option<NetworkId>
--  { networkIdKind :: Testnet | Mainnet }<|MERGE_RESOLUTION|>--- conflicted
+++ resolved
@@ -1,29 +1,18 @@
 module Types.Transaction where
 
 import Prelude
-<<<<<<< HEAD
 
 import Data.BigInt (BigInt)
-=======
-import Data.BigInt as BigInt
->>>>>>> 99bab273
 import Data.Generic.Rep (class Generic)
 import Data.HashMap (HashMap)
 import Data.Map (Map)
-<<<<<<< HEAD
+import Data.Maybe (Maybe)
 import Data.Newtype (class Newtype)
-import Data.Show.Generic (genericShow)
-=======
-import Data.Maybe (Maybe)
->>>>>>> 99bab273
 import Data.Rational (Rational)
 import Data.Show.Generic (genericShow)
 import Data.Tuple.Nested (type (/\))
 import Data.UInt (UInt)
-<<<<<<< HEAD
-
-=======
->>>>>>> 99bab273
+
 import Types.ByteArray (ByteArray)
 import Types.RedeemerTag (RedeemerTag)
 import Types.Value (Value)
@@ -133,13 +122,9 @@
   | Script ScriptHash
 derive instance eqStakeCredential :: Eq StakeCredential
 
-<<<<<<< HEAD
-newtype Ed25519KeyHash = Ed25519KeyHash String 
+newtype Ed25519KeyHash = Ed25519KeyHash String
 derive instance newtypeEd25519KeyHash :: Newtype Ed25519KeyHash _
 derive newtype instance eqEd25519KeyHash :: Eq Ed25519KeyHash
-=======
-newtype Ed25519KeyHash = Ed25519KeyHash String
->>>>>>> 99bab273
 
 newtype ScriptHash = ScriptHash String
 derive instance newtypeScriptHash:: Newtype ScriptHash _
@@ -206,36 +191,8 @@
 derive instance eqNetworkId :: Eq NetworkId
 
 newtype RequiredSigner = RequiredSigner String
-<<<<<<< HEAD
 derive instance newtypeRequiredSigner :: Newtype RequiredSigner _
 derive newtype instance eqRequiredSigner :: Eq RequiredSigner
-=======
-
-newtype CurrencySymbol = CurrencySymbol ByteArray
-
-derive instance genericCurrencySymbol :: Generic CurrencySymbol _
-derive newtype instance eqCurrencySymbol :: Eq CurrencySymbol
-derive newtype instance ordCurrencySymbol :: Ord CurrencySymbol
-
-instance showCurrencySymbol :: Show CurrencySymbol where
-  show = genericShow
-
-newtype TokenName = TokenName ByteArray
-
-derive instance genericTokenName :: Generic TokenName _
-derive newtype instance eqTokenName :: Eq TokenName
-derive newtype instance ordTokenName :: Ord TokenName
-
-instance showTokenName :: Show TokenName where
-  show = genericShow
-
-newtype Value = Value (Map CurrencySymbol (Map TokenName BigInt.BigInt))
-
-derive instance genericValue :: Generic Value _
-
-instance showValue :: Show Value where
-  show = genericShow
->>>>>>> 99bab273
 
 newtype Vkeywitness = Vkeywitness (Vkey /\ Ed25519Signature)
 
@@ -250,13 +207,8 @@
 newtype PlutusData = PlutusData String
 
 newtype Redeemer = Redeemer
-<<<<<<< HEAD
-  { tag :: RedeemerTag, 
+  { tag :: RedeemerTag,
     index :: BigInt,
-=======
-  { tag :: RedeemerTag,
-    index :: BigInt.BigInt,
->>>>>>> 99bab273
     data :: PlutusData,
     ex_units :: (MemExUnits /\ CpuExUnits)
   }
@@ -330,7 +282,6 @@
 derive instance newtypeUtxoM :: Newtype UtxoM _
 derive newtype instance showUtxoM :: Show UtxoM
 
-<<<<<<< HEAD
 type Utxo = Map TransactionInput TransactionOutput
 
 newtype TransactionHash = TransactionHash ByteArray
@@ -347,17 +298,6 @@
 derive newtype instance eqDataHash :: Eq DataHash
 derive newtype instance ordDataHash :: Ord DataHash
 
-=======
-newtype TransactionHash = TransactionHash ByteArray
-
-derive instance genericTransactionHash :: Generic TransactionHash _
-
-instance showTransactionHash :: Show TransactionHash where
-  show = genericShow
-
-newtype DataHash = DataHash ByteArray
-
->>>>>>> 99bab273
 derive instance genericDataHash :: Generic DataHash _
 
 instance showDataHash :: Show DataHash where
@@ -388,7 +328,6 @@
     payment :: Credential
   }
 
-<<<<<<< HEAD
 derive instance genericBaseAddress :: Generic BaseAddress _
 derive instance newtypeBaseAddress :: Newtype BaseAddress _
 derive newtype instance eqBaseAddress :: Eq BaseAddress
@@ -408,9 +347,6 @@
 
 -- Below comes from Plutus API:
 -- data Credential = PubKeyCredential String | ScriptCredential String
-=======
-newtype Credential = Credential ByteArray
->>>>>>> 99bab273
 
 -- Addresspub struct Address(AddrType);
 -- AddrType
