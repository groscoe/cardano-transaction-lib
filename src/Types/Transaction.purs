--- conflicted
+++ resolved
@@ -6,10 +6,7 @@
 import Data.HashMap (HashMap)
 import Data.Map (Map)
 import Data.Maybe (Maybe)
-<<<<<<< HEAD
 import Data.Newtype (class Newtype)
-=======
->>>>>>> 4019c42f
 import Data.Rational (Rational)
 import Data.Show.Generic (genericShow)
 import Data.Tuple.Nested (type (/\))
@@ -102,21 +99,12 @@
   }
 
 data StakeCredential
-<<<<<<< HEAD
   = StakeCredentialKey Ed25519KeyHash
   | StakeCredentialScript ScriptHash
 
 newtype Ed25519KeyHash = Ed25519KeyHash ByteArray
 
 newtype ScriptHash = ScriptHash Bech32
-=======
-  = Key Ed25519KeyHash
-  | Script ScriptHash
-
-newtype Ed25519KeyHash = Ed25519KeyHash String
-
-newtype ScriptHash = ScriptHash String
->>>>>>> 4019c42f
 
 newtype Costmdls = Costmdls (Map Language CostModel)
 
@@ -154,7 +142,6 @@
   , plutus_scripts :: Maybe (Array PlutusScript)
   , plutus_data :: Maybe (Array PlutusData)
   , redeemers :: Maybe (Array Redeemer)
-<<<<<<< HEAD
   }
 
 type BootstrapWitness =
@@ -164,17 +151,6 @@
   , attributes :: ByteArray
   }
 
-=======
-  }
-
-type BootstrapWitness =
-  { vkey :: Vkey
-  , signature :: Ed25519Signature
-  , chain_code :: ByteArray
-  , attributes :: ByteArray
-  }
-
->>>>>>> 4019c42f
 data NetworkId
   = Mainnet
   | Testnet
@@ -183,26 +159,16 @@
 
 newtype CurrencySymbol = CurrencySymbol ByteArray
 
-<<<<<<< HEAD
 derive instance Generic CurrencySymbol _
 derive newtype instance Eq CurrencySymbol
 derive newtype instance Ord CurrencySymbol
-=======
-derive instance genericCurrencySymbol :: Generic CurrencySymbol _
-derive newtype instance eqCurrencySymbol :: Eq CurrencySymbol
-derive newtype instance ordCurrencySymbol :: Ord CurrencySymbol
->>>>>>> 4019c42f
 
 instance Show CurrencySymbol where
   show = genericShow
 
 newtype TokenName = TokenName ByteArray
 
-<<<<<<< HEAD
 derive instance Generic TokenName _
-=======
-derive instance genericTokenName :: Generic TokenName _
->>>>>>> 4019c42f
 derive newtype instance eqTokenName :: Eq TokenName
 derive newtype instance ordTokenName :: Ord TokenName
 
@@ -238,7 +204,6 @@
 
 newtype PublicKey = PublicKey Bech32
 
-<<<<<<< HEAD
 derive instance Generic PublicKey _
 derive instance Newtype PublicKey _
 instance Show PublicKey where
@@ -248,8 +213,6 @@
 
 newtype PlutusScript = PlutusScript ByteArray
 
-=======
->>>>>>> 4019c42f
 newtype PlutusData = PlutusData String
 
 newtype Redeemer = Redeemer
@@ -302,32 +265,18 @@
 
 newtype TransactionHash = TransactionHash ByteArray
 
-<<<<<<< HEAD
 derive instance Generic TransactionHash _
-
 derive instance Newtype TransactionHash _
 
 instance Show TransactionHash where
-=======
-derive instance genericTransactionHash :: Generic TransactionHash _
-
-instance showTransactionHash :: Show TransactionHash where
->>>>>>> 4019c42f
   show = genericShow
 
 newtype DataHash = DataHash ByteArray
 
-<<<<<<< HEAD
 derive instance Generic DataHash _
-
 derive instance Newtype DataHash _
 
 instance Show DataHash where
-=======
-derive instance genericDataHash :: Generic DataHash _
-
-instance showDataHash :: Show DataHash where
->>>>>>> 4019c42f
   show = genericShow
 
 newtype Coin = Coin BigInt.BigInt
@@ -347,7 +296,6 @@
 derive instance Newtype Address _
 
 newtype BaseAddress = BaseAddress
-<<<<<<< HEAD
   { network :: UInt -- UInt8
   , stake :: StakeCredential
   , payment :: PaymentCredential
@@ -358,15 +306,6 @@
 data PaymentCredential
   = PaymentCredentialKey Ed25519KeyHash
   | PaymentCredentialScript ScriptHash
-=======
-  { network :: UInt
-  , -- UInt8
-    stake :: Credential
-  , payment :: Credential
-  }
-
-newtype Credential = Credential ByteArray
->>>>>>> 4019c42f
 
 -- Addresspub struct Address(AddrType);
 -- AddrType
