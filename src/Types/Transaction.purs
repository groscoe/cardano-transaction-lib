module Types.Transaction where

import Prelude
<<<<<<< HEAD
import Data.BigInt (BigInt)
import Data.Generic.Rep (class Generic)
import Data.Map (Map)
import Data.Maybe (Maybe)
import Data.Newtype (class Newtype)
import Data.Show.Generic (genericShow)
import Data.Tuple.Nested (type (/\))

import Types.Value (Value)
import Types.ByteArray (ByteArray)
=======
import Data.ArrayBuffer.Types(Uint8Array)
import Data.BigInt as BigInt
import Data.Generic.Rep (class Generic)
import Data.HashMap (HashMap)
import Data.Maybe (Maybe)
import Data.Map (Map)
import Data.Show.Generic (genericShow)
import Data.Rational (Rational)
import Data.Tuple.Nested (type (/\))
import Data.UInt (UInt)
import Types.RedeemerTag (RedeemerTag)

-- note: these types are derived from the cardano-serialization-lib Sundae fork
-- the source of truth for these types should be that library and the 
-- corresponding Rust types
>>>>>>> 1c116c58

newtype Transaction = Transaction {
  body :: TxBody,
  witness_set :: TransactionWitnessSet,
  is_valid :: Boolean,
  auxiliary_data :: Maybe AuxiliaryData
}
derive instance newtypeTransaction :: Newtype Transaction _

newtype TxBody = TxBody
  { inputs :: Array TransactionInput,
    outputs :: Array TransactionOutput,
    fee :: Coin,
    ttl :: Maybe Slot,
    certs :: Maybe (Array Certificate),
    withdrawals :: Maybe (Map RewardAddress Coin),
    update :: Maybe Update,
    auxiliary_data_hash :: Maybe AuxiliaryDataHash, 
    validity_start_interval :: Maybe Slot,
    mint :: Maybe Mint,
    script_data_hash :: Maybe ScriptDataHash,
    collateral :: Maybe (Array TransactionInput),
    required_signers :: Maybe (Array RequiredSigner),
    network_id :: Maybe NetworkId
  }
derive instance newtypeTxBody :: Newtype TxBody _
derive newtype instance eqTxBody :: Eq TxBody

newtype ScriptDataHash = ScriptDataHash String

newtype Mint = Mint Value

newtype AuxiliaryDataHash = AuxiliaryDataHash String

type Update = 
  { proposed_protocol_parameter_updates :: ProposedProtocolParameterUpdates
  , epoch :: Epoch
  }

newtype ProposedProtocolParameterUpdates 
  = ProposedProtocolParameterUpdates (Map GenesisHash ProtocolParamUpdate)

newtype GenesisHash = GenesisHash String

type ProtocolParamUpdate = 
  { minfee_a :: Maybe Coin,
    minfee_b :: Maybe Coin,
    max_block_body_size :: Maybe UInt,
    max_tx_size :: Maybe UInt,
    max_block_header_size :: Maybe UInt,
    key_deposit :: Maybe Coin,
    pool_deposit :: Maybe Coin,
    max_epoch :: Maybe Epoch,
    n_opt :: Maybe UInt,
    pool_pledge_influence :: Maybe Rational,
    expansion_rate :: Maybe UnitInterval,
    treasury_growth_rate :: Maybe UnitInterval,
    d :: Maybe UnitInterval,
    extra_entropy :: Maybe Nonce,
    protocol_version :: Maybe (Array ProtocolVersion),
    min_pool_cost :: Maybe Coin,
    ada_per_utxo_byte :: Maybe Coin,
    cost_models :: Maybe Costmdls,
    execution_costs :: Maybe ExUnitPrices,
    max_tx_ex_units :: Maybe ExUnits,
    max_block_ex_units :: Maybe ExUnits,
    max_value_size :: Maybe UInt
  }

type ExUnitPrices =
  { mem_price :: SubCoin
  , step_price :: SubCoin
  }

type ExUnits =
  { mem :: BigInt.BigInt
  , steps :: BigInt.BigInt
  }

type SubCoin = UnitInterval

type RewardAddress = 
  { network :: UInt
  , payment :: StakeCredential
  }

data StakeCredential
  = Key Ed25519KeyHash
  | Script ScriptHash

newtype Ed25519KeyHash = Ed25519KeyHash String 

newtype ScriptHash = ScriptHash String

newtype Costmdls = Costmdls (Map Language CostModel)

data Language = PlutusV1

newtype CostModel = CostModel (Array UInt)

type ProtocolVersion =
  { major :: UInt
  , minor :: UInt
  }

newtype Nonce = Nonce String

type UnitInterval =
  { numerator :: BigInt.BigInt
  , denominator :: BigInt.BigInt
  }

newtype Epoch = Epoch UInt

data Certificate
  = StakeRegistration
  | StakeDeregistration
  | StakeDelegation
  | PoolRegistration
  | PoolRetirement
  | GenesisKeyDelegation
  | MoveInstantaneousRewardsCert

newtype TransactionWitnessSet = TransactionWitnessSet
  { vkeys :: Maybe (Array Vkeywitness),
    native_scripts :: Maybe (Array NativeScript), 
    bootstraps :: Maybe (Array BootstrapWitness),
    plutus_scripts :: Maybe (Array PlutusScript),
    plutus_data :: Maybe (Array PlutusData),
    redeemers :: Maybe (Array Redeemer)
  }

<<<<<<< HEAD
newtype NetworkId = NetworkId Int
derive instance newtypeNetworkId :: Newtype NetworkId _
derive newtype instance eqNetworkId :: Eq NetworkId
=======
type BootstrapWitness =
  { vkey :: Vkey
  , signature :: Ed25519Signature
  , chain_code :: Uint8Array
  , attributes :: Uint8Array
  }

data NetworkId 
  = Mainnet
  | Testnet
>>>>>>> 1c116c58

newtype RequiredSigner = RequiredSigner String
derive instance newtypeRequiredSigner :: Newtype RequiredSigner _
derive newtype instance eqRequiredSigner :: Eq RequiredSigner

newtype Vkeywitness = Vkeywitness (Vkey /\ Ed25519Signature)

newtype Vkey = Vkey String -- (bech32)

newtype Ed25519Signature = Ed25519Signature String -- (bech32)

newtype PlutusScript = PlutusScript String

<<<<<<< HEAD
newtype PlutusData = PlutusData String
-- TODO - we need a capability to encode/decode Datum from/to serialized format
-- see `makeIsDataIndexed`

newtype Redeemer = Redeemer
  { tag :: RedeemerTag, -- ScriptPurpose: 'spending' 'minting' etc
    index :: BigInt,
=======
newtype PlutusData = PlutusData String 

newtype Redeemer = Redeemer
  { tag :: RedeemerTag, 
    index :: BigInt.BigInt,
>>>>>>> 1c116c58
    data :: PlutusData,
    ex_units :: (MemExUnits /\ CpuExUnits)
  }

newtype MemExUnits = MemExUnits BigInt

newtype CpuExUnits = CpuExUnits BigInt


type AuxiliaryData = 
  { metadata :: Maybe GeneralTransactionMetadata
  , native_scripts :: Maybe (Array NativeScript)
  , plutus_scripts :: Maybe (Array PlutusScript)
  }

newtype GeneralTransactionMetadata =
  GeneralTransactionMetadata (HashMap TransactionMetadatumLabel TransactionMetadatum)

newtype TransactionMetadatumLabel = TransactionMetadatumLabel BigInt.BigInt

data TransactionMetadatum
  = MetadataMap (HashMap TransactionMetadatum TransactionMetadatum)
  | MetadataList (Array TransactionMetadatum)
  | Int Int
  | Bytes Uint8Array
  | Text String

<<<<<<< HEAD
newtype TransactionInput = TransactionInput
  { transaction_id :: TransactionHash
  , index :: BigInt -- u32 TransactionIndex
=======
data NativeScript
  = ScriptPubkey
  | ScriptAll
  | ScriptAny
  | ScriptNOfK
  | TimelockStart
  | TimelockExpiry

newtype TransactionInput = TransactionInput
  { transaction_id :: TransactionHash
  , index :: UInt
>>>>>>> 1c116c58
  }
derive instance newtypeTransactionInput :: Newtype TransactionInput _
derive instance genericTransactionInput :: Generic TransactionInput _
derive newtype instance eqTransactionInput :: Eq TransactionInput
derive newtype instance ordTransactionInput :: Ord TransactionInput

instance showTransactionInput :: Show TransactionInput where
  show = genericShow

newtype TransactionOutput = TransactionOutput
  { address :: Address,
    amount :: Value,
    data_hash :: Maybe DataHash
  }
derive instance genericTransactionOutput :: Generic TransactionOutput _
derive instance newtypeTransactionOutput :: Newtype TransactionOutput _
derive newtype instance eqTransactionOutput :: Eq TransactionOutput

instance showTransactionOutput :: Show TransactionOutput where
  show = genericShow

newtype UtxoM = UtxoM Utxo
derive instance newtypeUtxoM :: Newtype UtxoM _
derive newtype instance showUtxoM :: Show UtxoM

type Utxo = Map TransactionInput TransactionOutput

newtype TransactionHash = TransactionHash ByteArray
derive instance genericTransactionHash :: Generic TransactionHash _
derive instance newTransactionHash :: Newtype TransactionHash _
derive newtype instance eqTransactionHash :: Eq TransactionHash
derive newtype instance ordTransactionHash:: Ord TransactionHash

instance showTransactionHash :: Show TransactionHash where
  show = genericShow

newtype DataHash = DataHash ByteArray
derive instance newtypeDataHash :: Newtype DataHash _
derive newtype instance eqDataHash :: Eq DataHash
derive newtype instance ordDataHash :: Ord DataHash

derive instance genericDataHash :: Generic DataHash _

instance showDataHash :: Show DataHash where
  show = genericShow

newtype Coin = Coin BigInt
derive instance newtypeCoin :: Newtype Coin _
derive newtype instance eqCoin :: Eq Coin

newtype Slot = Slot BigInt
derive instance newtypeSlot :: Newtype Slot _
derive newtype instance eqSlot :: Eq Slot

newtype Address = Address
  { "AddrType" :: BaseAddress
  }
derive instance genericAddress :: Generic Address _
derive instance newtypeAddress :: Newtype Address _
derive newtype instance eqAddress :: Eq Address
derive newtype instance ordAddress :: Ord Address

instance showAddress :: Show Address where
  show = genericShow

newtype BaseAddress = BaseAddress
  { network :: UInt, -- UInt8
    stake :: Credential,
    payment :: Credential
  }

derive instance genericBaseAddress :: Generic BaseAddress _
derive instance newtypeBaseAddress :: Newtype BaseAddress _
derive newtype instance eqBaseAddress :: Eq BaseAddress
derive newtype instance ordBaseAddress :: Ord BaseAddress

instance showBaseAddress :: Show BaseAddress where
  show = genericShow

newtype Credential = Credential ByteArray
derive instance genericCredential :: Generic Credential _
derive instance newtypeCredential :: Newtype Credential _
derive newtype instance eqCredential :: Eq Credential
derive newtype instance ordCredential :: Ord Credential

instance showCredential :: Show Credential where
  show = genericShow

-- Below comes from Plutus API:
-- data Credential = PubKeyCredential String | ScriptCredential String

-- Addresspub struct Address(AddrType);
-- AddrType
-- enum AddrType {
    -- Base(BaseAddress),
    -- Ptr(PointerAddress),
    -- Enterprise(EnterpriseAddress),
    -- Reward(RewardAddress),
    -- Byron(ByronAddress),
-- }
-- pub struct BaseAddress {
    -- network: u8,
    -- payment: StakeCredential,
    -- stake: StakeCredential,
-- }
-- pub struct StakeCredential(StakeCredType);
-- Both of these are strings:
-- enum StakeCredType {
    -- Key(Ed25519KeyHash),
    -- Script(ScriptHash),
-- }

-- Option<Certificates>,
  -- these are the constructors, but this will generally be an Empty Option in our initial efforts
    -- StakeRegistration(StakeRegistration),
    -- StakeDeregistration(StakeDeregistration),
    -- StakeDelegation(StakeDelegation),
    -- PoolRegistration(PoolRegistration),
    -- PoolRetirement(PoolRetirement),
    -- GenesisKeyDelegation(GenesisKeyDelegation),
    -- MoveInstantaneousRewardsCert(MoveInstantaneousRewardsCert),

-- Option<Withdrawals>,
  -- also mainly empty to start
  -- pub struct RewardAddress {
    -- network: u8,
    -- payment: StakeCredential,
-- Option<Update>,
  -- again this will be empty
-- pub struct Update {
    -- proposed_protocol_parameter_updates: ProposedProtocolParameterUpdates,
    -- epoch: Epoch,
-- }
-- Option<AuxiliaryDataHash> -- String
-- Option<Slot> -- Intege
-- Option<Mint> -- BTreeMap PolicyId MintAssets
  -- MintAssets :: BTreeMap AssetName Int32
-- Option<ScriptDataHash> -- String
-- Option<TransactionInputs> -- for collateral
-- Option<RequiredSigners> -- Array String (Ed25519 signatures)
-- Option<NetworkId>
--  { networkIdKind :: Testnet | Mainnet }<|MERGE_RESOLUTION|>--- conflicted
+++ resolved
@@ -1,34 +1,25 @@
 module Types.Transaction where
 
 import Prelude
-<<<<<<< HEAD
+
 import Data.BigInt (BigInt)
-import Data.Generic.Rep (class Generic)
-import Data.Map (Map)
-import Data.Maybe (Maybe)
-import Data.Newtype (class Newtype)
-import Data.Show.Generic (genericShow)
-import Data.Tuple.Nested (type (/\))
-
-import Types.Value (Value)
-import Types.ByteArray (ByteArray)
-=======
-import Data.ArrayBuffer.Types(Uint8Array)
-import Data.BigInt as BigInt
 import Data.Generic.Rep (class Generic)
 import Data.HashMap (HashMap)
 import Data.Maybe (Maybe)
 import Data.Map (Map)
+import Data.Newtype (class Newtype)
 import Data.Show.Generic (genericShow)
 import Data.Rational (Rational)
 import Data.Tuple.Nested (type (/\))
 import Data.UInt (UInt)
+
+import Types.ByteArray (ByteArray)
 import Types.RedeemerTag (RedeemerTag)
+import Types.Value (Value)
 
 -- note: these types are derived from the cardano-serialization-lib Sundae fork
 -- the source of truth for these types should be that library and the 
 -- corresponding Rust types
->>>>>>> 1c116c58
 
 newtype Transaction = Transaction {
   body :: TxBody,
@@ -58,10 +49,16 @@
 derive newtype instance eqTxBody :: Eq TxBody
 
 newtype ScriptDataHash = ScriptDataHash String
+derive instance newtypeScriptDataHash :: Newtype ScriptDataHash _
+derive newtype instance eqScriptDataHash :: Eq ScriptDataHash
 
 newtype Mint = Mint Value
+derive instance newtypeMint :: Newtype Mint _
+derive newtype instance eqMint :: Eq Mint
 
 newtype AuxiliaryDataHash = AuxiliaryDataHash String
+derive instance newtypeAuxiliaryDataHash :: Newtype AuxiliaryDataHash _
+derive newtype instance eqAuxiliaryDataHash :: Eq AuxiliaryDataHash
 
 type Update = 
   { proposed_protocol_parameter_updates :: ProposedProtocolParameterUpdates
@@ -70,8 +67,14 @@
 
 newtype ProposedProtocolParameterUpdates 
   = ProposedProtocolParameterUpdates (Map GenesisHash ProtocolParamUpdate)
+derive instance newtypeProposedProtocolParameterUpdates
+  :: Newtype ProposedProtocolParameterUpdates _
+derive newtype instance eqProposedProtocolParameterUpdates
+  :: Eq ProposedProtocolParameterUpdates
 
 newtype GenesisHash = GenesisHash String
+derive instance newtypeGenesisHash :: Newtype GenesisHash _
+derive newtype instance eqGenesisHash :: Eq GenesisHash
 
 type ProtocolParamUpdate = 
   { minfee_a :: Maybe Coin,
@@ -104,8 +107,8 @@
   }
 
 type ExUnits =
-  { mem :: BigInt.BigInt
-  , steps :: BigInt.BigInt
+  { mem :: BigInt
+  , steps :: BigInt
   }
 
 type SubCoin = UnitInterval
@@ -118,16 +121,26 @@
 data StakeCredential
   = Key Ed25519KeyHash
   | Script ScriptHash
+derive instance eqStakeCredential :: Eq StakeCredential
 
 newtype Ed25519KeyHash = Ed25519KeyHash String 
+derive instance newtypeEd25519KeyHash :: Newtype Ed25519KeyHash _
+derive newtype instance eqEd25519KeyHash :: Eq Ed25519KeyHash
 
 newtype ScriptHash = ScriptHash String
+derive instance newtypeScriptHash:: Newtype ScriptHash _
+derive newtype instance eqScriptHash :: Eq ScriptHash
 
 newtype Costmdls = Costmdls (Map Language CostModel)
+derive instance newtypeCostmdls :: Newtype Costmdls _
+derive newtype instance eqCostmdls :: Eq Costmdls
 
 data Language = PlutusV1
+derive instance eqLanguage :: Eq Language
 
 newtype CostModel = CostModel (Array UInt)
+derive instance newtypeCostModel :: Newtype CostModel _
+derive newtype instance eqCostModel :: Eq CostModel
 
 type ProtocolVersion =
   { major :: UInt
@@ -135,13 +148,17 @@
   }
 
 newtype Nonce = Nonce String
+derive instance newtypeNonce :: Newtype Nonce _
+derive newtype instance eqNonce :: Eq Nonce
 
 type UnitInterval =
-  { numerator :: BigInt.BigInt
-  , denominator :: BigInt.BigInt
+  { numerator :: BigInt
+  , denominator :: BigInt
   }
 
 newtype Epoch = Epoch UInt
+derive instance newtypeEpoch :: Newtype Epoch _
+derive newtype instance eqEpoch :: Eq Epoch
 
 data Certificate
   = StakeRegistration
@@ -151,6 +168,7 @@
   | PoolRetirement
   | GenesisKeyDelegation
   | MoveInstantaneousRewardsCert
+derive instance eqCertificate :: Eq Certificate
 
 newtype TransactionWitnessSet = TransactionWitnessSet
   { vkeys :: Maybe (Array Vkeywitness),
@@ -161,22 +179,17 @@
     redeemers :: Maybe (Array Redeemer)
   }
 
-<<<<<<< HEAD
-newtype NetworkId = NetworkId Int
-derive instance newtypeNetworkId :: Newtype NetworkId _
-derive newtype instance eqNetworkId :: Eq NetworkId
-=======
 type BootstrapWitness =
   { vkey :: Vkey
   , signature :: Ed25519Signature
-  , chain_code :: Uint8Array
-  , attributes :: Uint8Array
+  , chain_code :: ByteArray
+  , attributes :: ByteArray
   }
 
 data NetworkId 
   = Mainnet
   | Testnet
->>>>>>> 1c116c58
+derive instance eqNetworkId :: Eq NetworkId
 
 newtype RequiredSigner = RequiredSigner String
 derive instance newtypeRequiredSigner :: Newtype RequiredSigner _
@@ -189,22 +202,14 @@
 newtype Ed25519Signature = Ed25519Signature String -- (bech32)
 
 newtype PlutusScript = PlutusScript String
-
-<<<<<<< HEAD
-newtype PlutusData = PlutusData String
--- TODO - we need a capability to encode/decode Datum from/to serialized format
--- see `makeIsDataIndexed`
-
-newtype Redeemer = Redeemer
-  { tag :: RedeemerTag, -- ScriptPurpose: 'spending' 'minting' etc
-    index :: BigInt,
-=======
+derive instance newtypePlutusScript :: Newtype PlutusScript _
+derive newtype instance eqPlutusScript :: Eq PlutusScript
+
 newtype PlutusData = PlutusData String 
 
 newtype Redeemer = Redeemer
   { tag :: RedeemerTag, 
-    index :: BigInt.BigInt,
->>>>>>> 1c116c58
+    index :: BigInt,
     data :: PlutusData,
     ex_units :: (MemExUnits /\ CpuExUnits)
   }
@@ -222,21 +227,25 @@
 
 newtype GeneralTransactionMetadata =
   GeneralTransactionMetadata (HashMap TransactionMetadatumLabel TransactionMetadatum)
-
-newtype TransactionMetadatumLabel = TransactionMetadatumLabel BigInt.BigInt
+derive instance newtypeGeneralTransactionMetadata
+  :: Newtype GeneralTransactionMetadata _
+derive newtype instance eqGeneralTransactionMetadata
+  :: Eq GeneralTransactionMetadata
+
+newtype TransactionMetadatumLabel = TransactionMetadatumLabel BigInt
+derive instance newtypeTransactionMetadatumLabel
+  :: Newtype TransactionMetadatumLabel _
+derive newtype instance eqTransactionMetadatumLabel
+  :: Eq TransactionMetadatumLabel
 
 data TransactionMetadatum
   = MetadataMap (HashMap TransactionMetadatum TransactionMetadatum)
   | MetadataList (Array TransactionMetadatum)
   | Int Int
-  | Bytes Uint8Array
+  | Bytes ByteArray
   | Text String
-
-<<<<<<< HEAD
-newtype TransactionInput = TransactionInput
-  { transaction_id :: TransactionHash
-  , index :: BigInt -- u32 TransactionIndex
-=======
+derive instance eqTransactionMetadatum :: Eq TransactionMetadatum
+
 data NativeScript
   = ScriptPubkey
   | ScriptAll
@@ -244,11 +253,11 @@
   | ScriptNOfK
   | TimelockStart
   | TimelockExpiry
+derive instance eqNativeScript :: Eq NativeScript
 
 newtype TransactionInput = TransactionInput
   { transaction_id :: TransactionHash
   , index :: UInt
->>>>>>> 1c116c58
   }
 derive instance newtypeTransactionInput :: Newtype TransactionInput _
 derive instance genericTransactionInput :: Generic TransactionInput _
