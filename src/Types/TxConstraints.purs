--- conflicted
+++ resolved
@@ -49,25 +49,12 @@
 import Data.Show.Generic (genericShow)
 import Data.Tuple (uncurry)
 import Data.Tuple.Nested ((/\), type (/\))
-<<<<<<< HEAD
 import ToData (class ToData, toData)
 import Types.Redeemer (Redeemer, unitRedeemer)
 import Types.Interval (POSIXTimeRange, always, intersection, isEmpty)
-import Types.ScriptHash (MintingPolicyHash, ValidatorHash)
+import Types.Scripts (MintingPolicyHash, ValidatorHash)
 import Types.Datum (Datum(Datum))
 import Types.Transaction (DatumHash)
-=======
-import Types.Datum
-  ( Datum(Datum)
-  , DatumHash
-  , Redeemer
-  , unitRedeemer
-  )
-import Types.PlutusData (class ToData, toData)
-import Types.Interval (POSIXTimeRange, always, intersection, isEmpty)
-import Types.RedeemerTag (RedeemerTag(Mint))
-import Types.Scripts (MintingPolicyHash, ValidatorHash)
->>>>>>> 76dd92f1
 import Types.UnbalancedTransaction (PaymentPubKeyHash, StakePubKeyHash, TxOutRef)
 import Types.Value
   ( CurrencySymbol
