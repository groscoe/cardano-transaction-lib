--- conflicted
+++ resolved
@@ -36,11 +36,7 @@
 import Scripts (typedValidatorEnterpriseAddress)
 import Serialization.Address (Address, NetworkId)
 import ToData (class ToData, toData)
-<<<<<<< HEAD
-import Types.Datum (Datum(Datum), DatumHash, datumHash)
-=======
 import Types.Datum (Datum(Datum), DatumHash)
->>>>>>> af9ca7dd
 import Types.PlutusData (PlutusData)
 import Types.Transaction
   ( TransactionInput
@@ -262,14 +258,8 @@
   void $ checkValidatorAddress networkId typedVal address
   pd <- ExceptT $ getDatumByHash dHash <#> note (CannotQueryDatum dHash)
   dtOut <- ExceptT $ checkDatum typedVal (wrap pd)
-<<<<<<< HEAD
-  liftM
-    CannotMakeTypedTxOut
-    (mkTypedTxOut networkId typedVal dtOut amount)
-=======
   ExceptT $
     note CannotMakeTypedTxOut <$> mkTypedTxOut networkId typedVal dtOut amount
->>>>>>> af9ca7dd
 
 -- | Create a `TypedTxOutRef` from an existing `TxOutRef` ~ `TransactionInput`
 -- | by checking the types of its parts. To do this we need to cross-reference
