--- conflicted
+++ resolved
@@ -18,32 +18,18 @@
   , encodeAeson'
   , getField
   )
-import Control.Monad.Error.Class (throwError)
---import Data.Array (drop)
 import Data.BigInt (BigInt)
 import Data.Bitraversable (ltraverse)
-<<<<<<< HEAD
-import Data.Char (toCharCode, fromCharCode)
-=======
 import Data.Char (toCharCode)
->>>>>>> 39b53ddb
 import Data.Either (Either(Left, Right), note, either)
 import Data.Map (Map)
 import Data.Map (fromFoldable) as Map
 import Data.Maybe (Maybe(Nothing, Just))
 import Data.Newtype (wrap, unwrap)
-<<<<<<< HEAD
-import Data.String.CodePoints (length, take, drop)
-import Data.String.CodeUnits (fromCharArray, toCharArray)
-import Data.Traversable (class Traversable, traverse)
-import Data.TextDecoding (decodeUtf8)
-import Data.Bifunctor (lmap)
-=======
 import Data.String.CodePoints (drop, take)
 import Data.String.CodeUnits (toCharArray)
 import Data.Traversable (class Traversable, traverse)
 import Data.TextDecoding (decodeUtf8)
->>>>>>> 39b53ddb
 import Data.Tuple.Nested (type (/\))
 import FromData (class FromData)
 import Metadata.FromMetadata (class FromMetadata)
@@ -52,30 +38,11 @@
 import ToData (class ToData)
 import Types.ByteArray
   ( ByteArray
-<<<<<<< HEAD
-  , byteArrayFromAscii
-  , byteArrayToHex
-  , byteArrayFromInt16ArrayUnsafe
-  , byteArrayFromIntArray
-  , byteArrayFromIntArrayUnsafe
-  , byteArrayToUTF16le
-  , byteLength
-  , hexToByteArray
-  , hexToByteArrayUnsafe
-  )
-import Types.CborBytes
-  ( CborBytes
-  , cborBytesFromByteArray
-  , cborBytesToByteArray
-  , cborBytesToHex
-  )
-=======
   , byteArrayFromIntArray
   , byteArrayToHex
   , byteLength
   )
 import Types.CborBytes (CborBytes, cborBytesToByteArray)
->>>>>>> 39b53ddb
 
 newtype TokenName = TokenName CborBytes
 
