--- conflicted
+++ resolved
@@ -54,15 +54,9 @@
         <=< flip getField "unTokenName"
     )
 
-<<<<<<< HEAD
-instance EncodeJson TokenName where
-  encodeJson (TokenName ba) = encodeJson
-    { "unTokenName": cborBytesToHex ba }
-=======
 instance EncodeAeson TokenName where
   encodeAeson' (TokenName ba) = encodeAeson'
-    { "unTokenName": byteArrayToHex ba }
->>>>>>> c33e939d
+    { "unTokenName": cborBytesToHex ba }
 
 instance Show TokenName where
   show (TokenName tn) = "(TokenName" <> show tn <> ")"
