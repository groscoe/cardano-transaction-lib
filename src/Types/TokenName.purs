module Types.TokenName
  ( TokenName
  , adaToken
  , getTokenName
  , mkTokenName
  , mkTokenNames
  , tokenNameFromAssetName
  , assetNameName
  ) where

import Prelude

import Aeson
  ( class DecodeAeson
  , class EncodeAeson
  , JsonDecodeError(TypeMismatch)
  , caseAesonObject
  , encodeAeson'
  , getField
  )
import Data.BigInt (BigInt)
import Data.Bitraversable (ltraverse)
import Data.Either (Either(Left), note)
import Data.Map (Map)
import Data.Map (fromFoldable) as Map
import Data.Maybe (Maybe(Nothing,Just))
import Data.Newtype (wrap)
import Data.Traversable (class Traversable, traverse)
import Data.Tuple.Nested (type (/\))
import FromData (class FromData)
import Metadata.FromMetadata (class FromMetadata)
import Metadata.ToMetadata (class ToMetadata)
import Serialization.Types (AssetName) as CSL
import ToData (class ToData)
import Types.ByteArray (ByteArray, byteLength, hexToByteArray, byteArrayFromAscii)
import Types.CborBytes (CborBytes, cborBytesToHex)
import Types.RawBytes (hexToRawBytesUnsafe)

newtype TokenName = TokenName CborBytes

derive newtype instance Eq TokenName
derive newtype instance FromData TokenName
derive newtype instance FromMetadata TokenName
derive newtype instance ToMetadata TokenName
derive newtype instance Ord TokenName
derive newtype instance ToData TokenName

instance DecodeAeson TokenName where
  decodeAeson = caseAesonObject
    (Left $ TypeMismatch "Expected object")
<<<<<<< HEAD
    ( note (TypeMismatch "Invalid TokenName") <<< mkTokenName
        <=< note (TypeMismatch "Invalid ByteArray") <<<
          (hexToByteArray <<< rawBytesToHex)
        <=< flip getField "unTokenName"
    )
=======
    (\aes -> do
        tkstr <- getField aes "unTokenName"
        case (mkTokenName <=< byteArrayFromAscii) tkstr of
          Nothing -> Left $ TypeMismatch "Invalid TokenName"
          Just tknm -> pure tknm)
      --  note (TypeMismatch "Invalid TokenName") <<< mkTokenName
      --  <=< note (TypeMismatch "Invalid ByteArray") <<< (hexToByteArray <<< )
      --  <=< flip getField "unTokenName"
      --  )
>>>>>>> ae94a3a1

instance EncodeAeson TokenName where
  encodeAeson' (TokenName ba) = encodeAeson'
    { "unTokenName": cborBytesToHex ba }

instance Show TokenName where
  show (TokenName tn) = "(TokenName" <> show tn <> ")"

getTokenName :: TokenName -> CborBytes
getTokenName (TokenName tokenName) = tokenName

-- | The empty token name.
adaToken :: TokenName
adaToken = TokenName mempty

-- | Create a `TokenName` from a `ByteArray` since TokenName data constructor is
-- | not exported
mkTokenName :: ByteArray -> Maybe TokenName
mkTokenName byteArr =
  if byteLength byteArr <= 32 then pure $ TokenName (wrap byteArr) else Nothing

foreign import assetNameName :: CSL.AssetName -> ByteArray

tokenNameFromAssetName :: CSL.AssetName -> TokenName
tokenNameFromAssetName = TokenName <<< wrap <<< assetNameName

-- | Creates a Map of `TokenName` and Big Integers from a `Traversable` of 2-tuple
-- | `ByteArray` and Big Integers with the possibility of failure
mkTokenNames
  :: forall (t :: Type -> Type)
   . Traversable t
  => t (ByteArray /\ BigInt)
  -> Maybe (Map TokenName BigInt)
mkTokenNames = traverse (ltraverse mkTokenName) >>> map Map.fromFoldable<|MERGE_RESOLUTION|>--- conflicted
+++ resolved
@@ -20,10 +20,10 @@
   )
 import Data.BigInt (BigInt)
 import Data.Bitraversable (ltraverse)
-import Data.Either (Either(Left), note)
+import Data.Either (Either(Left))
 import Data.Map (Map)
 import Data.Map (fromFoldable) as Map
-import Data.Maybe (Maybe(Nothing,Just))
+import Data.Maybe (Maybe(Nothing, Just))
 import Data.Newtype (wrap)
 import Data.Traversable (class Traversable, traverse)
 import Data.Tuple.Nested (type (/\))
@@ -32,9 +32,8 @@
 import Metadata.ToMetadata (class ToMetadata)
 import Serialization.Types (AssetName) as CSL
 import ToData (class ToData)
-import Types.ByteArray (ByteArray, byteLength, hexToByteArray, byteArrayFromAscii)
+import Types.ByteArray (ByteArray, byteArrayFromAscii, byteLength)
 import Types.CborBytes (CborBytes, cborBytesToHex)
-import Types.RawBytes (hexToRawBytesUnsafe)
 
 newtype TokenName = TokenName CborBytes
 
@@ -48,23 +47,17 @@
 instance DecodeAeson TokenName where
   decodeAeson = caseAesonObject
     (Left $ TypeMismatch "Expected object")
-<<<<<<< HEAD
-    ( note (TypeMismatch "Invalid TokenName") <<< mkTokenName
-        <=< note (TypeMismatch "Invalid ByteArray") <<<
-          (hexToByteArray <<< rawBytesToHex)
-        <=< flip getField "unTokenName"
-    )
-=======
-    (\aes -> do
+    ( \aes -> do
         tkstr <- getField aes "unTokenName"
         case (mkTokenName <=< byteArrayFromAscii) tkstr of
           Nothing -> Left $ TypeMismatch "Invalid TokenName"
-          Just tknm -> pure tknm)
-      --  note (TypeMismatch "Invalid TokenName") <<< mkTokenName
-      --  <=< note (TypeMismatch "Invalid ByteArray") <<< (hexToByteArray <<< )
-      --  <=< flip getField "unTokenName"
-      --  )
->>>>>>> ae94a3a1
+          Just tknm -> pure tknm
+    )
+
+--  note (TypeMismatch "Invalid TokenName") <<< mkTokenName
+--  <=< note (TypeMismatch "Invalid ByteArray") <<< (hexToByteArray <<< )
+--  <=< flip getField "unTokenName"
+--  )
 
 instance EncodeAeson TokenName where
   encodeAeson' (TokenName ba) = encodeAeson'
