--- conflicted
+++ resolved
@@ -89,12 +89,15 @@
 import Data.UInt as UInt
 import Effect (Effect)
 import Effect.Class (liftEffect)
-<<<<<<< HEAD
-import Helpers (bigIntToUInt, liftEither, liftM, showWithParens, uIntToBigInt)
-=======
 import Foreign.Object (Object)
-import Helpers (bigIntToUInt, mkErrorRecord, liftEither, liftM, uIntToBigInt)
->>>>>>> b66b35a8
+import Helpers
+  ( bigIntToUInt
+  , liftEither
+  , liftM
+  , mkErrorRecord
+  , showWithParens
+  , uIntToBigInt
+  )
 import Plutus.Types.DataSchema
   ( class HasPlutusSchema
   , type (:+)
