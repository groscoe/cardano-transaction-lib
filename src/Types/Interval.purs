module Types.Interval
  ( AbsTime(..)
  , Closure
  , Extended(..)
  , Interval(..)
  , LowerBound(..)
  , ModTime(..)
  , OnchainPOSIXTimeRange(..)
  , POSIXTime(..)
  , POSIXTimeRange
  , PosixTimeToSlotError(..)
<<<<<<< HEAD
=======
  , RelSlot(..)
>>>>>>> 39b53ddb
  , RelTime(..)
  , SlotRange
  , SlotToPosixTimeError(..)
  , ToOnChainPosixTimeRangeError(..)
  , UpperBound(..)
  , absSlotFromSlot
  , after
  , always
  , before
  , beginningOfTime
  , contains
  , findSlotEraSummary
  , findTimeEraSummary
  , from
  , hull
  , intersection
  , interval
  , isEmpty
  , isEmpty'
  , lowerBound
  , maxSlot
  , member
  , mkInterval
  , never
  , overlaps
  , overlaps'
  , posixTimeRangeToSlotRange
  , posixTimeRangeToTransactionValidity
  , posixTimeToSlot
  , singleton
  , slotFromAbsSlot
  , slotRangeToPosixTimeRange
  , slotToPosixTime
  , strictLowerBound
  , strictUpperBound
  , to
  , toOnchainPosixTimeRange
  , upperBound
  ) where

import Prelude

import Aeson
  ( class DecodeAeson
  , class EncodeAeson
<<<<<<< HEAD
  , decodeAeson
  , encodeAeson
  , encodeAeson'
=======
  , Aeson
  , JsonDecodeError(TypeMismatch)
  , aesonNull
  , decodeAeson
  , encodeAeson
  , encodeAeson'
  , getField
  , isNull
>>>>>>> 39b53ddb
  )
import Aeson.Decode ((</$\>), (</*\>))
import Aeson.Decode as D
import Aeson.Encode ((>$<), (>/\<))
import Aeson.Encode as E
import Control.Lazy (defer)
import Control.Monad.Error.Class (throwError)
import Control.Monad.Except.Trans (ExceptT(ExceptT), runExceptT)
<<<<<<< HEAD
import Data.Array (find)
=======
import Data.Array (find, head, index, length)
>>>>>>> 39b53ddb
import Data.Bifunctor (bimap, lmap)
import Data.BigInt (BigInt)
import Data.BigInt (fromInt, fromNumber, fromString) as BigInt
import Data.Either (Either(Right), note)
import Data.Enum (class Enum, succ)
import Data.Generic.Rep (class Generic)
import Data.JSDate (getTime, parse)
import Data.Lattice
  ( class BoundedJoinSemilattice
  , class BoundedMeetSemilattice
  , class JoinSemilattice
  , class MeetSemilattice
  )
import Data.Map as Map
import Data.Maybe (Maybe(Just, Nothing), fromJust, maybe)
import Data.Newtype (class Newtype, unwrap, wrap)
import Data.Show.Generic (genericShow)
import Data.Tuple.Nested (type (/\), (/\))
import Data.UInt (fromString) as UInt
import Effect (Effect)
import Effect.Class (liftEffect)
<<<<<<< HEAD
import FromData (class FromData, genericFromData)
import Helpers (bigIntToUInt, liftEither, liftM, uIntToBigInt)
=======
import Foreign.Object (Object)
import FromData (class FromData, genericFromData)
import Helpers
  ( bigIntToUInt
  , liftEither
  , liftM
  , mkErrorRecord
  , showWithParens
  , uIntToBigInt
  )
>>>>>>> 39b53ddb
import Partial.Unsafe (unsafePartial)
import Plutus.Types.DataSchema
  ( class HasPlutusSchema
  , type (:+)
  , type (:=)
  , type (@@)
  , I
  , PNil
  )
import QueryM.Ogmios
  ( AbsSlot(AbsSlot)
  , EraSummaries(EraSummaries)
  , EraSummary(EraSummary)
  , SystemStart
<<<<<<< HEAD
=======
  , aesonObject
>>>>>>> 39b53ddb
  )
import Serialization.Address (Slot(Slot))
import ToData (class ToData, genericToData)
import TypeLevel.Nat (S, Z)

--------------------------------------------------------------------------------
-- Interval Type and related
--------------------------------------------------------------------------------
-- Taken from https://playground.plutus.iohkdev.io/doc/haddock/plutus-ledger-api/html/Plutus-V1-Ledger-Interval.html
-- Plutus rev: cc72a56eafb02333c96f662581b57504f8f8992f via Plutus-apps (localhost): abe4785a4fc4a10ba0c4e6417f0ab9f1b4169b26
-- | Whether a bound is inclusive or not.
type Closure = Boolean

-- | A set extended with a positive and negative infinity.
data Extended a = NegInf | Finite a | PosInf

instance
  HasPlutusSchema
    (Extended a)
    ( "NegInf" := PNil @@ Z
        :+ "Finite"
        := PNil
        @@ (S Z)
        :+ "PosInf"
        := PNil
        @@ (S (S Z))
        :+ PNil
    )

instance ToData a => ToData (Extended a) where
  toData = genericToData

instance FromData a => FromData (Extended a) where
  fromData = genericFromData

derive instance Generic (Extended a) _
derive instance Eq a => Eq (Extended a)
-- Don't change order of Extended of deriving Ord as below
derive instance Ord a => Ord (Extended a)
derive instance Functor Extended

instance Show a => Show (Extended a) where
  show = genericShow

-- | The lower bound of an interval.
data LowerBound a = LowerBound (Extended a) Closure

instance
  HasPlutusSchema (LowerBound a)
    ( "LowerBound" := PNil @@ Z
        :+ PNil
    )

instance ToData a => ToData (LowerBound a) where
  toData = genericToData

instance FromData a => FromData (LowerBound a) where
  fromData = genericFromData

derive instance Generic (LowerBound a) _
derive instance Eq a => Eq (LowerBound a)
derive instance Functor LowerBound

instance Show a => Show (LowerBound a) where
  show = genericShow

-- Don't derive this as Boolean order will mess up the Closure comparison since
-- false < true.
instance Ord a => Ord (LowerBound a) where
  compare (LowerBound v1 in1) (LowerBound v2 in2) = case v1 `compare` v2 of
    LT -> LT
    GT -> GT
    -- An open lower bound is bigger than a closed lower bound. This corresponds
    -- to the *reverse* of the normal order on Boolean.
    EQ -> in2 `compare` in1

-- | The upper bound of an interval.
data UpperBound :: Type -> Type
data UpperBound a = UpperBound (Extended a) Closure

instance
  HasPlutusSchema (UpperBound a)
    ( "UpperBound" := PNil @@ Z
        :+ PNil
    )

instance ToData a => ToData (UpperBound a) where
  toData = genericToData

instance FromData a => FromData (UpperBound a) where
  fromData = genericFromData

derive instance Generic (UpperBound a) _
derive instance Eq a => Eq (UpperBound a)
-- Ord is safe to derive because a closed (true) upper bound is greater than
-- an open (false) upper bound and false < true by definition.
derive instance Ord a => Ord (UpperBound a)
derive instance Functor UpperBound
instance Show a => Show (UpperBound a) where
  show = genericShow

-- | An interval of `a`s.
-- |
-- | The interval may be either closed or open at either end, meaning
-- | that the endpoints may or may not be included in the interval.
-- |
-- | The interval can also be unbounded on either side.
newtype Interval :: Type -> Type
newtype Interval a = Interval { from :: LowerBound a, to :: UpperBound a }

derive instance Generic (Interval a) _
derive newtype instance Eq a => Eq (Interval a)
derive instance Functor Interval
derive instance Newtype (Interval a) _

instance
  HasPlutusSchema (Interval a)
    ( "Interval"
        :=
          ( "from" := I (LowerBound a)
              :+ "to"
              := I (UpperBound a)
              :+ PNil
          )
        @@ Z
        :+ PNil
    )

instance Show a => Show (Interval a) where
  show = genericShow

instance Ord a => JoinSemilattice (Interval a) where
  join = hull

instance Ord a => BoundedJoinSemilattice (Interval a) where
  bottom = never

instance Ord a => MeetSemilattice (Interval a) where
  meet = intersection

instance Ord a => BoundedMeetSemilattice (Interval a) where
  top = always

instance ToData a => ToData (Interval a) where
  toData = genericToData

instance FromData a => FromData (Interval a) where
  fromData i = genericFromData i

instance EncodeAeson a => EncodeAeson (Interval a) where
  encodeAeson' (Interval i) = encodeAeson' $ HaskInterval
    { ivFrom: i.from, ivTo: i.to }

instance DecodeAeson a => DecodeAeson (Interval a) where
  decodeAeson a = do
    (HaskInterval i) <- decodeAeson a
    pure $ Interval { from: i.ivFrom, to: i.ivTo }

--------------------------------------------------------------------------------
-- POSIXTIME Type and related
--------------------------------------------------------------------------------
-- Taken from https://playground.plutus.iohkdev.io/doc/haddock/plutus-ledger-api/html/Plutus-V1-Ledger-Time.html#t:POSIXTimeRange
-- Plutus rev: cc72a56eafb02333c96f662581b57504f8f8992f via Plutus-apps (localhost): abe4785a4fc4a10ba0c4e6417f0ab9f1b4169b26
newtype POSIXTime = POSIXTime BigInt

derive instance Generic POSIXTime _
derive instance Newtype POSIXTime _
derive newtype instance Eq POSIXTime
derive newtype instance Ord POSIXTime
-- There isn't an Enum instance for BigInt so we derive Semiring instead which
-- has consequences on how isEmpty and overlaps are defined in
-- Types.POSIXTimeRange (Interval API).
derive newtype instance Semiring POSIXTime
derive newtype instance FromData POSIXTime
derive newtype instance ToData POSIXTime
<<<<<<< HEAD
=======
derive newtype instance DecodeAeson POSIXTime
derive newtype instance EncodeAeson POSIXTime
>>>>>>> 39b53ddb

instance Show POSIXTime where
  show (POSIXTime pt) = showWithParens "POSIXTime" pt

-- | An `Interval` of `POSIXTime`s.
type POSIXTimeRange = Interval POSIXTime

--------------------------------------------------------------------------------
-- Helpers
--------------------------------------------------------------------------------
mkInterval :: forall (a :: Type). LowerBound a -> UpperBound a -> Interval a
mkInterval from' to' = Interval { from: from', to: to' }

strictUpperBound :: forall (a :: Type). a -> UpperBound a
strictUpperBound a = UpperBound (Finite a) false

strictLowerBound :: forall (a :: Type). a -> LowerBound a
strictLowerBound a = LowerBound (Finite a) false

lowerBound :: forall (a :: Type). a -> LowerBound a
lowerBound a = LowerBound (Finite a) true

upperBound :: forall (a :: Type). a -> UpperBound a
upperBound a = UpperBound (Finite a) true

-- | `interval a b` includes all values that are greater than or equal to `a`
-- | and smaller than or equal to `b`. Therefore it includes `a` and `b`.
interval :: forall (a :: Type). a -> a -> Interval a
interval s s' = mkInterval (lowerBound s) (upperBound s')

singleton :: forall (a :: Type). a -> Interval a
singleton s = interval s s

-- | `from a` is an `Interval` that includes all values that are
-- | greater than or equal to `a`.
from :: forall (a :: Type). a -> Interval a
from s = mkInterval (lowerBound s) (UpperBound PosInf true)

-- | `to a` is an `Interval` that includes all values that are
-- | smaller than or equal to `a`.
to :: forall (a :: Type). a -> Interval a
to s = mkInterval (LowerBound NegInf true) (upperBound s)

-- | An `Interval` that covers every slot.
always :: forall (a :: Type). Interval a
always = mkInterval (LowerBound NegInf true) (UpperBound PosInf true)

-- | An `Interval` that is empty.
never :: forall (a :: Type). Interval a
never = mkInterval (LowerBound PosInf true) (UpperBound NegInf true)

-- | Check whether a value is in an interval.
member :: forall (a :: Type). Ord a => a -> Interval a -> Boolean
member a i = i `contains` singleton a

-- | Check whether two intervals overlap, that is, whether there is a value that
-- | is a member of both intervals. This is the Plutus implementation but
-- | `BigInt` used in `POSIXTime` is cannot be enumerated so the `isEmpty` we
-- | use in practice uses `Semiring` instead. See `overlaps` for the practical
-- | version.
overlaps'
  :: forall (a :: Type). Enum a => Interval a -> Interval a -> Boolean
overlaps' l r = not $ isEmpty' (l `intersection` r)

-- Potential FIX ME: shall we just fix the type to POSIXTime and remove overlaps'
-- and Semiring constraint?
-- | Check whether two intervals overlap, that is, whether there is a value that
-- | is a member of both intervals.
overlaps
  :: forall (a :: Type)
   . Ord a
  => Semiring a
  => Interval a
  -> Interval a
  -> Boolean
overlaps l r = not $ isEmpty (l `intersection` r)

-- | `intersection a b` is the largest interval that is contained in `a` and in
-- | `b`, if it exists.
intersection
  :: forall (a :: Type). Ord a => Interval a -> Interval a -> Interval a
intersection (Interval int) (Interval int') =
  mkInterval (max int.from int'.from) (min int.to int'.to)

-- | `hull a b` is the smallest interval containing `a` and `b`.
hull :: forall (a :: Type). Ord a => Interval a -> Interval a -> Interval a
hull (Interval int) (Interval int') =
  mkInterval (min int.from int'.from) (max int.to int'.to)

-- | `a` `contains` `b` is `true` if the `Interval b` is entirely contained in
-- | `a`. That is, `a `contains` `b` if for every entry `s`, if `member s b` then
-- | `member s a`.
contains :: forall (a :: Type). Ord a => Interval a -> Interval a -> Boolean
contains (Interval int) (Interval int') =
  int.from <= int'.from && int'.to <= int.to

-- | Check if an `Interval` is empty. This is the Plutus implementation but
-- | BigInt used in `POSIXTime` is cannot be enumerated so the `isEmpty` we use in
-- | practice uses `Semiring` instead. See `isEmpty` for the practical version.
isEmpty' :: forall (a :: Type). Enum a => Interval a -> Boolean
isEmpty' (Interval { from: LowerBound v1 in1, to: UpperBound v2 in2 }) =
  case v1 `compare` v2 of
    LT -> if openInterval then checkEnds v1 v2 else false
    GT -> true
    EQ -> not (in1 && in2)
  where
  openInterval :: Boolean
  openInterval = not in1 && not in2

  -- | We check two finite ends to figure out if there are elements between them.
  -- | If there are no elements then the interval is empty.
  checkEnds :: Extended a -> Extended a -> Boolean
  checkEnds (Finite v1') (Finite v2') = (succ v1') `compare` (Just v2') == EQ
  checkEnds _ _ = false

-- Potential FIX ME: shall we just fix the type to POSIXTime and remove isEmpty'
-- and Semiring constraint?
-- | Check if an `Interval` is empty. This is the practical version to use
-- | with `a = POSIXTime`.
isEmpty :: forall (a :: Type). Ord a => Semiring a => Interval a -> Boolean
isEmpty (Interval { from: LowerBound v1 in1, to: UpperBound v2 in2 }) =
  case v1 `compare` v2 of
    LT -> if openInterval then checkEnds v1 v2 else false
    GT -> true
    EQ -> not (in1 && in2)
  where
  openInterval :: Boolean
  openInterval = not in1 && not in2

  -- | We check two finite ends to figure out if there are elements between them.
  -- | If there are no elements then the interval is empty.
  checkEnds :: Extended a -> Extended a -> Boolean
  checkEnds (Finite v1') (Finite v2') = (v1' `add` one) `compare` v2' == EQ
  checkEnds _ _ = false

-- | Check if a value is earlier than the beginning of an `Interval`.
before :: forall (a :: Type). Ord a => a -> Interval a -> Boolean
before h (Interval { from: from' }) = lowerBound h < from'

-- | Check if a value is later than the end of a `Interval`.
after :: forall (a :: Type). Ord a => a -> Interval a -> Boolean
after h (Interval { to: to' }) = upperBound h > to'

-- | A newtype wrapper over `POSIXTimeRange` to represent the on-chain version
-- | of an off-chain `POSIXTimeRange`. In particular, there are a few steps
-- | in conversion:
-- | 1) `POSIXTimeRange` -> `SlotRange`
-- | 2) `SlotRange` -> `TransactionValidity`
-- | 3) `TransactionValidity` -> `OnchainPOSIXTimeRange`
-- | `OnchainPOSIXTimeRange` is intended to equal the validity range found in
-- | the on-chain `ScriptContext`
newtype OnchainPOSIXTimeRange = OnchainPOSIXTimeRange POSIXTimeRange

derive instance Generic OnchainPOSIXTimeRange _
derive instance Newtype OnchainPOSIXTimeRange _
derive newtype instance Eq OnchainPOSIXTimeRange
derive newtype instance JoinSemilattice OnchainPOSIXTimeRange
derive newtype instance BoundedJoinSemilattice OnchainPOSIXTimeRange
derive newtype instance MeetSemilattice OnchainPOSIXTimeRange
derive newtype instance BoundedMeetSemilattice OnchainPOSIXTimeRange
derive newtype instance FromData OnchainPOSIXTimeRange
derive newtype instance ToData OnchainPOSIXTimeRange

instance Show OnchainPOSIXTimeRange where
  show = genericShow

--------------------------------------------------------------------------------
-- SlotConfig Type and related
--------------------------------------------------------------------------------
-- Most of these functions could use a Reader constraint over `SlotConfig` but
-- that would depend on how the `Contract` monad pans out, we'll keep it
-- explicit for now.

type SlotRange = Interval Slot

-- | 'beginningOfTime' corresponds to the Shelley launch date
-- | (2020-07-29T21:44:51Z) which is 1596059091000 in POSIX time
-- | (number of milliseconds since 1970-01-01T00:00:00Z).
beginningOfTime :: BigInt
beginningOfTime = unsafePartial fromJust $ BigInt.fromString "1596059091000"

-- | Maximum slot under `Data.UInt`
maxSlot :: Slot
maxSlot = Slot $ unsafePartial fromJust $ UInt.fromString "4294967295"

--------------------------------------------------------------------------------
-- Conversion functions
--------------------------------------------------------------------------------
--------------------------------------------------------------------------------
-- Slot (absolute from System Start - see QueryM.SystemStart.getSystemStart)
-- to POSIXTime (milliseconds)
--------------------------------------------------------------------------------
data SlotToPosixTimeError
  = CannotFindSlotInEraSummaries AbsSlot
  | StartingSlotGreaterThanSlot AbsSlot
  | EndTimeLessThanTime AbsTime
  | CannotGetBigIntFromNumber

derive instance Generic SlotToPosixTimeError _
derive instance Eq SlotToPosixTimeError

instance Show SlotToPosixTimeError where
  show = genericShow

<<<<<<< HEAD
=======
slotToPosixTimeErrorStr :: String
slotToPosixTimeErrorStr = "slotToPosixTimeError"

instance EncodeAeson SlotToPosixTimeError where
  encodeAeson' (CannotFindSlotInEraSummaries absSlot) =
    encodeAeson' $ mkErrorRecord
      slotToPosixTimeErrorStr
      "cannotFindSlotInEraSummaries"
      [ absSlot ]
  encodeAeson' (StartingSlotGreaterThanSlot absSlot) = do
    encodeAeson' $ mkErrorRecord
      slotToPosixTimeErrorStr
      "startingSlotGreaterThanSlot"
      [ absSlot ]
  encodeAeson' (EndTimeLessThanTime absTime) = do
    encodeAeson' $ mkErrorRecord
      slotToPosixTimeErrorStr
      "endTimeLessThanTime"
      [ absTime ]
  encodeAeson' CannotGetBigIntFromNumber = do
    encodeAeson' $ mkErrorRecord
      slotToPosixTimeErrorStr
      "cannotGetBigIntFromNumber"
      aesonNull

instance DecodeAeson SlotToPosixTimeError where
  decodeAeson = aesonObject $ \o -> do
    errorType <- getField o "errorType"
    unless (errorType == slotToPosixTimeErrorStr)
      $ throwError
      $ TypeMismatch "Expected SlotToPosixTimeError"
    getField o "error" >>= case _ of
      "cannotFindSlotInEraSummaries" -> do
        arg <- extractArg o
        pure $ CannotFindSlotInEraSummaries arg
      "startingSlotGreaterThanSlot" -> do
        arg <- extractArg o
        pure $ StartingSlotGreaterThanSlot arg
      "endTimeLessThanTime" -> do
        arg <- extractArg o
        pure $ EndTimeLessThanTime arg
      "cannotGetBigIntFromNumber" -> do
        args <- getField o "args"
        unless (isNull args) (throwError $ TypeMismatch "Non-empty args")
        pure CannotGetBigIntFromNumber
      _ -> throwError $ TypeMismatch "Unknown error message"

-- Extracts a singleton array from an object for "args"
extractArg
  :: forall (a :: Type)
   . DecodeAeson a
  => Object Aeson
  -> Either JsonDecodeError a
extractArg o = do
  args <- getField o "args"
  when (length args /= one) (throwError $ TypeMismatch "Incorrect args")
  note (TypeMismatch "Could not extract head") (head args)

>>>>>>> 39b53ddb
-- Based on:
-- https://github.com/input-output-hk/cardano-ledger/blob/2acff66e84d63a81de904e1c0de70208ff1819ea/eras/alonzo/impl/src/Cardano/Ledger/Alonzo/TxInfo.hs#L186
-- https://github.com/input-output-hk/cardano-ledger/blob/1ec8b1428163dc36105b84735725414e1f4829be/eras/shelley/impl/src/Cardano/Ledger/Shelley/HardForks.hs
-- https://github.com/input-output-hk/cardano-base/blob/8fe904d629194b1fbaaf2d0a4e0ccd17052e9103/slotting/src/Cardano/Slotting/EpochInfo/API.hs#L80
-- https://input-output-hk.github.io/ouroboros-network/ouroboros-consensus/src/Ouroboros.Consensus.HardFork.History.EpochInfo.html
-- https://github.com/input-output-hk/ouroboros-network/blob/bd9e5653647c3489567e02789b0ec5b75c726db2/ouroboros-consensus/src/Ouroboros/Consensus/HardFork/History/Qry.hs#L461-L481
-- Could convert all errors to Strings and have Effect POSIXTime too:
-- | Converts a CSL (Absolute) `Slot` (Unsigned Integer) to `POSIXTime` which
-- | is time elapsed from January 1, 1970 (midnight UTC/GMT). We obtain this
-- | By converting `Slot` to `AbsTime` which is time relative to some System
-- | Start, then add any excess for a UNIX Epoch time. Recall that POSIXTime
-- | is in milliseconds for Protocol Version >= 6.
slotToPosixTime
  :: EraSummaries
  -> SystemStart
  -> Slot
  -> Effect (Either SlotToPosixTimeError POSIXTime)
slotToPosixTime eraSummaries sysStart slot = runExceptT do
  let absSlot = absSlotFromSlot slot
  -- Get JSDate:
  sysStartD <- liftEffect $ parse $ unwrap sysStart
  -- Find current era:
  currentEra <- liftEither $ findSlotEraSummary eraSummaries absSlot
  -- Convert absolute slot (relative to System start) to relative slot of era
  relSlot <- liftEither $ relSlotFromAbsSlot currentEra absSlot
  -- Convert relative slot to relative time for that era
  let relTime = relTimeFromRelSlot currentEra relSlot
  absTime <- liftEither $ absTimeFromRelTime currentEra relTime
  -- Get POSIX time for system start
  sysStartPosix <- liftM CannotGetBigIntFromNumber
    $ BigInt.fromNumber
    $ getTime sysStartD
  -- Add the system start time to the absolute time relative to system start
  -- to get overall POSIXTime
  pure $ wrap $ sysStartPosix + unwrap absTime
  where
  -- TODO: See https://github.com/input-output-hk/cardano-ledger/blob/master/eras/shelley/impl/src/Cardano/Ledger/Shelley/HardForks.hs#L57
  -- translateTimeForPlutusScripts and ensure protocol version > 5 which would
  -- mean converting to milliseconds
  _transTime :: BigInt -> BigInt
  _transTime = (*) $ BigInt.fromInt 1000

-- | Convert a CSL (Absolute) `Slot` (`UInt`) to an Ogmios absolute slot
-- | (`BigInt`)
absSlotFromSlot :: Slot -> AbsSlot
absSlotFromSlot = wrap <<< uIntToBigInt <<< unwrap

-- | Convert an Ogmios absolute slot (`BigInt`) to a CSL (Absolute) `Slot`
-- | (`UInt`)
slotFromAbsSlot :: AbsSlot -> Maybe Slot
slotFromAbsSlot = map wrap <<< bigIntToUInt <<< unwrap

-- | Finds the `EraSummary` an `AbsSlot` lies inside (if any).
findSlotEraSummary
  :: EraSummaries
  -> AbsSlot -- Slot we are testing and trying to find inside `EraSummaries`
  -> Either SlotToPosixTimeError EraSummary
findSlotEraSummary (EraSummaries eraSummaries) os =
  note (CannotFindSlotInEraSummaries os) $ find pred eraSummaries
  where
  -- Potential FIXME: In the case of `Just`, do we want to use `safeZone` from
  -- `parameters` to provide a buffer?
  pred :: EraSummary -> Boolean
  pred (EraSummary { start, end }) =
    (unwrap start).slot <= os && maybe true ((<) os <<< _.slot <<< unwrap) end

<<<<<<< HEAD
=======
-- This doesn't need to be exported but we can do it for tests.
>>>>>>> 39b53ddb
-- | Relative slot of an `AbsSlot` within an `EraSummary`
newtype RelSlot = RelSlot BigInt

derive instance Generic RelSlot _
derive instance Newtype RelSlot _
derive newtype instance Eq RelSlot
derive newtype instance Ord RelSlot
<<<<<<< HEAD

instance Show RelSlot where
  show = genericShow
=======
derive newtype instance DecodeAeson RelSlot
derive newtype instance EncodeAeson RelSlot

instance Show RelSlot where
  show (RelSlot rs) = showWithParens "RelSlot" rs
>>>>>>> 39b53ddb

-- | Relative time to the start of an `EraSummary`. Contract this to
-- | `Ogmios.QueryM.RelativeTime` which is usually relative to system start.
-- | Treat as Milliseconds
newtype RelTime = RelTime BigInt

derive instance Generic RelTime _
derive instance Newtype RelTime _
derive newtype instance Eq RelTime
derive newtype instance Ord RelTime
<<<<<<< HEAD

instance Show RelTime where
  show = genericShow
=======
derive newtype instance DecodeAeson RelTime
derive newtype instance EncodeAeson RelTime

instance Show RelTime where
  show (RelTime rt) = showWithParens "RelTime" rt
>>>>>>> 39b53ddb

-- | Any leftover time from using `mod` when dividing my slot length.
-- | Treat as Milliseconds
newtype ModTime = ModTime BigInt

derive instance Generic ModTime _
derive instance Newtype ModTime _
derive newtype instance Eq ModTime
derive newtype instance Ord ModTime
<<<<<<< HEAD

instance Show ModTime where
  show = genericShow
=======
derive newtype instance DecodeAeson ModTime
derive newtype instance EncodeAeson ModTime

instance Show ModTime where
  show (ModTime mt) = showWithParens "ModTime" mt
>>>>>>> 39b53ddb

-- | Absolute time relative to System Start, not UNIX epoch.
-- | Treat as Milliseconds
newtype AbsTime = AbsTime BigInt

derive instance Generic AbsTime _
derive instance Newtype AbsTime _
derive newtype instance Eq AbsTime
derive newtype instance Ord AbsTime
<<<<<<< HEAD

instance Show AbsTime where
  show = genericShow
=======
derive newtype instance DecodeAeson AbsTime
derive newtype instance EncodeAeson AbsTime

instance Show AbsTime where
  show (AbsTime at) = showWithParens "AbsTime" at
>>>>>>> 39b53ddb

-- | Find the relative slot provided we know the `AbsSlot` for an absolute slot
-- | given an `EraSummary`. We could relax the `Either` monad if we use this
-- | in conjunction with `findSlotEraSummary`. However, we choose to make the
-- | function more general, guarding against a larger `start`ing slot
relSlotFromAbsSlot
  :: EraSummary -> AbsSlot -> Either SlotToPosixTimeError RelSlot
relSlotFromAbsSlot (EraSummary { start }) as@(AbsSlot absSlot) = do
  let startSlot = unwrap (unwrap start).slot
  unless (startSlot <= absSlot) (throwError $ StartingSlotGreaterThanSlot as)
  pure $ wrap $ absSlot - startSlot

relTimeFromRelSlot :: EraSummary -> RelSlot -> RelTime
relTimeFromRelSlot eraSummary (RelSlot relSlot) =
  let
    slotLength = getSlotLength eraSummary
  in
    wrap $ relSlot * slotLength

-- As justified in https://github.com/input-output-hk/ouroboros-network/blob/bd9e5653647c3489567e02789b0ec5b75c726db2/ouroboros-consensus/src/Ouroboros/Consensus/HardFork/History/Qry.hs#L461-L481
-- Treat the upperbound as inclusive.
-- | Returns the absolute time relative to some system start, not UNIX epoch.
absTimeFromRelTime
  :: EraSummary -> RelTime -> Either SlotToPosixTimeError AbsTime
absTimeFromRelTime (EraSummary { start, end }) (RelTime relTime) = do
<<<<<<< HEAD
  let
    startTime = unwrap (unwrap start).time * factor
    absTime = startTime + relTime -- relative to System Start, not UNIX Epoch.
    -- If `EraSummary` doesn't have an end, the condition is automatically
    -- satisfied. We use `<=` as justified by the source code.
    -- Potential FIXME: note the hack that we don't have `end` for the current
    -- era, if we did not do this, there could be issues going far into the
    -- future?
    endTime = maybe (absTime + one)
      ((*) factor <<< unwrap <<< _.time <<< unwrap)
      end
  unless (absTime <= endTime) (throwError $ EndTimeLessThanTime $ wrap absTime)
  pure $ wrap absTime

--------------------------------------------------------------------------------
-- POSIXTime (milliseconds) to
-- Slot (absolute from System Start - see QueryM.SystemStart.getSystemStart)
--------------------------------------------------------------------------------
data PosixTimeToSlotError
  = CannotFindTimeInEraSummaries AbsTime
  | PosixTimeBeforeSystemStart POSIXTime
  | StartTimeGreaterThanTime AbsTime
  | EndSlotLessThanSlotOrModNonZero AbsSlot ModTime
  | CannotConvertAbsSlotToSlot AbsSlot
  | CannotGetBigIntFromNumber'

derive instance Generic PosixTimeToSlotError _
derive instance Eq PosixTimeToSlotError

instance Show PosixTimeToSlotError where
  show = genericShow

-- | Converts a `POSIXTime` to `Slot` given an `EraSummaries` and
-- | `SystemStart` queried from Ogmios.
posixTimeToSlot
  :: EraSummaries
  -> SystemStart
  -> POSIXTime
  -> Effect (Either PosixTimeToSlotError Slot)
posixTimeToSlot eraSummaries sysStart pt'@(POSIXTime pt) = runExceptT do
  -- Get JSDate:
  sysStartD <- liftEffect $ parse $ unwrap sysStart
  -- Get POSIX time for system start
  sysStartPosix <- liftM CannotGetBigIntFromNumber'
    $ BigInt.fromNumber
    $ getTime sysStartD
  -- Ensure the time we are converting is after the system start, otherwise
  -- we have negative slots.
  unless (sysStartPosix <= pt)
    $ throwError
    $ PosixTimeBeforeSystemStart pt'
  -- Keep as milliseconds:
  let absTime = wrap $ pt - sysStartPosix
  -- Find current era:
  currentEra <- liftEither $ findTimeEraSummary eraSummaries absTime
  -- Get relative time from absolute time w.r.t. current era
  relTime <- liftEither $ relTimeFromAbsTime currentEra absTime
  -- Convert to relative slot
  let relSlotMod = relSlotFromRelTime currentEra relTime
  -- Get absolute slot relative to system start
  absSlot <- liftEither $ absSlotFromRelSlot currentEra relSlotMod
  -- Convert back to UInt `Slot`
  liftM (CannotConvertAbsSlotToSlot absSlot) $ slotFromAbsSlot absSlot

-- | Finds the `EraSummary` an `AbsTime` lies inside (if any).
findTimeEraSummary
  :: EraSummaries
  -> AbsTime -- Time we are testing and trying to find inside `EraSummaries`
  -> Either PosixTimeToSlotError EraSummary
findTimeEraSummary (EraSummaries eraSummaries) absTime@(AbsTime at) =
  note (CannotFindTimeInEraSummaries absTime) $ find pred eraSummaries
  where
  pred :: EraSummary -> Boolean
  pred (EraSummary { start, end }) =
    unwrap (unwrap start).time * factor <= at
      && maybe true ((<) at <<< (*) factor <<< unwrap <<< _.time <<< unwrap) end

-- Use this factor to convert Ogmios seconds to Milliseconds for example, I
-- think this is safe e.g. see https://cardano.stackexchange.com/questions/7034/how-to-convert-posixtime-to-slot-number-on-cardano-testnet/7035#7035
-- that indeed, start of eras should be exact to the second.
factor :: BigInt
factor = BigInt.fromInt 1000

relTimeFromAbsTime
  :: EraSummary -> AbsTime -> Either PosixTimeToSlotError RelTime
relTimeFromAbsTime (EraSummary { start }) at@(AbsTime absTime) = do
  let startTime = unwrap (unwrap start).time * factor
  unless (startTime <= absTime) (throwError $ StartTimeGreaterThanTime at)
  let relTime = absTime - startTime -- relative to era start, not UNIX Epoch.
  pure $ wrap relTime

-- | Converts relative time to relative slot (using Euclidean division) and
-- | modulus for any leftover.
relSlotFromRelTime
  :: EraSummary -> RelTime -> RelSlot /\ ModTime
relSlotFromRelTime eraSummary (RelTime relTime) =
  let
=======
  let
    startTime = unwrap (unwrap start).time * factor
    absTime = startTime + relTime -- relative to System Start, not UNIX Epoch.
    -- If `EraSummary` doesn't have an end, the condition is automatically
    -- satisfied. We use `<=` as justified by the source code.
    -- Potential FIXME: note the hack that we don't have `end` for the current
    -- era, if we did not do this, there could be issues going far into the
    -- future?
    endTime = maybe (absTime + one)
      ((*) factor <<< unwrap <<< _.time <<< unwrap)
      end
  unless (absTime <= endTime) (throwError $ EndTimeLessThanTime $ wrap absTime)
  pure $ wrap absTime

--------------------------------------------------------------------------------
-- POSIXTime (milliseconds) to
-- Slot (absolute from System Start - see QueryM.SystemStart.getSystemStart)
--------------------------------------------------------------------------------
data PosixTimeToSlotError
  = CannotFindTimeInEraSummaries AbsTime
  | PosixTimeBeforeSystemStart POSIXTime
  | StartTimeGreaterThanTime AbsTime
  | EndSlotLessThanSlotOrModNonZero AbsSlot ModTime
  | CannotConvertAbsSlotToSlot AbsSlot
  | CannotGetBigIntFromNumber'

derive instance Generic PosixTimeToSlotError _
derive instance Eq PosixTimeToSlotError

instance Show PosixTimeToSlotError where
  show = genericShow

posixTimeToSlotErrorStr :: String
posixTimeToSlotErrorStr = "posixTimeToSlotError"

instance EncodeAeson PosixTimeToSlotError where
  encodeAeson' (CannotFindTimeInEraSummaries absTime) =
    encodeAeson' $ mkErrorRecord
      posixTimeToSlotErrorStr
      "cannotFindTimeInEraSummaries"
      [ absTime ]
  encodeAeson' (PosixTimeBeforeSystemStart posixTime) =
    encodeAeson' $ mkErrorRecord
      posixTimeToSlotErrorStr
      "posixTimeBeforeSystemStart"
      [ posixTime ]
  encodeAeson' (StartTimeGreaterThanTime absTime) =
    encodeAeson' $ mkErrorRecord
      posixTimeToSlotErrorStr
      "startTimeGreaterThanTime"
      [ absTime ]
  encodeAeson' (EndSlotLessThanSlotOrModNonZero absSlot modTime) =
    encodeAeson' $ mkErrorRecord
      posixTimeToSlotErrorStr
      "endSlotLessThanSlotOrModNonZero"
      [ encodeAeson absSlot, encodeAeson modTime ]
  encodeAeson' (CannotConvertAbsSlotToSlot absSlot) =
    encodeAeson' $ mkErrorRecord
      posixTimeToSlotErrorStr
      "cannotConvertAbsSlotToSlot"
      [ absSlot ]
  encodeAeson' CannotGetBigIntFromNumber' =
    encodeAeson' $ mkErrorRecord
      posixTimeToSlotErrorStr
      "cannotGetBigIntFromNumber'"
      aesonNull

instance DecodeAeson PosixTimeToSlotError where
  decodeAeson = aesonObject $ \o -> do
    errorType <- getField o "errorType"
    unless (errorType == posixTimeToSlotErrorStr)
      $ throwError
      $ TypeMismatch "Expected PosixTimeToSlotError"
    getField o "error" >>= case _ of
      "cannotFindTimeInEraSummaries" -> do
        arg <- extractArg o
        pure $ CannotFindTimeInEraSummaries arg
      "posixTimeBeforeSystemStart" -> do
        arg <- extractArg o
        pure $ PosixTimeBeforeSystemStart arg
      "startTimeGreaterThanTime" -> do
        arg <- extractArg o
        pure $ StartTimeGreaterThanTime arg
      "endSlotLessThanSlotOrModNonZero" -> do
        args <- getField o "args"
        when (length args /= 2)
          (throwError $ TypeMismatch "Incorrect args")
        as <- decodeAeson =<< note
          (TypeMismatch "Could not extract first element")
          (index args 0)
        mt <- decodeAeson =<< note
          (TypeMismatch "Could not extract second element")
          (index args 1)
        pure $ EndSlotLessThanSlotOrModNonZero as mt
      "cannotConvertAbsSlotToSlot" -> do
        arg <- extractArg o
        pure $ CannotConvertAbsSlotToSlot arg
      "cannotGetBigIntFromNumber'" -> do
        args <- getField o "args"
        unless (isNull args) (throwError $ TypeMismatch "Non-empty args")
        pure CannotGetBigIntFromNumber'
      _ -> throwError $ TypeMismatch "Unknown error message"

-- | Converts a `POSIXTime` to `Slot` given an `EraSummaries` and
-- | `SystemStart` queried from Ogmios.
posixTimeToSlot
  :: EraSummaries
  -> SystemStart
  -> POSIXTime
  -> Effect (Either PosixTimeToSlotError Slot)
posixTimeToSlot eraSummaries sysStart pt'@(POSIXTime pt) = runExceptT do
  -- Get JSDate:
  sysStartD <- liftEffect $ parse $ unwrap sysStart
  -- Get POSIX time for system start
  sysStartPosix <- liftM CannotGetBigIntFromNumber'
    $ BigInt.fromNumber
    $ getTime sysStartD
  -- Ensure the time we are converting is after the system start, otherwise
  -- we have negative slots.
  unless (sysStartPosix <= pt)
    $ throwError
    $ PosixTimeBeforeSystemStart pt'
  -- Keep as milliseconds:
  let absTime = wrap $ pt - sysStartPosix
  -- Find current era:
  currentEra <- liftEither $ findTimeEraSummary eraSummaries absTime
  -- Get relative time from absolute time w.r.t. current era
  relTime <- liftEither $ relTimeFromAbsTime currentEra absTime
  -- Convert to relative slot
  let relSlotMod = relSlotFromRelTime currentEra relTime
  -- Get absolute slot relative to system start
  absSlot <- liftEither $ absSlotFromRelSlot currentEra relSlotMod
  -- Convert back to UInt `Slot`
  liftM (CannotConvertAbsSlotToSlot absSlot) $ slotFromAbsSlot absSlot

-- | Finds the `EraSummary` an `AbsTime` lies inside (if any).
findTimeEraSummary
  :: EraSummaries
  -> AbsTime -- Time we are testing and trying to find inside `EraSummaries`
  -> Either PosixTimeToSlotError EraSummary
findTimeEraSummary (EraSummaries eraSummaries) absTime@(AbsTime at) =
  note (CannotFindTimeInEraSummaries absTime) $ find pred eraSummaries
  where
  pred :: EraSummary -> Boolean
  pred (EraSummary { start, end }) =
    unwrap (unwrap start).time * factor <= at
      && maybe true ((<) at <<< (*) factor <<< unwrap <<< _.time <<< unwrap) end

-- Use this factor to convert Ogmios seconds to Milliseconds for example, I
-- think this is safe e.g. see https://cardano.stackexchange.com/questions/7034/how-to-convert-posixtime-to-slot-number-on-cardano-testnet/7035#7035
-- that indeed, start of eras should be exact to the second.
factor :: BigInt
factor = BigInt.fromInt 1000

relTimeFromAbsTime
  :: EraSummary -> AbsTime -> Either PosixTimeToSlotError RelTime
relTimeFromAbsTime (EraSummary { start }) at@(AbsTime absTime) = do
  let startTime = unwrap (unwrap start).time * factor
  unless (startTime <= absTime) (throwError $ StartTimeGreaterThanTime at)
  let relTime = absTime - startTime -- relative to era start, not UNIX Epoch.
  pure $ wrap relTime

-- | Converts relative time to relative slot (using Euclidean division) and
-- | modulus for any leftover.
relSlotFromRelTime
  :: EraSummary -> RelTime -> RelSlot /\ ModTime
relSlotFromRelTime eraSummary (RelTime relTime) =
  let
>>>>>>> 39b53ddb
    slotLength = getSlotLength eraSummary
  in
    wrap (relTime `div` slotLength) /\ wrap (relTime `mod` slotLength) -- Euclidean division okay as everything is non-negative

absSlotFromRelSlot
  :: EraSummary -> RelSlot /\ ModTime -> Either PosixTimeToSlotError AbsSlot
absSlotFromRelSlot
  (EraSummary { start, end })
  (RelSlot relSlot /\ mt@(ModTime modTime)) = do
  let
    startSlot = unwrap (unwrap start).slot
    -- Round down to the nearest Slot to accept Milliseconds as input.
    absSlot = startSlot + relSlot -- relative to system start
    -- If `EraSummary` doesn't have an end, the condition is automatically
    -- satisfied. We use `<=` as justified by the source code.
    -- Potential FIXME: note the hack that we don't have `end` for the current
    -- era, if we did not do this, there could be issues going far into the
    -- future?
    endSlot = maybe (absSlot + one) (unwrap <<< _.slot <<< unwrap) end
  -- Check we are less than the end slot, or if equal, there is no excess:
  unless (absSlot < endSlot || absSlot == endSlot && modTime == zero)
    (throwError $ EndSlotLessThanSlotOrModNonZero (wrap absSlot) mt)
  -- Potential FIXME: Do we want to use `safeZone` from `parameters`?
  pure $ wrap absSlot

-- | Get SlotLength in Milliseconds
getSlotLength :: EraSummary -> BigInt
getSlotLength (EraSummary { parameters }) =
  unwrap (unwrap parameters).slotLength * factor

--------------------------------------------------------------------------------

-- | Converts a `POSIXTimeRange` to `SlotRange` given an `EraSummaries` and
-- | `SystemStart` queried from Ogmios.
posixTimeRangeToSlotRange
  :: EraSummaries
  -> SystemStart
  -> POSIXTimeRange
  -> Effect (Either PosixTimeToSlotError SlotRange)
posixTimeRangeToSlotRange
  eraSummaries
  sysStart
  (Interval { from: LowerBound s sInc, to: UpperBound e endInc }) = runExceptT
  do
    s' <- ExceptT $ convertBounds s
    e' <- ExceptT $ convertBounds e
    liftEither $ Right
      $ Interval { from: LowerBound s' sInc, to: UpperBound e' endInc }
  where
  convertBounds
    :: Extended POSIXTime
    -> Effect (Either PosixTimeToSlotError (Extended Slot))
  convertBounds (Finite pt) = posixTimeToSlot eraSummaries sysStart pt
    <#> map Finite
  convertBounds NegInf = pure $ Right NegInf
  convertBounds PosInf = pure $ Right PosInf

-- | Converts a `SlotRange` to `POSIXTimeRange` given an `EraSummaries` and
-- | `SystemStart` queried from Ogmios.
slotRangeToPosixTimeRange
  :: EraSummaries
  -> SystemStart
  -> SlotRange
  -> Effect (Either SlotToPosixTimeError POSIXTimeRange)
slotRangeToPosixTimeRange
  eraSummaries
  sysStart
  (Interval { from: LowerBound s sInc, to: UpperBound e endInc }) = runExceptT
  do
    s' <- ExceptT $ convertBounds s
    e' <- ExceptT $ convertBounds e
    liftEither $ Right
      $ Interval { from: LowerBound s' sInc, to: UpperBound e' endInc }
  where
  convertBounds
    :: Extended Slot
    -> Effect (Either SlotToPosixTimeError (Extended POSIXTime))
  convertBounds (Finite pt) = slotToPosixTime eraSummaries sysStart pt
    <#> map Finite
  convertBounds NegInf = pure $ Right NegInf
  convertBounds PosInf = pure $ Right PosInf

type TransactionValiditySlot =
  { validityStartInterval :: Maybe Slot, timeToLive :: Maybe Slot }

-- | Converts a `SlotRange` to two separate slots used in building
-- | Cardano.Types.Transaction.
-- | Note that we lose information regarding whether the bounds are included
-- | or not at `NegInf` and `PosInf`.
-- | `Nothing` for `validityStartInterval` represents `Slot zero`.
-- | `Nothing` for `timeToLive` represents `maxSlot`.
-- | For `Finite` values exclusive of bounds, we add and subtract one slot for
-- | `validityStartInterval` and `timeToLive`, respectively
slotRangeToTransactionValidity
  :: SlotRange
  -> TransactionValiditySlot
slotRangeToTransactionValidity
  (Interval { from: LowerBound start startInc, to: UpperBound end endInc }) =
  { validityStartInterval, timeToLive }
  where
  -- https://github.com/input-output-hk/cardano-ledger/blob/94b1ae3d6b66f4232f34060d89c2f12628998ef2/eras/shelley-ma/impl/src/Cardano/Ledger/ShelleyMA/Timelocks.hs#L100-L106
  -- The lower bound should be closed, so we add one for open bounds.
  validityStartInterval :: Maybe Slot
  validityStartInterval = case start, startInc of
    Finite s, true -> pure s
    Finite s, false -> pure $ s <> Slot one
    NegInf, _ -> Nothing
    PosInf, _ -> pure maxSlot

  -- https://github.com/input-output-hk/cardano-ledger/blob/94b1ae3d6b66f4232f34060d89c2f12628998ef2/eras/shelley-ma/impl/src/Cardano/Ledger/ShelleyMA/Timelocks.hs#L100-L106
  -- in accordance to the above, the upper bound is open. So we should add one
  -- for closed upper bounds.
  timeToLive :: Maybe Slot
  timeToLive = case end, endInc of
    Finite s, true -> pure $ s <> Slot one
    Finite s, false -> pure s
    NegInf, _ -> pure $ Slot zero
    PosInf, _ -> Nothing

-- | Converts a `POSIXTimeRange` to a transaction validity interval via a
-- | `SlotRange` to be used when building a CSL transaction body
posixTimeRangeToTransactionValidity
  :: EraSummaries
  -> SystemStart
  -> POSIXTimeRange
  -> Effect (Either PosixTimeToSlotError TransactionValiditySlot)
posixTimeRangeToTransactionValidity es ss =
  map (map slotRangeToTransactionValidity) <<< posixTimeRangeToSlotRange es ss

data ToOnChainPosixTimeRangeError
  = PosixTimeToSlotError' PosixTimeToSlotError
  | SlotToPosixTimeError' SlotToPosixTimeError

derive instance Generic ToOnChainPosixTimeRangeError _
derive instance Eq ToOnChainPosixTimeRangeError

instance Show ToOnChainPosixTimeRangeError where
  show = genericShow

-- TO DO: https://github.com/Plutonomicon/cardano-transaction-lib/issues/169
-- -- | Get the current slot number
-- currentSlot :: SlotConfig -> Effect Slot

-- NOTE: mlabs-haskell/purescript-bridge generated and applied here

newtype HaskInterval a = HaskInterval
  { ivFrom :: LowerBound a, ivTo :: UpperBound a }

derive instance Generic (HaskInterval a) _
derive newtype instance Eq a => Eq (HaskInterval a)
derive instance Functor HaskInterval
derive instance Newtype (HaskInterval a) _

instance (EncodeAeson a) => EncodeAeson (HaskInterval a) where
  encodeAeson' x = encodeAeson' $
    ( defer \_ -> E.encode $ unwrap >$<
        ( E.record
            { ivFrom: E.value :: _ (LowerBound a)
            , ivTo: E.value :: _ (UpperBound a)
            }
        )
    ) x

instance (DecodeAeson a) => DecodeAeson (HaskInterval a) where
  decodeAeson = defer \_ -> D.decode $
    ( HaskInterval <$> D.record "Interval"
        { ivFrom: D.value :: _ (LowerBound a)
        , ivTo: D.value :: _ (UpperBound a)
        }
    )

instance (EncodeAeson a) => EncodeAeson (LowerBound a) where
  encodeAeson' x = encodeAeson' $
    ( defer \_ -> E.encode $ (case _ of LowerBound a b -> (a /\ b)) >$<
        (E.tuple (E.value >/\< E.value))
    ) x

instance (DecodeAeson a) => DecodeAeson (LowerBound a) where
  decodeAeson = defer \_ -> D.decode $
    (D.tuple $ LowerBound </$\> D.value </*\> D.value)

instance (EncodeAeson a) => EncodeAeson (UpperBound a) where
  encodeAeson' x = encodeAeson' $
    ( defer \_ -> E.encode $ (case _ of UpperBound a b -> (a /\ b)) >$<
        (E.tuple (E.value >/\< E.value))
    ) x

instance (DecodeAeson a) => DecodeAeson (UpperBound a) where
  decodeAeson = defer \_ -> D.decode $
    (D.tuple $ UpperBound </$\> D.value </*\> D.value)

instance (EncodeAeson a) => EncodeAeson (Extended a) where
  encodeAeson' x = encodeAeson' $
    ( defer \_ -> case _ of
        NegInf -> encodeAeson { tag: "NegInf" }
        Finite a -> E.encodeTagged "Finite" a E.value
        PosInf -> encodeAeson { tag: "PosInf" }
    ) x

instance (DecodeAeson a) => DecodeAeson (Extended a) where
  decodeAeson = defer \_ -> D.decode
    $ D.sumType "Extended"
    $ Map.fromFoldable
        [ "NegInf" /\ pure NegInf
        , "Finite" /\ D.content (Finite <$> D.value)
        , "PosInf" /\ pure PosInf
        ]

<<<<<<< HEAD
=======
toOnChainPosixTimeRangeErrorStr :: String
toOnChainPosixTimeRangeErrorStr = "ToOnChainPosixTimeRangeError"

instance EncodeAeson ToOnChainPosixTimeRangeError where
  encodeAeson' (PosixTimeToSlotError' err) =
    encodeAeson' $ mkErrorRecord
      toOnChainPosixTimeRangeErrorStr
      "posixTimeToSlotError'"
      [ err ]
  encodeAeson' (SlotToPosixTimeError' err) =
    encodeAeson' $ mkErrorRecord
      toOnChainPosixTimeRangeErrorStr
      "slotToPosixTimeError'"
      [ err ]

instance DecodeAeson ToOnChainPosixTimeRangeError where
  decodeAeson = aesonObject $ \o -> do
    errorType <- getField o "errorType"
    unless (errorType == toOnChainPosixTimeRangeErrorStr)
      $ throwError
      $ TypeMismatch "Expected ToOnChainPosixTimeRangeError"
    getField o "error" >>= case _ of
      "posixTimeToSlotError'" -> do
        arg <- extractArg o
        pure $ PosixTimeToSlotError' arg
      "slotToPosixTimeError'" -> do
        arg <- extractArg o
        pure $ SlotToPosixTimeError' arg
      _ -> throwError $ TypeMismatch "Unknown error message"

>>>>>>> 39b53ddb
-- https://github.com/input-output-hk/cardano-ledger/blob/2acff66e84d63a81de904e1c0de70208ff1819ea/eras/alonzo/impl/src/Cardano/Ledger/Alonzo/TxInfo.hs#L206-L226
-- | Create an `OnchainPOSIXTimeRange` to do a round trip from an off-chain
-- | POSIXTimeRange as follows:
-- | 1) `POSIXTimeRange` -> `SlotRange`
-- | 2) `SlotRange` -> `TransactionValidity`
-- | 3) `TransactionValidity` -> `OnchainPOSIXTimeRange`
-- | `OnchainPOSIXTimeRange` is intended to equal the validity range found in
-- | the on-chain `ScriptContext`
toOnchainPosixTimeRange
  :: EraSummaries
  -> SystemStart
  -> POSIXTimeRange
  -> Effect (Either ToOnChainPosixTimeRangeError OnchainPOSIXTimeRange)
toOnchainPosixTimeRange es ss ptr = runExceptT do
  { validityStartInterval, timeToLive } <-
    ExceptT $ posixTimeRangeToTransactionValidity es ss ptr
      <#> lmap PosixTimeToSlotError'
  case validityStartInterval, timeToLive of
    Nothing, Nothing -> liftEither $ Right $ wrap always
    Just s, Nothing -> ExceptT $ slotToPosixTime es ss s
      <#> bimap SlotToPosixTimeError' (from >>> wrap)
    Nothing, Just s -> ExceptT $ slotToPosixTime es ss s
      <#> bimap SlotToPosixTimeError' (to >>> wrap)
    Just s1, Just s2 -> do
      t1 <- ExceptT $ slotToPosixTime es ss s1 <#> lmap SlotToPosixTimeError'
      t2 <- ExceptT $ slotToPosixTime es ss s2 <#> lmap SlotToPosixTimeError'
      liftEither $ Right $ wrap $ interval t1 t2<|MERGE_RESOLUTION|>--- conflicted
+++ resolved
@@ -9,10 +9,7 @@
   , POSIXTime(..)
   , POSIXTimeRange
   , PosixTimeToSlotError(..)
-<<<<<<< HEAD
-=======
   , RelSlot(..)
->>>>>>> 39b53ddb
   , RelTime(..)
   , SlotRange
   , SlotToPosixTimeError(..)
@@ -58,11 +55,6 @@
 import Aeson
   ( class DecodeAeson
   , class EncodeAeson
-<<<<<<< HEAD
-  , decodeAeson
-  , encodeAeson
-  , encodeAeson'
-=======
   , Aeson
   , JsonDecodeError(TypeMismatch)
   , aesonNull
@@ -71,7 +63,6 @@
   , encodeAeson'
   , getField
   , isNull
->>>>>>> 39b53ddb
   )
 import Aeson.Decode ((</$\>), (</*\>))
 import Aeson.Decode as D
@@ -80,11 +71,7 @@
 import Control.Lazy (defer)
 import Control.Monad.Error.Class (throwError)
 import Control.Monad.Except.Trans (ExceptT(ExceptT), runExceptT)
-<<<<<<< HEAD
-import Data.Array (find)
-=======
 import Data.Array (find, head, index, length)
->>>>>>> 39b53ddb
 import Data.Bifunctor (bimap, lmap)
 import Data.BigInt (BigInt)
 import Data.BigInt (fromInt, fromNumber, fromString) as BigInt
@@ -106,10 +93,6 @@
 import Data.UInt (fromString) as UInt
 import Effect (Effect)
 import Effect.Class (liftEffect)
-<<<<<<< HEAD
-import FromData (class FromData, genericFromData)
-import Helpers (bigIntToUInt, liftEither, liftM, uIntToBigInt)
-=======
 import Foreign.Object (Object)
 import FromData (class FromData, genericFromData)
 import Helpers
@@ -120,7 +103,6 @@
   , showWithParens
   , uIntToBigInt
   )
->>>>>>> 39b53ddb
 import Partial.Unsafe (unsafePartial)
 import Plutus.Types.DataSchema
   ( class HasPlutusSchema
@@ -135,10 +117,7 @@
   , EraSummaries(EraSummaries)
   , EraSummary(EraSummary)
   , SystemStart
-<<<<<<< HEAD
-=======
   , aesonObject
->>>>>>> 39b53ddb
   )
 import Serialization.Address (Slot(Slot))
 import ToData (class ToData, genericToData)
@@ -314,11 +293,8 @@
 derive newtype instance Semiring POSIXTime
 derive newtype instance FromData POSIXTime
 derive newtype instance ToData POSIXTime
-<<<<<<< HEAD
-=======
 derive newtype instance DecodeAeson POSIXTime
 derive newtype instance EncodeAeson POSIXTime
->>>>>>> 39b53ddb
 
 instance Show POSIXTime where
   show (POSIXTime pt) = showWithParens "POSIXTime" pt
@@ -523,8 +499,6 @@
 instance Show SlotToPosixTimeError where
   show = genericShow
 
-<<<<<<< HEAD
-=======
 slotToPosixTimeErrorStr :: String
 slotToPosixTimeErrorStr = "slotToPosixTimeError"
 
@@ -583,7 +557,6 @@
   when (length args /= one) (throwError $ TypeMismatch "Incorrect args")
   note (TypeMismatch "Could not extract head") (head args)
 
->>>>>>> 39b53ddb
 -- Based on:
 -- https://github.com/input-output-hk/cardano-ledger/blob/2acff66e84d63a81de904e1c0de70208ff1819ea/eras/alonzo/impl/src/Cardano/Ledger/Alonzo/TxInfo.hs#L186
 -- https://github.com/input-output-hk/cardano-ledger/blob/1ec8b1428163dc36105b84735725414e1f4829be/eras/shelley/impl/src/Cardano/Ledger/Shelley/HardForks.hs
@@ -650,10 +623,7 @@
   pred (EraSummary { start, end }) =
     (unwrap start).slot <= os && maybe true ((<) os <<< _.slot <<< unwrap) end
 
-<<<<<<< HEAD
-=======
 -- This doesn't need to be exported but we can do it for tests.
->>>>>>> 39b53ddb
 -- | Relative slot of an `AbsSlot` within an `EraSummary`
 newtype RelSlot = RelSlot BigInt
 
@@ -661,17 +631,11 @@
 derive instance Newtype RelSlot _
 derive newtype instance Eq RelSlot
 derive newtype instance Ord RelSlot
-<<<<<<< HEAD
-
-instance Show RelSlot where
-  show = genericShow
-=======
 derive newtype instance DecodeAeson RelSlot
 derive newtype instance EncodeAeson RelSlot
 
 instance Show RelSlot where
   show (RelSlot rs) = showWithParens "RelSlot" rs
->>>>>>> 39b53ddb
 
 -- | Relative time to the start of an `EraSummary`. Contract this to
 -- | `Ogmios.QueryM.RelativeTime` which is usually relative to system start.
@@ -682,17 +646,11 @@
 derive instance Newtype RelTime _
 derive newtype instance Eq RelTime
 derive newtype instance Ord RelTime
-<<<<<<< HEAD
-
-instance Show RelTime where
-  show = genericShow
-=======
 derive newtype instance DecodeAeson RelTime
 derive newtype instance EncodeAeson RelTime
 
 instance Show RelTime where
   show (RelTime rt) = showWithParens "RelTime" rt
->>>>>>> 39b53ddb
 
 -- | Any leftover time from using `mod` when dividing my slot length.
 -- | Treat as Milliseconds
@@ -702,17 +660,11 @@
 derive instance Newtype ModTime _
 derive newtype instance Eq ModTime
 derive newtype instance Ord ModTime
-<<<<<<< HEAD
-
-instance Show ModTime where
-  show = genericShow
-=======
 derive newtype instance DecodeAeson ModTime
 derive newtype instance EncodeAeson ModTime
 
 instance Show ModTime where
   show (ModTime mt) = showWithParens "ModTime" mt
->>>>>>> 39b53ddb
 
 -- | Absolute time relative to System Start, not UNIX epoch.
 -- | Treat as Milliseconds
@@ -722,17 +674,11 @@
 derive instance Newtype AbsTime _
 derive newtype instance Eq AbsTime
 derive newtype instance Ord AbsTime
-<<<<<<< HEAD
-
-instance Show AbsTime where
-  show = genericShow
-=======
 derive newtype instance DecodeAeson AbsTime
 derive newtype instance EncodeAeson AbsTime
 
 instance Show AbsTime where
   show (AbsTime at) = showWithParens "AbsTime" at
->>>>>>> 39b53ddb
 
 -- | Find the relative slot provided we know the `AbsSlot` for an absolute slot
 -- | given an `EraSummary`. We could relax the `Either` monad if we use this
@@ -758,105 +704,6 @@
 absTimeFromRelTime
   :: EraSummary -> RelTime -> Either SlotToPosixTimeError AbsTime
 absTimeFromRelTime (EraSummary { start, end }) (RelTime relTime) = do
-<<<<<<< HEAD
-  let
-    startTime = unwrap (unwrap start).time * factor
-    absTime = startTime + relTime -- relative to System Start, not UNIX Epoch.
-    -- If `EraSummary` doesn't have an end, the condition is automatically
-    -- satisfied. We use `<=` as justified by the source code.
-    -- Potential FIXME: note the hack that we don't have `end` for the current
-    -- era, if we did not do this, there could be issues going far into the
-    -- future?
-    endTime = maybe (absTime + one)
-      ((*) factor <<< unwrap <<< _.time <<< unwrap)
-      end
-  unless (absTime <= endTime) (throwError $ EndTimeLessThanTime $ wrap absTime)
-  pure $ wrap absTime
-
---------------------------------------------------------------------------------
--- POSIXTime (milliseconds) to
--- Slot (absolute from System Start - see QueryM.SystemStart.getSystemStart)
---------------------------------------------------------------------------------
-data PosixTimeToSlotError
-  = CannotFindTimeInEraSummaries AbsTime
-  | PosixTimeBeforeSystemStart POSIXTime
-  | StartTimeGreaterThanTime AbsTime
-  | EndSlotLessThanSlotOrModNonZero AbsSlot ModTime
-  | CannotConvertAbsSlotToSlot AbsSlot
-  | CannotGetBigIntFromNumber'
-
-derive instance Generic PosixTimeToSlotError _
-derive instance Eq PosixTimeToSlotError
-
-instance Show PosixTimeToSlotError where
-  show = genericShow
-
--- | Converts a `POSIXTime` to `Slot` given an `EraSummaries` and
--- | `SystemStart` queried from Ogmios.
-posixTimeToSlot
-  :: EraSummaries
-  -> SystemStart
-  -> POSIXTime
-  -> Effect (Either PosixTimeToSlotError Slot)
-posixTimeToSlot eraSummaries sysStart pt'@(POSIXTime pt) = runExceptT do
-  -- Get JSDate:
-  sysStartD <- liftEffect $ parse $ unwrap sysStart
-  -- Get POSIX time for system start
-  sysStartPosix <- liftM CannotGetBigIntFromNumber'
-    $ BigInt.fromNumber
-    $ getTime sysStartD
-  -- Ensure the time we are converting is after the system start, otherwise
-  -- we have negative slots.
-  unless (sysStartPosix <= pt)
-    $ throwError
-    $ PosixTimeBeforeSystemStart pt'
-  -- Keep as milliseconds:
-  let absTime = wrap $ pt - sysStartPosix
-  -- Find current era:
-  currentEra <- liftEither $ findTimeEraSummary eraSummaries absTime
-  -- Get relative time from absolute time w.r.t. current era
-  relTime <- liftEither $ relTimeFromAbsTime currentEra absTime
-  -- Convert to relative slot
-  let relSlotMod = relSlotFromRelTime currentEra relTime
-  -- Get absolute slot relative to system start
-  absSlot <- liftEither $ absSlotFromRelSlot currentEra relSlotMod
-  -- Convert back to UInt `Slot`
-  liftM (CannotConvertAbsSlotToSlot absSlot) $ slotFromAbsSlot absSlot
-
--- | Finds the `EraSummary` an `AbsTime` lies inside (if any).
-findTimeEraSummary
-  :: EraSummaries
-  -> AbsTime -- Time we are testing and trying to find inside `EraSummaries`
-  -> Either PosixTimeToSlotError EraSummary
-findTimeEraSummary (EraSummaries eraSummaries) absTime@(AbsTime at) =
-  note (CannotFindTimeInEraSummaries absTime) $ find pred eraSummaries
-  where
-  pred :: EraSummary -> Boolean
-  pred (EraSummary { start, end }) =
-    unwrap (unwrap start).time * factor <= at
-      && maybe true ((<) at <<< (*) factor <<< unwrap <<< _.time <<< unwrap) end
-
--- Use this factor to convert Ogmios seconds to Milliseconds for example, I
--- think this is safe e.g. see https://cardano.stackexchange.com/questions/7034/how-to-convert-posixtime-to-slot-number-on-cardano-testnet/7035#7035
--- that indeed, start of eras should be exact to the second.
-factor :: BigInt
-factor = BigInt.fromInt 1000
-
-relTimeFromAbsTime
-  :: EraSummary -> AbsTime -> Either PosixTimeToSlotError RelTime
-relTimeFromAbsTime (EraSummary { start }) at@(AbsTime absTime) = do
-  let startTime = unwrap (unwrap start).time * factor
-  unless (startTime <= absTime) (throwError $ StartTimeGreaterThanTime at)
-  let relTime = absTime - startTime -- relative to era start, not UNIX Epoch.
-  pure $ wrap relTime
-
--- | Converts relative time to relative slot (using Euclidean division) and
--- | modulus for any leftover.
-relSlotFromRelTime
-  :: EraSummary -> RelTime -> RelSlot /\ ModTime
-relSlotFromRelTime eraSummary (RelTime relTime) =
-  let
-=======
   let
     startTime = unwrap (unwrap start).time * factor
     absTime = startTime + relTime -- relative to System Start, not UNIX Epoch.
@@ -1025,7 +872,6 @@
   :: EraSummary -> RelTime -> RelSlot /\ ModTime
 relSlotFromRelTime eraSummary (RelTime relTime) =
   let
->>>>>>> 39b53ddb
     slotLength = getSlotLength eraSummary
   in
     wrap (relTime `div` slotLength) /\ wrap (relTime `mod` slotLength) -- Euclidean division okay as everything is non-negative
@@ -1234,8 +1080,6 @@
         , "PosInf" /\ pure PosInf
         ]
 
-<<<<<<< HEAD
-=======
 toOnChainPosixTimeRangeErrorStr :: String
 toOnChainPosixTimeRangeErrorStr = "ToOnChainPosixTimeRangeError"
 
@@ -1266,7 +1110,6 @@
         pure $ SlotToPosixTimeError' arg
       _ -> throwError $ TypeMismatch "Unknown error message"
 
->>>>>>> 39b53ddb
 -- https://github.com/input-output-hk/cardano-ledger/blob/2acff66e84d63a81de904e1c0de70208ff1819ea/eras/alonzo/impl/src/Cardano/Ledger/Alonzo/TxInfo.hs#L206-L226
 -- | Create an `OnchainPOSIXTimeRange` to do a round trip from an off-chain
 -- | POSIXTimeRange as follows:
