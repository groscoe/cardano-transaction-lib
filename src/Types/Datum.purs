module Types.Datum
  ( Datum(..)
  , unitDatum
  , datumHash
  , module X
  ) where

import Prelude

import Data.Generic.Rep (class Generic)
import Data.Maybe (Maybe)
import Data.Newtype (class Newtype, unwrap, wrap)
import Data.Show.Generic (genericShow)
import Serialization (toBytes)
import Serialization.PlutusData (convertPlutusData)
<<<<<<< HEAD
import Types.ByteArray (ByteArray)
import Types.PlutusData
  ( class FromData
  , class ToData
  , PlutusData
  , fromData
  , toData
  )
import Types.RedeemerTag (RedeemerTag)
import Types.Transaction (DataHash)
=======
import ToData (toData)
import Types.PlutusData (PlutusData)
import Types.Transaction (DatumHash)
import Types.Transaction (DatumHash) as X
>>>>>>> 18e8dbfa
import Untagged.Union (asOneOf)

-- | Define data types mirroring Plutus `Datum`, like `Datum` itself and
-- | `Redeemer` where the latter is not to be confused with the CSL-stype
-- | `Types.Transaction.Redeemer`.

-- | `Datum` is defined as a newtype of `PlutusData`
newtype Datum = Datum PlutusData

derive newtype instance Eq Datum
derive newtype instance FromData Datum
derive newtype instance Ord Datum
derive newtype instance ToData Datum
derive instance Newtype Datum _
derive instance Generic Datum _

instance Show Datum where
  show = genericShow

<<<<<<< HEAD
-- | This `Redeemer` is a `PlutusData` newtype which should be used for contract
-- | related code and not the CSL-style `Redeemer` from `Types.Transaction`.
newtype Redeemer = Redeemer PlutusData

derive newtype instance Eq Redeemer
derive newtype instance FromData Redeemer
derive newtype instance Ord Redeemer
derive newtype instance ToData Redeemer
derive instance Newtype Redeemer _
derive instance Generic Redeemer _

instance Show Redeemer where
  show = genericShow

-- FIX ME https://github.com/Plutonomicon/cardano-browser-tx/issues/147
unitRedeemer :: RedeemerTag -> Redeemer
unitRedeemer = undefined

-- To help with people copying & pasting code from Haskell to Purescript
type DatumHash = DataHash

instance Show RedeemerHash where
  show = genericShow
=======
unitDatum :: Datum
unitDatum = Datum (toData unit)
>>>>>>> 18e8dbfa

-- | Converts Plutus-style `Datum` to internal (non-CSL) `DatumHash`
datumHash :: Datum -> Maybe DatumHash
datumHash = map (wrap <<< toBytes <<< asOneOf) <<< convertPlutusData <<< unwrap<|MERGE_RESOLUTION|>--- conflicted
+++ resolved
@@ -11,25 +11,13 @@
 import Data.Maybe (Maybe)
 import Data.Newtype (class Newtype, unwrap, wrap)
 import Data.Show.Generic (genericShow)
+import FromData (class FromData)
 import Serialization (toBytes)
 import Serialization.PlutusData (convertPlutusData)
-<<<<<<< HEAD
-import Types.ByteArray (ByteArray)
-import Types.PlutusData
-  ( class FromData
-  , class ToData
-  , PlutusData
-  , fromData
-  , toData
-  )
-import Types.RedeemerTag (RedeemerTag)
-import Types.Transaction (DataHash)
-=======
-import ToData (toData)
+import ToData (class ToData, toData)
 import Types.PlutusData (PlutusData)
 import Types.Transaction (DatumHash)
 import Types.Transaction (DatumHash) as X
->>>>>>> 18e8dbfa
 import Untagged.Union (asOneOf)
 
 -- | Define data types mirroring Plutus `Datum`, like `Datum` itself and
@@ -39,44 +27,18 @@
 -- | `Datum` is defined as a newtype of `PlutusData`
 newtype Datum = Datum PlutusData
 
+derive instance Newtype Datum _
+derive instance Generic Datum _
 derive newtype instance Eq Datum
 derive newtype instance FromData Datum
 derive newtype instance Ord Datum
 derive newtype instance ToData Datum
-derive instance Newtype Datum _
-derive instance Generic Datum _
 
 instance Show Datum where
   show = genericShow
 
-<<<<<<< HEAD
--- | This `Redeemer` is a `PlutusData` newtype which should be used for contract
--- | related code and not the CSL-style `Redeemer` from `Types.Transaction`.
-newtype Redeemer = Redeemer PlutusData
-
-derive newtype instance Eq Redeemer
-derive newtype instance FromData Redeemer
-derive newtype instance Ord Redeemer
-derive newtype instance ToData Redeemer
-derive instance Newtype Redeemer _
-derive instance Generic Redeemer _
-
-instance Show Redeemer where
-  show = genericShow
-
--- FIX ME https://github.com/Plutonomicon/cardano-browser-tx/issues/147
-unitRedeemer :: RedeemerTag -> Redeemer
-unitRedeemer = undefined
-
--- To help with people copying & pasting code from Haskell to Purescript
-type DatumHash = DataHash
-
-instance Show RedeemerHash where
-  show = genericShow
-=======
 unitDatum :: Datum
 unitDatum = Datum (toData unit)
->>>>>>> 18e8dbfa
 
 -- | Converts Plutus-style `Datum` to internal (non-CSL) `DatumHash`
 datumHash :: Datum -> Maybe DatumHash
