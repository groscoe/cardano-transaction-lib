module Wallet
  ( NamiConnection
  , GeroConnection
  , NamiWallet
  , GeroWallet
  , Cip30Wallet(..)
  , Wallet(..)
  , mkNamiWalletAff
  , mkGeroWalletAff
  , dummySign
  ) where

import Prelude

import Cardano.Types.Transaction
  ( Ed25519Signature(Ed25519Signature)
  , PublicKey(PublicKey)
  , Transaction(Transaction)
  , TransactionWitnessSet(TransactionWitnessSet)
  , Vkey(Vkey)
  , Vkeywitness(Vkeywitness)
  )
import Cardano.Types.TransactionUnspentOutput (TransactionUnspentOutput)
import Control.Promise (Promise)
import Control.Promise as Promise
import Data.Maybe (Maybe(Just, Nothing), isNothing)
import Data.Newtype (over, unwrap)
import Data.Tuple.Nested ((/\))
import Deserialization.FromBytes (fromBytesEffect)
import Deserialization.UnspentOutput as Deserialization.UnspentOuput
import Deserialization.WitnessSet as Deserialization.WitnessSet
import Effect (Effect)
import Effect.Aff (Aff)
import Effect.Class (liftEffect)
import Effect.Exception (throw)
import Effect.Ref as Ref
import FfiHelpers (MaybeFfiHelper, maybeFfiHelper)
import Helpers ((<<>>))
import Serialization as Serialization
import Serialization.Address (Address, addressFromBytes)
<<<<<<< HEAD
import Types.ByteArray (ByteArray, hexToByteArray, byteArrayToHex)
import Types.Transaction
  ( Ed25519Signature(Ed25519Signature)
  , PublicKey(PublicKey)
  , Transaction(Transaction)
  , TransactionWitnessSet(TransactionWitnessSet)
  , Vkey(Vkey)
  , Vkeywitness(Vkeywitness)
=======
import Types.ByteArray (byteArrayToHex)
import Types.CborBytes
  ( CborBytes
  , cborBytesToHex
  , rawBytesAsCborBytes
>>>>>>> 4e645acb
  )
import Types.RawBytes (RawBytes, hexToRawBytes)
import Types.Transaction (TransactionHash(TransactionHash))
import Untagged.Union (asOneOf)

type Cip30Wallet a =
  { -- A reference to a connection with the wallet, i.e. `window.cardano.nami`
    connection :: Ref.Ref a
  -- Get the address associated with the wallet (Nami does not support
  -- multiple addresses)
  , getWalletAddress :: a -> Aff (Maybe Address)
  -- Get the collateral UTxO associated with the Nami wallet
  , getCollateral :: a -> Aff (Maybe TransactionUnspentOutput)
  -- Sign a transaction with the current wallet
  , signTx :: a -> Transaction -> Aff (Maybe Transaction)
  -- Sign a transaction with the current wallet
<<<<<<< HEAD
  , signTxBytes :: a -> ByteArray -> Aff (Maybe ByteArray)
=======
  , signTxBytes :: NamiConnection -> CborBytes -> Aff (Maybe CborBytes)
  -- Submit a (balanced) transaction
  , submitTx :: NamiConnection -> Transaction -> Aff (Maybe TransactionHash)
>>>>>>> 4e645acb
  }

data Wallet = Nami NamiWallet | Gero GeroWallet

-------------------------------------------------------------------------------
-- Nami backend
-------------------------------------------------------------------------------
-- Record-of-functions for real or mocked Nami wallet, includes `Ref` to
-- connection (e.g. with `window.cardano.nami` as a `NamiConnection`)
type NamiWallet = Cip30Wallet NamiConnection

mkNamiWalletAff :: Aff Wallet
mkNamiWalletAff = do
  nami <- enable
  -- Ensure the Nami wallet has collateral set up
  whenM (isNothing <$> getCollateral nami)
    (liftEffect $ throw "Nami wallet missing collateral")
  connection <- liftEffect $ Ref.new nami
  pure $ Nami
    { connection
    , getWalletAddress
    , getCollateral
    , signTx
    , signTxBytes
    }

-- Attach a dummy vkey witness to a transaction. Helpful for when we need to
-- know the number of witnesses (e.g. fee calculation) but the wallet hasn't
-- signed (or cannot sign) yet
dummySign :: Transaction -> Transaction
dummySign tx@(Transaction { witnessSet: tws@(TransactionWitnessSet ws) }) =
  over Transaction _
    { witnessSet = over TransactionWitnessSet
        _
          { vkeys = ws.vkeys <<>> Just [ vk ]
          }
        tws
    }
    $ tx
  where
  vk :: Vkeywitness
  vk = Vkeywitness
    ( Vkey
        ( PublicKey
            "ed25519_pk1eamrnx3pph58yr5l4z2wghjpu2dt2f0rp0zq9qquqa39p52ct0xsudjp4e"
        )
        /\ Ed25519Signature
          "ed25519_sig1ynufn5umzl746ekpjtzt2rf58ep0wg6mxpgyezh8vx0e8jpgm3kuu3tgm453wlz4rq5yjtth0fnj0ltxctaue0dgc2hwmysr9jvhjzswt86uk"
    )

-------------------------------------------------------------------------------
-- Gero backend
-------------------------------------------------------------------------------
type GeroWallet = Cip30Wallet GeroConnection

mkGeroWalletAff :: Aff Wallet
mkGeroWalletAff = do
  gero <- enable
  -- Ensure the Gero wallet has collateral set up
  whenM (isNothing <$> getCollateral gero)
    (liftEffect $ throw "Gero wallet missing collateral")
  connection <- liftEffect $ Ref.new gero
  pure $ Gero
    { connection
    , getWalletAddress
    , getCollateral
    , signTx
    , signTxBytes
    }

-------------------------------------------------------------------------------
-- Generics stuff
-------------------------------------------------------------------------------

txToHex :: Transaction -> Aff String
txToHex =
  liftEffect
    <<< map (byteArrayToHex <<< Serialization.toBytes <<< asOneOf)
    <<< Serialization.convertTransaction

class Connection a where
  enable :: Aff a
  getWalletAddress :: a -> Aff (Maybe Address)
  getCollateral :: a -> Aff (Maybe TransactionUnspentOutput)
  signTx :: a -> Transaction -> Aff (Maybe Transaction)
  signTxBytes :: a -> ByteArray -> Aff (Maybe ByteArray)
  fromHexString :: (a -> Effect (Promise String)) -> a -> Aff (Maybe ByteArray)
  fromMaybeHexString
    :: (a -> Effect (Promise (Maybe String))) -> a -> Aff (Maybe ByteArray)

instance namiConnection :: Connection NamiConnection where
  enable = Promise.toAffE $ _enableNami

<<<<<<< HEAD
  getWalletAddress nami = fromHexString _getNamiAddress nami <#>
    (_ >>= addressFromBytes)
=======
  getWalletAddress :: NamiConnection -> Aff (Maybe Address)
  getWalletAddress nami = fromNamiHexString _getNamiAddress nami <#>
    (_ >>= addressFromBytes <<< rawBytesAsCborBytes)
>>>>>>> 4e645acb

  getCollateral nami = fromMaybeHexString getNamiCollateral nami >>=
    case _ of
      Nothing -> pure Nothing
      Just bytes -> do
        liftEffect $
          Deserialization.UnspentOuput.convertUnspentOutput
            <$> fromBytesEffect (unwrap bytes)

  signTx :: NamiConnection -> Transaction -> Aff (Maybe Transaction)
  signTx nami tx = do
    txHex <- txToHex tx
    fromHexString (_signTxNami txHex) nami >>= case _ of
      Nothing -> pure Nothing
      Just bytes -> map (combineWitnessSet tx) <$> liftEffect
        ( Deserialization.WitnessSet.convertWitnessSet
            <$> fromBytesEffect (unwrap bytes)
        )
    where
    -- We have to combine the newly returned witness set with the existing one
    -- Otherwise, any datums, etc... won't be retained
    combineWitnessSet :: Transaction -> TransactionWitnessSet -> Transaction
    combineWitnessSet (Transaction tx'@{ witnessSet: oldWits }) newWits =
      Transaction $ tx' { witnessSet = oldWits <> newWits }

  signTxBytes :: NamiConnection -> CborBytes -> Aff (Maybe CborBytes)
  signTxBytes nami txBytes = do
<<<<<<< HEAD
    fromHexString (_signTxNami (byteArrayToHex txBytes)) nami >>= case _ of
=======
    fromNamiHexString (_signTxNami (cborBytesToHex txBytes)) nami >>= case _ of
>>>>>>> 4e645acb
      Nothing -> pure Nothing
      Just witBytes -> Just <$> liftEffect
        (_attachSignature txBytes (rawBytesAsCborBytes witBytes))

<<<<<<< HEAD
  fromHexString act = map hexToByteArray <<< Promise.toAffE <<< act

  fromMaybeHexString act =
    map (flip bind hexToByteArray) <<< Promise.toAffE <<< act
=======
  submitTx :: NamiConnection -> Transaction -> Aff (Maybe TransactionHash)
  submitTx nami tx = do
    txHex <- txToHex tx
    map (TransactionHash <<< unwrap) <$> fromNamiHexString (_submitTxNami txHex)
      nami

  txToHex :: Transaction -> Aff String
  txToHex =
    liftEffect
      <<< map (byteArrayToHex <<< Serialization.toBytes <<< asOneOf)
      <<< Serialization.convertTransaction

  fromNamiHexString
    :: (NamiConnection -> Effect (Promise String))
    -> NamiConnection
    -> Aff (Maybe RawBytes)
  fromNamiHexString act = map hexToRawBytes <<< Promise.toAffE <<< act

  fromNamiMaybeHexString
    :: (NamiConnection -> Effect (Promise (Maybe String)))
    -> NamiConnection
    -> Aff (Maybe RawBytes)
  fromNamiMaybeHexString act =
    map (flip bind hexToRawBytes) <<< Promise.toAffE <<< act
>>>>>>> 4e645acb

instance geroConnection :: Connection GeroConnection where
  enable = Promise.toAffE $ _enableGero

  getWalletAddress gero = fromHexString _getGeroAddress gero <#>
    (_ >>= addressFromBytes)

  getCollateral gero = fromMaybeHexString getGeroCollateral gero >>=
    case _ of
      Nothing -> pure Nothing
      Just bytes -> do
        liftEffect $
          Deserialization.UnspentOuput.convertUnspentOutput
            <$> fromBytesEffect bytes

  signTx gero tx = do
    txHex <- txToHex tx
    fromHexString (_signTxGero txHex) gero >>= case _ of
      Nothing -> pure Nothing
      Just bytes -> map (combineWitnessSet tx) <$> liftEffect
        ( Deserialization.WitnessSet.convertWitnessSet
            <$> fromBytesEffect bytes
        )
    where
    -- We have to combine the newly returned witness set with the existing one
    -- Otherwise, any datums, etc... won't be retained
    combineWitnessSet :: Transaction -> TransactionWitnessSet -> Transaction
    combineWitnessSet (Transaction tx'@{ witnessSet: oldWits }) newWits =
      Transaction $ tx' { witnessSet = oldWits <> newWits }

  signTxBytes gero txBytes = do
    fromHexString (_signTxGero (byteArrayToHex txBytes)) gero >>=
      case _ of
        Nothing -> pure Nothing
        Just witBytes -> Just <$> liftEffect (_attachSignature txBytes witBytes)

  fromHexString act = map hexToByteArray <<< Promise.toAffE <<< act

  fromMaybeHexString act =
    map (flip bind hexToByteArray) <<< Promise.toAffE <<< act

-------------------------------------------------------------------------------
-- Nami FFI stuff
-------------------------------------------------------------------------------
foreign import data NamiConnection :: Type

foreign import _enableNami :: Effect (Promise NamiConnection)

foreign import _getNamiAddress :: NamiConnection -> Effect (Promise String)

foreign import _getNamiCollateral
  :: MaybeFfiHelper -> NamiConnection -> Effect (Promise (Maybe String))

getNamiCollateral :: NamiConnection -> Effect (Promise (Maybe String))
getNamiCollateral = _getNamiCollateral maybeFfiHelper

foreign import _signTxNami
  :: String -- Hex-encoded cbor of tx
  -> NamiConnection
  -> Effect (Promise String)

foreign import _attachSignature
<<<<<<< HEAD
  :: ByteArray -- CBOR bytes of tx
  -> ByteArray -- CBOR bytes of witness set
  -> Effect (ByteArray)

-------------------------------------------------------------------------------
-- Gero FFI stuff
-------------------------------------------------------------------------------
foreign import data GeroConnection :: Type

foreign import _enableGero :: Effect (Promise GeroConnection)

foreign import _getGeroAddress :: GeroConnection -> Effect (Promise String)

foreign import _getGeroCollateral
  :: MaybeFfiHelper -> GeroConnection -> Effect (Promise (Maybe String))

getGeroCollateral :: GeroConnection -> Effect (Promise (Maybe String))
getGeroCollateral = _getGeroCollateral maybeFfiHelper

foreign import _signTxGero
  :: String -- Hex-encoded cbor of tx
  -> GeroConnection
  -> Effect (Promise String)
=======
  :: CborBytes -- CBOR bytes of tx
  -> CborBytes -- CBOR bytes of witness set
  -> Effect CborBytes
>>>>>>> 4e645acb
<|MERGE_RESOLUTION|>--- conflicted
+++ resolved
@@ -38,25 +38,13 @@
 import Helpers ((<<>>))
 import Serialization as Serialization
 import Serialization.Address (Address, addressFromBytes)
-<<<<<<< HEAD
-import Types.ByteArray (ByteArray, hexToByteArray, byteArrayToHex)
-import Types.Transaction
-  ( Ed25519Signature(Ed25519Signature)
-  , PublicKey(PublicKey)
-  , Transaction(Transaction)
-  , TransactionWitnessSet(TransactionWitnessSet)
-  , Vkey(Vkey)
-  , Vkeywitness(Vkeywitness)
-=======
 import Types.ByteArray (byteArrayToHex)
 import Types.CborBytes
   ( CborBytes
   , cborBytesToHex
   , rawBytesAsCborBytes
->>>>>>> 4e645acb
   )
 import Types.RawBytes (RawBytes, hexToRawBytes)
-import Types.Transaction (TransactionHash(TransactionHash))
 import Untagged.Union (asOneOf)
 
 type Cip30Wallet a =
@@ -70,13 +58,7 @@
   -- Sign a transaction with the current wallet
   , signTx :: a -> Transaction -> Aff (Maybe Transaction)
   -- Sign a transaction with the current wallet
-<<<<<<< HEAD
-  , signTxBytes :: a -> ByteArray -> Aff (Maybe ByteArray)
-=======
-  , signTxBytes :: NamiConnection -> CborBytes -> Aff (Maybe CborBytes)
-  -- Submit a (balanced) transaction
-  , submitTx :: NamiConnection -> Transaction -> Aff (Maybe TransactionHash)
->>>>>>> 4e645acb
+  , signTxBytes :: a -> CborBytes -> Aff (Maybe CborBytes)
   }
 
 data Wallet = Nami NamiWallet | Gero GeroWallet
@@ -162,22 +144,16 @@
   getWalletAddress :: a -> Aff (Maybe Address)
   getCollateral :: a -> Aff (Maybe TransactionUnspentOutput)
   signTx :: a -> Transaction -> Aff (Maybe Transaction)
-  signTxBytes :: a -> ByteArray -> Aff (Maybe ByteArray)
-  fromHexString :: (a -> Effect (Promise String)) -> a -> Aff (Maybe ByteArray)
+  signTxBytes :: a -> CborBytes -> Aff (Maybe CborBytes)
+  fromHexString :: (a -> Effect (Promise String)) -> a -> Aff (Maybe RawBytes)
   fromMaybeHexString
-    :: (a -> Effect (Promise (Maybe String))) -> a -> Aff (Maybe ByteArray)
+    :: (a -> Effect (Promise (Maybe String))) -> a -> Aff (Maybe RawBytes)
 
 instance namiConnection :: Connection NamiConnection where
   enable = Promise.toAffE $ _enableNami
 
-<<<<<<< HEAD
   getWalletAddress nami = fromHexString _getNamiAddress nami <#>
-    (_ >>= addressFromBytes)
-=======
-  getWalletAddress :: NamiConnection -> Aff (Maybe Address)
-  getWalletAddress nami = fromNamiHexString _getNamiAddress nami <#>
     (_ >>= addressFromBytes <<< rawBytesAsCborBytes)
->>>>>>> 4e645acb
 
   getCollateral nami = fromMaybeHexString getNamiCollateral nami >>=
     case _ of
@@ -203,54 +179,21 @@
     combineWitnessSet (Transaction tx'@{ witnessSet: oldWits }) newWits =
       Transaction $ tx' { witnessSet = oldWits <> newWits }
 
-  signTxBytes :: NamiConnection -> CborBytes -> Aff (Maybe CborBytes)
   signTxBytes nami txBytes = do
-<<<<<<< HEAD
-    fromHexString (_signTxNami (byteArrayToHex txBytes)) nami >>= case _ of
-=======
-    fromNamiHexString (_signTxNami (cborBytesToHex txBytes)) nami >>= case _ of
->>>>>>> 4e645acb
-      Nothing -> pure Nothing
-      Just witBytes -> Just <$> liftEffect
-        (_attachSignature txBytes (rawBytesAsCborBytes witBytes))
-
-<<<<<<< HEAD
-  fromHexString act = map hexToByteArray <<< Promise.toAffE <<< act
+    fromHexString (_signTxNami (cborBytesToHex txBytes)) nami >>= case _ of
+      Nothing -> pure Nothing
+      Just witBytes -> Just <$> liftEffect (_attachSignature txBytes (rawBytesAsCborBytes witBytes))
+
+  fromHexString act = map hexToRawBytes <<< Promise.toAffE <<< act
 
   fromMaybeHexString act =
-    map (flip bind hexToByteArray) <<< Promise.toAffE <<< act
-=======
-  submitTx :: NamiConnection -> Transaction -> Aff (Maybe TransactionHash)
-  submitTx nami tx = do
-    txHex <- txToHex tx
-    map (TransactionHash <<< unwrap) <$> fromNamiHexString (_submitTxNami txHex)
-      nami
-
-  txToHex :: Transaction -> Aff String
-  txToHex =
-    liftEffect
-      <<< map (byteArrayToHex <<< Serialization.toBytes <<< asOneOf)
-      <<< Serialization.convertTransaction
-
-  fromNamiHexString
-    :: (NamiConnection -> Effect (Promise String))
-    -> NamiConnection
-    -> Aff (Maybe RawBytes)
-  fromNamiHexString act = map hexToRawBytes <<< Promise.toAffE <<< act
-
-  fromNamiMaybeHexString
-    :: (NamiConnection -> Effect (Promise (Maybe String)))
-    -> NamiConnection
-    -> Aff (Maybe RawBytes)
-  fromNamiMaybeHexString act =
     map (flip bind hexToRawBytes) <<< Promise.toAffE <<< act
->>>>>>> 4e645acb
 
 instance geroConnection :: Connection GeroConnection where
   enable = Promise.toAffE $ _enableGero
 
   getWalletAddress gero = fromHexString _getGeroAddress gero <#>
-    (_ >>= addressFromBytes)
+    (_ >>= addressFromBytes <<< rawBytesAsCborBytes)
 
   getCollateral gero = fromMaybeHexString getGeroCollateral gero >>=
     case _ of
@@ -258,7 +201,7 @@
       Just bytes -> do
         liftEffect $
           Deserialization.UnspentOuput.convertUnspentOutput
-            <$> fromBytesEffect bytes
+            <$> fromBytesEffect (unwrap bytes)
 
   signTx gero tx = do
     txHex <- txToHex tx
@@ -266,7 +209,7 @@
       Nothing -> pure Nothing
       Just bytes -> map (combineWitnessSet tx) <$> liftEffect
         ( Deserialization.WitnessSet.convertWitnessSet
-            <$> fromBytesEffect bytes
+            <$> fromBytesEffect (unwrap bytes)
         )
     where
     -- We have to combine the newly returned witness set with the existing one
@@ -276,15 +219,15 @@
       Transaction $ tx' { witnessSet = oldWits <> newWits }
 
   signTxBytes gero txBytes = do
-    fromHexString (_signTxGero (byteArrayToHex txBytes)) gero >>=
+    fromHexString (_signTxGero (cborBytesToHex txBytes)) gero >>=
       case _ of
         Nothing -> pure Nothing
-        Just witBytes -> Just <$> liftEffect (_attachSignature txBytes witBytes)
-
-  fromHexString act = map hexToByteArray <<< Promise.toAffE <<< act
+        Just witBytes -> Just <$> liftEffect (_attachSignature txBytes (rawBytesAsCborBytes witBytes))
+
+  fromHexString act = map hexToRawBytes <<< Promise.toAffE <<< act
 
   fromMaybeHexString act =
-    map (flip bind hexToByteArray) <<< Promise.toAffE <<< act
+    map (flip bind hexToRawBytes) <<< Promise.toAffE <<< act
 
 -------------------------------------------------------------------------------
 -- Nami FFI stuff
@@ -307,10 +250,9 @@
   -> Effect (Promise String)
 
 foreign import _attachSignature
-<<<<<<< HEAD
-  :: ByteArray -- CBOR bytes of tx
-  -> ByteArray -- CBOR bytes of witness set
-  -> Effect (ByteArray)
+  :: CborBytes -- CBOR bytes of tx
+  -> CborBytes -- CBOR bytes of witness set
+  -> Effect CborBytes
 
 -------------------------------------------------------------------------------
 -- Gero FFI stuff
@@ -330,9 +272,4 @@
 foreign import _signTxGero
   :: String -- Hex-encoded cbor of tx
   -> GeroConnection
-  -> Effect (Promise String)
-=======
-  :: CborBytes -- CBOR bytes of tx
-  -> CborBytes -- CBOR bytes of witness set
-  -> Effect CborBytes
->>>>>>> 4e645acb
+  -> Effect (Promise String)