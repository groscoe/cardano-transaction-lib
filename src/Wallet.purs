--- conflicted
+++ resolved
@@ -23,7 +23,7 @@
 import Control.Promise (Promise)
 import Control.Promise as Promise
 import Data.Maybe (Maybe(Just, Nothing), isNothing)
-import Data.Newtype (over, unwrap)
+import Data.Newtype (over, unwrap, wrap)
 import Data.Tuple.Nested ((/\))
 import Deserialization.FromBytes (fromBytesEffect)
 import Deserialization.UnspentOutput as Deserialization.UnspentOuput
@@ -37,12 +37,8 @@
 import Helpers ((<<>>))
 import Serialization as Serialization
 import Serialization.Address (Address, addressFromBytes)
-import Types.ByteArray (byteArrayToHex)
-import Types.CborBytes
-  ( CborBytes
-  , cborBytesToHex
-  , rawBytesAsCborBytes
-  )
+import Types.ByteArray (byteArrayToHex, hexToByteArray)
+import Types.CborBytes (CborBytes, cborBytesToHex, rawBytesAsCborBytes)
 import Types.RawBytes (RawBytes, hexToRawBytes)
 import Types.Transaction (TransactionHash(TransactionHash))
 import Untagged.Union (asOneOf)
@@ -67,13 +63,9 @@
   -- Sign a transaction with the current wallet
   , signTx :: NamiConnection -> Transaction -> Aff (Maybe Transaction)
   -- Sign a transaction with the current wallet
-<<<<<<< HEAD
-  , signTxBytes :: NamiConnection -> ByteArray -> Aff (Maybe ByteArray)
-=======
   , signTxBytes :: NamiConnection -> CborBytes -> Aff (Maybe CborBytes)
   -- Submit a (balanced) transaction
   , submitTx :: NamiConnection -> Transaction -> Aff (Maybe TransactionHash)
->>>>>>> 4e645acb
   }
 
 mkNamiWalletAff :: Aff Wallet
@@ -89,6 +81,7 @@
     , getCollateral
     , signTx
     , signTxBytes
+    , submitTx
     }
 
   where
@@ -131,15 +124,12 @@
       Just witBytes -> Just <$> liftEffect
         (_attachSignature txBytes (rawBytesAsCborBytes witBytes))
 
-<<<<<<< HEAD
-=======
   submitTx :: NamiConnection -> Transaction -> Aff (Maybe TransactionHash)
   submitTx nami tx = do
     txHex <- txToHex tx
     map (TransactionHash <<< unwrap) <$> fromNamiHexString (_submitTxNami txHex)
       nami
 
->>>>>>> 4e645acb
   txToHex :: Transaction -> Aff String
   txToHex =
     liftEffect
@@ -192,7 +182,7 @@
   , getWalletAddress :: GeroConnection -> Aff (Maybe Address)
   , getCollateral :: GeroConnection -> Aff (Maybe TransactionUnspentOutput)
   , signTx :: GeroConnection -> Transaction -> Aff (Maybe Transaction)
-  , signTxBytes :: GeroConnection -> ByteArray -> Aff (Maybe ByteArray)
+  , signTxBytes :: GeroConnection -> CborBytes -> Aff (Maybe CborBytes)
   }
 
 mkGeroWalletAff :: Aff Wallet
@@ -225,7 +215,7 @@
       Just bytes -> do
         liftEffect $
           Deserialization.UnspentOuput.convertUnspentOutput
-            <$> fromBytesEffect bytes
+            <$> fromBytesEffect (unwrap bytes)
 
   signTx :: GeroConnection -> Transaction -> Aff (Maybe Transaction)
   signTx gero tx = do
@@ -234,7 +224,7 @@
       Nothing -> pure Nothing
       Just bytes -> map (combineWitnessSet tx) <$> liftEffect
         ( Deserialization.WitnessSet.convertWitnessSet
-            <$> fromBytesEffect bytes
+            <$> fromBytesEffect (unwrap bytes)
         )
     where
     -- We have to combine the newly returned witness set with the existing one
@@ -243,9 +233,9 @@
     combineWitnessSet (Transaction tx'@{ witnessSet: oldWits }) newWits =
       Transaction $ tx' { witnessSet = oldWits <> newWits }
 
-  signTxBytes :: GeroConnection -> ByteArray -> Aff (Maybe ByteArray)
+  signTxBytes :: GeroConnection -> CborBytes -> Aff (Maybe CborBytes)
   signTxBytes gero txBytes = do
-    fromGeroHexString (_signTxGero (byteArrayToHex txBytes)) gero >>=
+    fromGeroHexString (_signTxGero (byteArrayToHex $ unwrap txBytes)) gero >>=
       case _ of
         Nothing -> pure Nothing
         Just witBytes -> Just <$> liftEffect (_attachSignature txBytes witBytes)
@@ -259,15 +249,16 @@
   fromGeroHexString
     :: (GeroConnection -> Effect (Promise String))
     -> GeroConnection
-    -> Aff (Maybe ByteArray)
-  fromGeroHexString act = map hexToByteArray <<< Promise.toAffE <<< act
+    -> Aff (Maybe CborBytes)
+  fromGeroHexString act = map (map wrap <<< hexToByteArray) <<< Promise.toAffE
+    <<< act
 
   fromGeroMaybeHexString
     :: (GeroConnection -> Effect (Promise (Maybe String)))
     -> GeroConnection
-    -> Aff (Maybe ByteArray)
+    -> Aff (Maybe CborBytes)
   fromGeroMaybeHexString act =
-    map (flip bind hexToByteArray) <<< Promise.toAffE <<< act
+    map (flip bind (map wrap <<< hexToByteArray)) <<< Promise.toAffE <<< act
 
 -------------------------------------------------------------------------------
 -- Nami FFI stuff
@@ -289,11 +280,15 @@
   -> NamiConnection
   -> Effect (Promise String)
 
+foreign import _submitTxNami
+  :: String -- Hex-encoded cbor of tx
+  -> NamiConnection
+  -> Effect (Promise String) -- Submitted tx hash
+
 foreign import _attachSignature
-<<<<<<< HEAD
-  :: ByteArray -- CBOR bytes of tx
-  -> ByteArray -- CBOR bytes of witness set
-  -> Effect (ByteArray)
+  :: CborBytes -- CBOR bytes of tx
+  -> CborBytes -- CBOR bytes of witness set
+  -> Effect CborBytes
 
 -------------------------------------------------------------------------------
 -- Gero FFI stuff
@@ -313,9 +308,4 @@
 foreign import _signTxGero
   :: String -- Hex-encoded cbor of tx
   -> GeroConnection
-  -> Effect (Promise String)
-=======
-  :: CborBytes -- CBOR bytes of tx
-  -> CborBytes -- CBOR bytes of witness set
-  -> Effect CborBytes
->>>>>>> 4e645acb
+  -> Effect (Promise String)