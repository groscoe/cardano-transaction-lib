module Wallet
<<<<<<< HEAD
  ( NamiConnection
  , NamiWallet
  , KeyWallet'
  , Wallet(..)
  , mkNamiWalletAff
  , mkKeyWallet
=======
  ( Cip30Connection
  , Cip30Wallet
  , Wallet(Gero, Nami)
  , mkNamiWalletAff
  , mkGeroWalletAff
>>>>>>> 8d6ef30c
  , dummySign
  ) where

import Prelude

import Cardano.Types.Transaction
  ( Ed25519Signature(Ed25519Signature)
  , PublicKey(PublicKey)
  , Transaction(Transaction)
  , TransactionWitnessSet(TransactionWitnessSet)
  , Vkey(Vkey)
  , Vkeywitness(Vkeywitness)
  , Utxo
  , _vkeys
  , TransactionOutput(TransactionOutput)
  )
<<<<<<< HEAD
import Cardano.Types.TransactionUnspentOutput (TransactionUnspentOutput(TransactionUnspentOutput))
import Cardano.Types.Value (NonAdaAsset(NonAdaAsset), Value(Value), mkCoin)
import Contract.Prelude (class Newtype)
import Control.Promise (Promise)
=======
import Cardano.Types.TransactionUnspentOutput (TransactionUnspentOutput)
import Control.Promise (Promise, toAffE)
>>>>>>> 8d6ef30c
import Control.Promise as Promise
import Data.FoldableWithIndex (foldMapWithIndex)
import Data.Lens (set)
import Data.List (all)
import Data.Maybe (Maybe(Just, Nothing), isNothing)
import Data.Newtype (over, unwrap)
import Data.Ord.Min (Min(Min))
import Data.Tuple.Nested ((/\))
import Deserialization.FromBytes (fromBytesEffect)
import Deserialization.UnspentOutput as Deserialization.UnspentOuput
import Deserialization.WitnessSet as Deserialization.WitnessSet
import Effect (Effect)
import Effect.Aff (Aff)
import Effect.Class (liftEffect)
import Effect.Exception (throw)
import FfiHelpers (MaybeFfiHelper, maybeFfiHelper)
import Helpers ((<<>>))
import Serialization (publicKeyFromPrivateKey, publicKeyHash)
import Serialization as Serialization
<<<<<<< HEAD
import Serialization.Address
  ( Address
  , NetworkId
  , addressFromBytes
  , enterpriseAddress
  , enterpriseAddressToAddress
  , keyHashCredential
  )
import Serialization.Types (PrivateKey)
=======
import Serialization.Address (Address, addressFromBytes)
>>>>>>> 8d6ef30c
import Types.ByteArray (byteArrayToHex)
import Types.CborBytes (CborBytes, cborBytesToHex, rawBytesAsCborBytes)
import Types.RawBytes (RawBytes, hexToRawBytes)
import Untagged.Union (asOneOf)

<<<<<<< HEAD
data Wallet
  = Nami NamiWallet
  | KeyWallet KeyWallet'

-------------------------------------------------------------------------------
-- Key backend
-------------------------------------------------------------------------------
type KeyWallet' =
  { address :: NetworkId -> Aff Address
  , selectCollateral :: Utxo -> Maybe TransactionUnspentOutput
  , signTx :: Transaction -> Aff Transaction
  }

mkKeyWallet :: PrivateKey -> Wallet
mkKeyWallet key =
  KeyWallet
    { address
    , selectCollateral
    , signTx
    }
  where
  address :: NetworkId -> Aff Address
  address network = publicKeyFromPrivateKey key
    # liftEffect
    <#> publicKeyHash
      >>> keyHashCredential
      >>> { network, paymentCred: _ }
      >>> enterpriseAddress
      >>> enterpriseAddressToAddress

  selectCollateral :: Utxo -> Maybe TransactionUnspentOutput
  selectCollateral utxos = unwrap <<< unwrap <$> flip
    foldMapWithIndex
    utxos
    \input output ->
      let
        txuo = AdaOut $ TransactionUnspentOutput { input, output }
        Value ada (NonAdaAsset naa) = _value txuo
        onlyAda = all (all ((==) zero)) naa
        bigAda = ada >= mkCoin 5_000_000
      in
        if onlyAda && bigAda then Just $ Min txuo
        else Nothing

  signTx :: Transaction -> Aff Transaction
  signTx (Transaction tx) = liftEffect do
    txBody <- Serialization.convertTxBody tx.body
    hash <- Serialization.hashTransaction txBody
    wit <- Deserialization.WitnessSet.convertVkeyWitness <$>
      Serialization.makeVkeywitness hash key
    let witnessSet' = set _vkeys (pure $ pure wit) mempty
    pure $ Transaction $ tx { witnessSet = witnessSet' <> tx.witnessSet }

_value :: AdaOut -> Value
_value
  (AdaOut (TransactionUnspentOutput { output: TransactionOutput { amount } })) =
  amount

-- A wrapper around a UTxO, ordered by ada value
newtype AdaOut = AdaOut TransactionUnspentOutput

derive instance Newtype AdaOut _

instance Eq AdaOut where
  eq a b
    | Value a' _ <- _value a
    , Value b' _ <- _value b = eq a' b'

instance Ord AdaOut where
  compare a b
    | Value a' _ <- _value a
    , Value b' _ <- _value b = compare a' b'

-------------------------------------------------------------------------------
-- Nami backend
-------------------------------------------------------------------------------
-- Record-of-functions for real or mocked Nami wallet, includes `Ref` to
-- connection (e.g. with `window.cardano.nami` as a `NamiConnection`)
type NamiWallet =
  { -- A reference to a connection with Nami, i.e. `window.cardano.nami`
    connection :: Ref.Ref NamiConnection
=======
type Cip30Wallet =
  { -- A reference to a connection with the wallet, i.e. `window.cardano.nami`
    connection :: Cip30Connection
>>>>>>> 8d6ef30c
  -- Get the address associated with the wallet (Nami does not support
  -- multiple addresses)
  , getWalletAddress :: Cip30Connection -> Aff (Maybe Address)
  -- Get the collateral UTxO associated with the Nami wallet
  , getCollateral :: Cip30Connection -> Aff (Maybe TransactionUnspentOutput)
  -- Sign a transaction with the given wallet
  , signTx :: Cip30Connection -> Transaction -> Aff (Maybe Transaction)
  -- Sign transaction bytes with the given wallet
  , signTxBytes :: Cip30Connection -> CborBytes -> Aff (Maybe CborBytes)
  }

data Wallet
  = Nami Cip30Wallet
  | Gero Cip30Wallet

mkCip30WalletAff
  :: String
  -- ^ Name of the wallet for error messages
  -> Effect (Promise Cip30Connection)
  -- ^ A function to get wallet connection
  -> Aff Wallet
mkCip30WalletAff walletName enableWallet = do
  wallet <- toAffE enableWallet
  -- Ensure the Nami wallet has collateral set up
  whenM (isNothing <$> getCollateral wallet) do
    liftEffect $ throw $ walletName <> " wallet missing collateral"
  pure $ Nami
    { connection: wallet
    , getWalletAddress
    , getCollateral
    , signTx
    , signTxBytes
    }

-------------------------------------------------------------------------------
-- Nami backend
-------------------------------------------------------------------------------

mkNamiWalletAff :: Aff Wallet
mkNamiWalletAff = mkCip30WalletAff "Nami" _enableNami

-- Attach a dummy vkey witness to a transaction. Helpful for when we need to
-- know the number of witnesses (e.g. fee calculation) but the wallet hasn't
-- signed (or cannot sign) yet
dummySign :: Transaction -> Transaction
dummySign tx@(Transaction { witnessSet: tws@(TransactionWitnessSet ws) }) =
  over Transaction _
    { witnessSet = over TransactionWitnessSet
        _
          { vkeys = ws.vkeys <<>> Just [ vk ]
          }
        tws
    }
    $ tx
  where
  vk :: Vkeywitness
  vk = Vkeywitness
    ( Vkey
        ( PublicKey
            "ed25519_pk1eamrnx3pph58yr5l4z2wghjpu2dt2f0rp0zq9qquqa39p52ct0xsudjp4e"
        )
        /\ Ed25519Signature
          "ed25519_sig1ynufn5umzl746ekpjtzt2rf58ep0wg6mxpgyezh8vx0e8jpgm3kuu3tgm453wlz4rq5yjtth0fnj0ltxctaue0dgc2hwmysr9jvhjzswt86uk"
    )

-------------------------------------------------------------------------------
-- Gero backend
-------------------------------------------------------------------------------

mkGeroWalletAff :: Aff Wallet
mkGeroWalletAff = mkCip30WalletAff "Gero" _enableGero

-------------------------------------------------------------------------------
-- Helper functions
-------------------------------------------------------------------------------

txToHex :: Transaction -> Aff String
txToHex =
  liftEffect
    <<< map (byteArrayToHex <<< Serialization.toBytes <<< asOneOf)
    <<< Serialization.convertTransaction

getWalletAddress :: Cip30Connection -> Aff (Maybe Address)
getWalletAddress conn = fromHexString _getAddress conn <#>
  (_ >>= addressFromBytes <<< rawBytesAsCborBytes)

getCollateral :: Cip30Connection -> Aff (Maybe TransactionUnspentOutput)
getCollateral conn = fromMaybeHexString getCip30Collateral conn >>=
  case _ of
    Nothing -> pure Nothing
    Just bytes -> do
      liftEffect $
        Deserialization.UnspentOuput.convertUnspentOutput
          <$> fromBytesEffect (unwrap bytes)

signTx :: Cip30Connection -> Transaction -> Aff (Maybe Transaction)
signTx conn tx = do
  txHex <- txToHex tx
  fromHexString (_signTx txHex) conn >>= case _ of
    Nothing -> pure Nothing
    Just bytes -> map (combineWitnessSet tx) <$> liftEffect
      ( Deserialization.WitnessSet.convertWitnessSet
          <$> fromBytesEffect (unwrap bytes)
      )
  where
  -- We have to combine the newly returned witness set with the existing one
  -- Otherwise, any datums, etc... won't be retained
  combineWitnessSet :: Transaction -> TransactionWitnessSet -> Transaction
  combineWitnessSet (Transaction tx'@{ witnessSet: oldWits }) newWits =
    Transaction $ tx' { witnessSet = oldWits <> newWits }

signTxBytes :: Cip30Connection -> CborBytes -> Aff (Maybe CborBytes)
signTxBytes conn txBytes = do
  fromHexString (_signTx (cborBytesToHex txBytes)) conn >>= case _ of
    Nothing -> pure Nothing
    Just witBytes -> Just <$> liftEffect
      (_attachSignature txBytes (rawBytesAsCborBytes witBytes))

fromHexString
  :: (Cip30Connection -> Effect (Promise String))
  -> Cip30Connection
  -> Aff (Maybe RawBytes)
fromHexString act = map hexToRawBytes <<< Promise.toAffE <<< act

fromMaybeHexString
  :: (Cip30Connection -> Effect (Promise (Maybe String)))
  -> Cip30Connection
  -> Aff (Maybe RawBytes)
fromMaybeHexString act =
  map (flip bind hexToRawBytes) <<< Promise.toAffE <<< act

-------------------------------------------------------------------------------
-- FFI stuff
-------------------------------------------------------------------------------
foreign import data Cip30Connection :: Type

newtype NamiConnection = NamiConnection Cip30Connection

newtype GeroConnection = GeroConnection Cip30Connection

foreign import _enableNami :: Effect (Promise Cip30Connection)
foreign import _enableGero :: Effect (Promise Cip30Connection)

foreign import _getAddress :: Cip30Connection -> Effect (Promise String)

foreign import _getCollateral
  :: MaybeFfiHelper -> Cip30Connection -> Effect (Promise (Maybe String))

getCip30Collateral :: Cip30Connection -> Effect (Promise (Maybe String))
getCip30Collateral = _getCollateral maybeFfiHelper

foreign import _signTx
  :: String -- Hex-encoded cbor of tx
  -> Cip30Connection
  -> Effect (Promise String)

foreign import _attachSignature
  :: CborBytes -- CBOR bytes of tx
  -> CborBytes -- CBOR bytes of witness set
  -> Effect CborBytes<|MERGE_RESOLUTION|>--- conflicted
+++ resolved
@@ -1,23 +1,20 @@
 module Wallet
-<<<<<<< HEAD
-  ( NamiConnection
-  , NamiWallet
-  , KeyWallet'
-  , Wallet(..)
-  , mkNamiWalletAff
-  , mkKeyWallet
-=======
-  ( Cip30Connection
-  , Cip30Wallet
-  , Wallet(Gero, Nami)
+  ( module KeyWallet
+  , module Cip30Wallet
+  , Wallet(Gero, Nami, KeyWallet)
   , mkNamiWalletAff
   , mkGeroWalletAff
->>>>>>> 8d6ef30c
+  , mkKeyWallet
+  , cip30Wallet
   , dummySign
   ) where
 
 import Prelude
 
+import Wallet.Key (KeyWallet', mkKeyWallet')
+import Wallet.Key (KeyWallet') as KeyWallet
+import Wallet.Cip30 (Cip30Wallet, Cip30Connection, mkCip30WalletAff)
+import Wallet.Cip30 (Cip30Wallet, Cip30Connection) as Cip30Wallet
 import Cardano.Types.Transaction
   ( Ed25519Signature(Ed25519Signature)
   , PublicKey(PublicKey)
@@ -25,183 +22,39 @@
   , TransactionWitnessSet(TransactionWitnessSet)
   , Vkey(Vkey)
   , Vkeywitness(Vkeywitness)
-  , Utxo
-  , _vkeys
-  , TransactionOutput(TransactionOutput)
   )
-<<<<<<< HEAD
-import Cardano.Types.TransactionUnspentOutput (TransactionUnspentOutput(TransactionUnspentOutput))
-import Cardano.Types.Value (NonAdaAsset(NonAdaAsset), Value(Value), mkCoin)
-import Contract.Prelude (class Newtype)
 import Control.Promise (Promise)
-=======
-import Cardano.Types.TransactionUnspentOutput (TransactionUnspentOutput)
-import Control.Promise (Promise, toAffE)
->>>>>>> 8d6ef30c
-import Control.Promise as Promise
-import Data.FoldableWithIndex (foldMapWithIndex)
-import Data.Lens (set)
-import Data.List (all)
-import Data.Maybe (Maybe(Just, Nothing), isNothing)
-import Data.Newtype (over, unwrap)
-import Data.Ord.Min (Min(Min))
+import Data.Maybe (Maybe(Just, Nothing))
+import Data.Newtype (over)
 import Data.Tuple.Nested ((/\))
-import Deserialization.FromBytes (fromBytesEffect)
-import Deserialization.UnspentOutput as Deserialization.UnspentOuput
-import Deserialization.WitnessSet as Deserialization.WitnessSet
 import Effect (Effect)
 import Effect.Aff (Aff)
-import Effect.Class (liftEffect)
-import Effect.Exception (throw)
-import FfiHelpers (MaybeFfiHelper, maybeFfiHelper)
 import Helpers ((<<>>))
-import Serialization (publicKeyFromPrivateKey, publicKeyHash)
-import Serialization as Serialization
-<<<<<<< HEAD
-import Serialization.Address
-  ( Address
-  , NetworkId
-  , addressFromBytes
-  , enterpriseAddress
-  , enterpriseAddressToAddress
-  , keyHashCredential
-  )
 import Serialization.Types (PrivateKey)
-=======
-import Serialization.Address (Address, addressFromBytes)
->>>>>>> 8d6ef30c
-import Types.ByteArray (byteArrayToHex)
-import Types.CborBytes (CborBytes, cborBytesToHex, rawBytesAsCborBytes)
-import Types.RawBytes (RawBytes, hexToRawBytes)
-import Untagged.Union (asOneOf)
-
-<<<<<<< HEAD
-data Wallet
-  = Nami NamiWallet
-  | KeyWallet KeyWallet'
-
--------------------------------------------------------------------------------
--- Key backend
--------------------------------------------------------------------------------
-type KeyWallet' =
-  { address :: NetworkId -> Aff Address
-  , selectCollateral :: Utxo -> Maybe TransactionUnspentOutput
-  , signTx :: Transaction -> Aff Transaction
-  }
-
-mkKeyWallet :: PrivateKey -> Wallet
-mkKeyWallet key =
-  KeyWallet
-    { address
-    , selectCollateral
-    , signTx
-    }
-  where
-  address :: NetworkId -> Aff Address
-  address network = publicKeyFromPrivateKey key
-    # liftEffect
-    <#> publicKeyHash
-      >>> keyHashCredential
-      >>> { network, paymentCred: _ }
-      >>> enterpriseAddress
-      >>> enterpriseAddressToAddress
-
-  selectCollateral :: Utxo -> Maybe TransactionUnspentOutput
-  selectCollateral utxos = unwrap <<< unwrap <$> flip
-    foldMapWithIndex
-    utxos
-    \input output ->
-      let
-        txuo = AdaOut $ TransactionUnspentOutput { input, output }
-        Value ada (NonAdaAsset naa) = _value txuo
-        onlyAda = all (all ((==) zero)) naa
-        bigAda = ada >= mkCoin 5_000_000
-      in
-        if onlyAda && bigAda then Just $ Min txuo
-        else Nothing
-
-  signTx :: Transaction -> Aff Transaction
-  signTx (Transaction tx) = liftEffect do
-    txBody <- Serialization.convertTxBody tx.body
-    hash <- Serialization.hashTransaction txBody
-    wit <- Deserialization.WitnessSet.convertVkeyWitness <$>
-      Serialization.makeVkeywitness hash key
-    let witnessSet' = set _vkeys (pure $ pure wit) mempty
-    pure $ Transaction $ tx { witnessSet = witnessSet' <> tx.witnessSet }
-
-_value :: AdaOut -> Value
-_value
-  (AdaOut (TransactionUnspentOutput { output: TransactionOutput { amount } })) =
-  amount
-
--- A wrapper around a UTxO, ordered by ada value
-newtype AdaOut = AdaOut TransactionUnspentOutput
-
-derive instance Newtype AdaOut _
-
-instance Eq AdaOut where
-  eq a b
-    | Value a' _ <- _value a
-    , Value b' _ <- _value b = eq a' b'
-
-instance Ord AdaOut where
-  compare a b
-    | Value a' _ <- _value a
-    , Value b' _ <- _value b = compare a' b'
-
--------------------------------------------------------------------------------
--- Nami backend
--------------------------------------------------------------------------------
--- Record-of-functions for real or mocked Nami wallet, includes `Ref` to
--- connection (e.g. with `window.cardano.nami` as a `NamiConnection`)
-type NamiWallet =
-  { -- A reference to a connection with Nami, i.e. `window.cardano.nami`
-    connection :: Ref.Ref NamiConnection
-=======
-type Cip30Wallet =
-  { -- A reference to a connection with the wallet, i.e. `window.cardano.nami`
-    connection :: Cip30Connection
->>>>>>> 8d6ef30c
-  -- Get the address associated with the wallet (Nami does not support
-  -- multiple addresses)
-  , getWalletAddress :: Cip30Connection -> Aff (Maybe Address)
-  -- Get the collateral UTxO associated with the Nami wallet
-  , getCollateral :: Cip30Connection -> Aff (Maybe TransactionUnspentOutput)
-  -- Sign a transaction with the given wallet
-  , signTx :: Cip30Connection -> Transaction -> Aff (Maybe Transaction)
-  -- Sign transaction bytes with the given wallet
-  , signTxBytes :: Cip30Connection -> CborBytes -> Aff (Maybe CborBytes)
-  }
 
 data Wallet
   = Nami Cip30Wallet
   | Gero Cip30Wallet
+  | KeyWallet KeyWallet'
 
-mkCip30WalletAff
-  :: String
-  -- ^ Name of the wallet for error messages
-  -> Effect (Promise Cip30Connection)
-  -- ^ A function to get wallet connection
-  -> Aff Wallet
-mkCip30WalletAff walletName enableWallet = do
-  wallet <- toAffE enableWallet
-  -- Ensure the Nami wallet has collateral set up
-  whenM (isNothing <$> getCollateral wallet) do
-    liftEffect $ throw $ walletName <> " wallet missing collateral"
-  pure $ Nami
-    { connection: wallet
-    , getWalletAddress
-    , getCollateral
-    , signTx
-    , signTxBytes
-    }
-
--------------------------------------------------------------------------------
--- Nami backend
--------------------------------------------------------------------------------
+mkKeyWallet :: PrivateKey -> Wallet
+mkKeyWallet = KeyWallet <<< mkKeyWallet'
 
 mkNamiWalletAff :: Aff Wallet
-mkNamiWalletAff = mkCip30WalletAff "Nami" _enableNami
+mkNamiWalletAff = Nami <$> mkCip30WalletAff "Nami" _enableNami
+
+foreign import _enableNami :: Effect (Promise Cip30Connection)
+
+mkGeroWalletAff :: Aff Wallet
+mkGeroWalletAff = Gero <$> mkCip30WalletAff "Gero" _enableGero
+
+foreign import _enableGero :: Effect (Promise Cip30Connection)
+
+cip30Wallet :: Wallet -> Maybe Cip30Wallet
+cip30Wallet = case _ of
+  Nami c30 -> Just c30
+  Gero c30 -> Just c30
+  _ -> Nothing
 
 -- Attach a dummy vkey witness to a transaction. Helpful for when we need to
 -- know the number of witnesses (e.g. fee calculation) but the wallet hasn't
@@ -225,100 +78,4 @@
         )
         /\ Ed25519Signature
           "ed25519_sig1ynufn5umzl746ekpjtzt2rf58ep0wg6mxpgyezh8vx0e8jpgm3kuu3tgm453wlz4rq5yjtth0fnj0ltxctaue0dgc2hwmysr9jvhjzswt86uk"
-    )
-
--------------------------------------------------------------------------------
--- Gero backend
--------------------------------------------------------------------------------
-
-mkGeroWalletAff :: Aff Wallet
-mkGeroWalletAff = mkCip30WalletAff "Gero" _enableGero
-
--------------------------------------------------------------------------------
--- Helper functions
--------------------------------------------------------------------------------
-
-txToHex :: Transaction -> Aff String
-txToHex =
-  liftEffect
-    <<< map (byteArrayToHex <<< Serialization.toBytes <<< asOneOf)
-    <<< Serialization.convertTransaction
-
-getWalletAddress :: Cip30Connection -> Aff (Maybe Address)
-getWalletAddress conn = fromHexString _getAddress conn <#>
-  (_ >>= addressFromBytes <<< rawBytesAsCborBytes)
-
-getCollateral :: Cip30Connection -> Aff (Maybe TransactionUnspentOutput)
-getCollateral conn = fromMaybeHexString getCip30Collateral conn >>=
-  case _ of
-    Nothing -> pure Nothing
-    Just bytes -> do
-      liftEffect $
-        Deserialization.UnspentOuput.convertUnspentOutput
-          <$> fromBytesEffect (unwrap bytes)
-
-signTx :: Cip30Connection -> Transaction -> Aff (Maybe Transaction)
-signTx conn tx = do
-  txHex <- txToHex tx
-  fromHexString (_signTx txHex) conn >>= case _ of
-    Nothing -> pure Nothing
-    Just bytes -> map (combineWitnessSet tx) <$> liftEffect
-      ( Deserialization.WitnessSet.convertWitnessSet
-          <$> fromBytesEffect (unwrap bytes)
-      )
-  where
-  -- We have to combine the newly returned witness set with the existing one
-  -- Otherwise, any datums, etc... won't be retained
-  combineWitnessSet :: Transaction -> TransactionWitnessSet -> Transaction
-  combineWitnessSet (Transaction tx'@{ witnessSet: oldWits }) newWits =
-    Transaction $ tx' { witnessSet = oldWits <> newWits }
-
-signTxBytes :: Cip30Connection -> CborBytes -> Aff (Maybe CborBytes)
-signTxBytes conn txBytes = do
-  fromHexString (_signTx (cborBytesToHex txBytes)) conn >>= case _ of
-    Nothing -> pure Nothing
-    Just witBytes -> Just <$> liftEffect
-      (_attachSignature txBytes (rawBytesAsCborBytes witBytes))
-
-fromHexString
-  :: (Cip30Connection -> Effect (Promise String))
-  -> Cip30Connection
-  -> Aff (Maybe RawBytes)
-fromHexString act = map hexToRawBytes <<< Promise.toAffE <<< act
-
-fromMaybeHexString
-  :: (Cip30Connection -> Effect (Promise (Maybe String)))
-  -> Cip30Connection
-  -> Aff (Maybe RawBytes)
-fromMaybeHexString act =
-  map (flip bind hexToRawBytes) <<< Promise.toAffE <<< act
-
--------------------------------------------------------------------------------
--- FFI stuff
--------------------------------------------------------------------------------
-foreign import data Cip30Connection :: Type
-
-newtype NamiConnection = NamiConnection Cip30Connection
-
-newtype GeroConnection = GeroConnection Cip30Connection
-
-foreign import _enableNami :: Effect (Promise Cip30Connection)
-foreign import _enableGero :: Effect (Promise Cip30Connection)
-
-foreign import _getAddress :: Cip30Connection -> Effect (Promise String)
-
-foreign import _getCollateral
-  :: MaybeFfiHelper -> Cip30Connection -> Effect (Promise (Maybe String))
-
-getCip30Collateral :: Cip30Connection -> Effect (Promise (Maybe String))
-getCip30Collateral = _getCollateral maybeFfiHelper
-
-foreign import _signTx
-  :: String -- Hex-encoded cbor of tx
-  -> Cip30Connection
-  -> Effect (Promise String)
-
-foreign import _attachSignature
-  :: CborBytes -- CBOR bytes of tx
-  -> CborBytes -- CBOR bytes of witness set
-  -> Effect CborBytes+    )