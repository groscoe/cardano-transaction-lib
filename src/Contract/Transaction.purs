-- | A module that defines the different transaction data types, balancing
-- | functionality, transaction fees, signing and submission.
module Contract.Transaction
  ( BalancedSignedTransaction(..)
  , balanceAndSignTx
  , balanceTx
  , balanceTxM
  , calculateMinFee
  , calculateMinFeeM
  , finalizeTx
  , module BalanceTxError
  , module ExportQueryM
  , module Ogmios
  , module ReindexRedeemersExport
  , module ScriptLookups
  , module Transaction
  , module TxOutput
  , module UnbalancedTx
  , reindexSpentScriptRedeemers
  , signTransaction
  , signTransactionBytes
  , submit
  ) where

import Prelude

import BalanceTx (BalanceTxError) as BalanceTxError
<<<<<<< HEAD
import BalanceTx (balanceTx) as BalanceTx
import Contract.Monad (Contract, liftedE', liftedM, wrapContract)
=======
import Contract.Monad (Contract, liftedE, liftedM, wrapContract)
>>>>>>> 32920f8c
import Data.Either (Either, hush)
import Data.Generic.Rep (class Generic)
import Data.Lens.Getter ((^.))
import Data.Maybe (Maybe)
import Data.Newtype (class Newtype, unwrap, wrap)
import Data.Show.Generic (genericShow)
import Data.Tuple.Nested (type (/\))
import QueryM (EvaluatedTransaction)
import QueryM
  ( FeeEstimate(FeeEstimate)
  , ClientError(..)
  , FinalizedTransaction(FinalizedTransaction)
  ) as ExportQueryM
import QueryM
  ( FinalizedTransaction(FinalizedTransaction)
  , calculateMinFee
  , signTransaction
  , signTransactionBytes
  , finalizeTx
  , submitTxOgmios
  ) as QueryM
import QueryM.Ogmios (OgmiosTxOut, OgmiosTxOutRef) as Ogmios
import ReindexRedeemers (ReindexErrors(CannotGetTxOutRefIndexForRedeemer)) as ReindexRedeemersExport
import ReindexRedeemers (reindexSpentScriptRedeemers) as ReindexRedeemers
import TxOutput
  ( ogmiosTxOutToScriptOutput
  , ogmiosTxOutToTransactionOutput
  , scriptOutputToOgmiosTxOut
  , scriptOutputToTransactionOutput
  , transactionInputToTxOutRef
  , transactionOutputToOgmiosTxOut
  , transactionOutputToScriptOutput
  , txOutRefToTransactionInput
  ) as TxOutput
import Types.ByteArray (ByteArray)
import Types.Datum (Datum)
import Types.ScriptLookups (MkUnbalancedTxError(..), mkUnbalancedTx) as ScriptLookups
import Types.ScriptLookups (UnattachedUnbalancedTx(UnattachedUnbalancedTx))
<<<<<<< HEAD
import Types.Transaction
=======
import Types.ScriptLookups
  ( MkUnbalancedTxError(..) -- A lot errors so will refrain from explicit names.
  , mkUnbalancedTx
  ) as ScriptLookups
import Types.Transaction (Transaction, TransactionHash, _body, _inputs)
import Types.Transaction -- Most re-exported, don't re-export `Redeemer` and associated lens.
>>>>>>> 32920f8c
  ( AuxiliaryData(AuxiliaryData)
  , AuxiliaryDataHash(AuxiliaryDataHash)
  , BootstrapWitness
  , Certificate
      ( StakeRegistration
      , StakeDeregistration
      , StakeDelegation
      , PoolRegistration
      , PoolRetirement
      , GenesisKeyDelegation
      , MoveInstantaneousRewardsCert
      )
  , CostModel(CostModel)
  , Costmdls(Costmdls)
  , DataHash(DataHash)
  , DatumHash
  , Ed25519Signature(Ed25519Signature)
  , Epoch(Epoch)
  , ExUnitPrices
  , ExUnits
  , GeneralTransactionMetadata(GeneralTransactionMetadata)
  , GenesisHash(GenesisHash)
  , Language(PlutusV1)
  , Mint(Mint)
  , NativeScript
      ( ScriptPubkey
      , ScriptAll
      , ScriptAny
      , ScriptNOfK
      , TimelockStart
      , TimelockExpiry
      )
  , Nonce(IdentityNonce, HashNonce)
  , ProposedProtocolParameterUpdates(ProposedProtocolParameterUpdates)
  , ProtocolParamUpdate
  , ProtocolVersion
  , PublicKey(PublicKey)
  , Redeemer
  , RequiredSigner(RequiredSigner)
  , ScriptDataHash(ScriptDataHash)
  , SubCoin
  , Transaction(Transaction)
  , TransactionHash(TransactionHash)
  , TransactionInput(TransactionInput)
  , TransactionMetadatum(MetadataMap, MetadataList, Int, Bytes, Text)
  , TransactionMetadatumLabel(TransactionMetadatumLabel)
  , TransactionOutput(TransactionOutput)
  , TransactionWitnessSet(TransactionWitnessSet)
  , TxBody(TxBody)
  , TxOut
  , UnitInterval
  , Update
  , Utxo
  , UtxoM(UtxoM)
  , Vkey(Vkey)
  , Vkeywitness(Vkeywitness)
  , _auxiliaryData
  , _auxiliaryDataHash
  , _body
  , _bootstraps
  , _certs
  , _collateral
  , _fee
  , _inputs
  , _isValid
  , _mint
  , _nativeScripts
  , _networkId
  , _outputs
  , _plutusData
  , _plutusScripts
  , _requiredSigners
  , _scriptDataHash
  , _ttl
  , _update
  , _validityStartInterval
  , _vkeys
  , _withdrawals
  , _witnessSet
  ) as Transaction
import Types.Transaction (Transaction, _body, _inputs)
import Types.UnbalancedTransaction
  ( ScriptOutput(ScriptOutput)
  , TxOutRef
  , UnbalancedTx(UnbalancedTx)
  , _transaction
  , _utxoIndex
  , emptyUnbalancedTx
  ) as UnbalancedTx
import Types.UnbalancedTransaction (UnbalancedTx)
import Types.Value (Coin)

-- | This module defines transaction-related requests. Currently signing and
-- | submission is done with Nami.

-- | Signs a `Transaction` with potential failure.
signTransaction
  :: forall (r :: Row Type). Transaction -> Contract r (Maybe Transaction)
signTransaction = wrapContract <<< QueryM.signTransaction

-- | Signs a `Transaction` with potential failure
signTransactionBytes
  :: forall (r :: Row Type)
   . ByteArray
  -> Contract r (Maybe ByteArray)
signTransactionBytes = wrapContract <<< QueryM.signTransactionBytes

-- | Submits a Cbor-hex encoded transaction, which is the output of
-- | `signTransactionBytes` or `balanceAndSignTx`
<<<<<<< HEAD
submit :: forall (r :: Row Type). EvaluatedTransaction -> Contract r String
submit = wrapContract <<< QueryM.submitTxOgmios
=======
submit :: forall (r :: Row Type). ByteArray -> Contract r TransactionHash
submit = wrapContract <<< map (wrap <<< unwrap) <<< QueryM.submitTxOgmios
>>>>>>> 32920f8c

-- | Query the Haskell server for the minimum transaction fee
calculateMinFee
  :: forall (r :: Row Type)
   . Transaction
  -> Contract r (Either ExportQueryM.ClientError Coin)
calculateMinFee = wrapContract <<< QueryM.calculateMinFee

-- | Same as `calculateMinFee` hushing the error.
calculateMinFeeM
  :: forall (r :: Row Type). Transaction -> Contract r (Maybe Coin)
calculateMinFeeM = map hush <<< calculateMinFee

-- | Attempts to balance an `UnbalancedTx`.
balanceTx
  :: forall (r :: Row Type)
   . UnbalancedTx
  -> Contract r (Either BalanceTxError.BalanceTxError Transaction)
balanceTx = wrapContract <<< BalanceTx.balanceTx

-- | Attempts to balance an `UnbalancedTx` hushing the error.
balanceTxM
  :: forall (r :: Row Type). UnbalancedTx -> Contract r (Maybe Transaction)
balanceTxM = map hush <<< balanceTx

finalizeTx
  :: forall (r :: Row Type)
   . Transaction.Transaction
  -> Array Datum
  -> Array Transaction.Redeemer
  -> Contract r (Maybe QueryM.FinalizedTransaction)
finalizeTx tx datums redeemers = wrapContract
  $ QueryM.finalizeTx tx datums redeemers

-- | Reindex the `Spend` redeemers. Since we insert to an ordered array, we must
-- | reindex the redeemers with such inputs. This must be crucially called after
-- | balancing when all inputs are in place so they cannot be reordered.
reindexSpentScriptRedeemers
  :: forall (r :: Row Type)
   . Array Transaction.TransactionInput
  -> Array (Transaction.Redeemer /\ Maybe Transaction.TransactionInput)
  -> Contract r
       ( Either
           ReindexRedeemersExport.ReindexErrors
           (Array Transaction.Redeemer)
       )
reindexSpentScriptRedeemers balancedTx =
  wrapContract <<< ReindexRedeemers.reindexSpentScriptRedeemers balancedTx

newtype BalancedSignedTransaction = BalancedSignedTransaction
  { transaction :: Transaction.Transaction -- the balanced and unsigned transaction to help with logging
  , signedTxCbor :: ByteArray -- the balanced and signed cbor ByteArray representation used in `submit`
  }

derive instance Generic BalancedSignedTransaction _
derive instance Newtype BalancedSignedTransaction _
derive newtype instance Eq BalancedSignedTransaction

instance Show BalancedSignedTransaction where
  show = genericShow

-- | A helper that wraps a few steps into: balance an unbalanced transaction
-- | (`balanceTx`), reindex script spend redeemers (not minting redeemers)
-- | (`reindexSpentScriptRedeemers`), attach datums and redeemers to the
-- | transaction (`finalizeTx`), and finally sign (`signTransactionBytes`).
-- | The return type includes the balanced (but unsigned) transaction for
-- | logging and more importantly, the `ByteArray` to be used with `Submit` to
-- | submit  the transaction.
balanceAndSignTx
  :: forall (r :: Row Type)
   . UnattachedUnbalancedTx
  -> Contract r (Maybe BalancedSignedTransaction)
balanceAndSignTx
  (UnattachedUnbalancedTx { unbalancedTx, datums, redeemersTxIns }) = do
  -- Balance unbalanced tx:
  balancedTx <- liftedE $ balanceTx unbalancedTx
  let inputs = balancedTx ^. _body <<< _inputs
  redeemers <- liftedE $ reindexSpentScriptRedeemers inputs redeemersTxIns
  -- Reattach datums and redeemer:
  QueryM.FinalizedTransaction txCbor <-
    liftedM "balanceAndSignTx: Cannot attach datums and redeemer"
      (finalizeTx balancedTx datums redeemers)
  -- Sign the transaction returned as Cbor-hex encoded:
  signedTxCbor <- liftedM "balanceAndSignTx: Failed to sign transaction" $
    signTransactionBytes txCbor
  pure $ pure $ BalancedSignedTransaction
    { transaction: balancedTx, signedTxCbor }<|MERGE_RESOLUTION|>--- conflicted
+++ resolved
@@ -25,12 +25,8 @@
 import Prelude
 
 import BalanceTx (BalanceTxError) as BalanceTxError
-<<<<<<< HEAD
-import BalanceTx (balanceTx) as BalanceTx
-import Contract.Monad (Contract, liftedE', liftedM, wrapContract)
-=======
+import BalanceTx (BalanceTxError, balanceTx) as BalanceTx
 import Contract.Monad (Contract, liftedE, liftedM, wrapContract)
->>>>>>> 32920f8c
 import Data.Either (Either, hush)
 import Data.Generic.Rep (class Generic)
 import Data.Lens.Getter ((^.))
@@ -67,18 +63,12 @@
   ) as TxOutput
 import Types.ByteArray (ByteArray)
 import Types.Datum (Datum)
-import Types.ScriptLookups (MkUnbalancedTxError(..), mkUnbalancedTx) as ScriptLookups
-import Types.ScriptLookups (UnattachedUnbalancedTx(UnattachedUnbalancedTx))
-<<<<<<< HEAD
-import Types.Transaction
-=======
 import Types.ScriptLookups
   ( MkUnbalancedTxError(..) -- A lot errors so will refrain from explicit names.
+  , UnattachedUnbalancedTx(UnattachedUnbalancedTx)
   , mkUnbalancedTx
   ) as ScriptLookups
-import Types.Transaction (Transaction, TransactionHash, _body, _inputs)
-import Types.Transaction -- Most re-exported, don't re-export `Redeemer` and associated lens.
->>>>>>> 32920f8c
+import Types.Transaction
   ( AuxiliaryData(AuxiliaryData)
   , AuxiliaryDataHash(AuxiliaryDataHash)
   , BootstrapWitness
@@ -188,13 +178,11 @@
 
 -- | Submits a Cbor-hex encoded transaction, which is the output of
 -- | `signTransactionBytes` or `balanceAndSignTx`
-<<<<<<< HEAD
-submit :: forall (r :: Row Type). EvaluatedTransaction -> Contract r String
-submit = wrapContract <<< QueryM.submitTxOgmios
-=======
-submit :: forall (r :: Row Type). ByteArray -> Contract r TransactionHash
+submit
+  :: forall (r :: Row Type)
+   . EvaluatedTransaction
+  -> Contract r Transaction.TransactionHash
 submit = wrapContract <<< map (wrap <<< unwrap) <<< QueryM.submitTxOgmios
->>>>>>> 32920f8c
 
 -- | Query the Haskell server for the minimum transaction fee
 calculateMinFee
@@ -212,7 +200,7 @@
 balanceTx
   :: forall (r :: Row Type)
    . UnbalancedTx
-  -> Contract r (Either BalanceTxError.BalanceTxError Transaction)
+  -> Contract r (Either BalanceTx.BalanceTxError Transaction)
 balanceTx = wrapContract <<< BalanceTx.balanceTx
 
 -- | Attempts to balance an `UnbalancedTx` hushing the error.
@@ -265,10 +253,12 @@
 -- | submit  the transaction.
 balanceAndSignTx
   :: forall (r :: Row Type)
-   . UnattachedUnbalancedTx
+   . ScriptLookups.UnattachedUnbalancedTx
   -> Contract r (Maybe BalancedSignedTransaction)
 balanceAndSignTx
-  (UnattachedUnbalancedTx { unbalancedTx, datums, redeemersTxIns }) = do
+  ( ScriptLookups.UnattachedUnbalancedTx
+      { unbalancedTx, datums, redeemersTxIns }
+  ) = do
   -- Balance unbalanced tx:
   balancedTx <- liftedE $ balanceTx unbalancedTx
   let inputs = balancedTx ^. _body <<< _inputs
