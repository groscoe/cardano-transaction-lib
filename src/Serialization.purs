module Serialization
  ( convertTransaction
  , convertTxInput
  , convertTxOutput
  , toBytes
  , newTransactionUnspentOutputFromBytes
  , newTransactionWitnessSetFromBytes
  , hashScriptData
  , publicKeyHash
  , publicKeyFromBech32
  ) where

import Prelude

import Data.FoldableWithIndex (forWithIndex_)
import Data.Map as Map
import Data.Maybe (Maybe)
import Data.Newtype (unwrap)
import Data.Traversable (traverse_, for_, for, traverse)
import Data.Tuple (Tuple(Tuple))
import Data.Tuple.Nested (type (/\), (/\))
import Data.UInt (UInt)
import Data.UInt as UInt
import Deserialization.FromBytes (fromBytes, fromBytesEffect)
import Effect (Effect)
import FfiHelpers
  ( MaybeFfiHelper
  , maybeFfiHelper
  , ContainerHelper
  , containerHelper
  )
import Helpers (fromJustEff)
import Serialization.Address (Address, StakeCredential, RewardAddress)
import Serialization.Address (NetworkId(TestnetId, MainnetId)) as T
import Serialization.AuxiliaryData (convertAuxiliaryData, setTxAuxiliaryData)
import Serialization.BigInt as Serialization
import Serialization.BigNum (bigNumFromBigInt)
import Serialization.Hash (ScriptHash, Ed25519KeyHash, scriptHashFromBytes)
import Serialization.PlutusData (packPlutusList)
import Serialization.Types
  ( AssetName
  , Assets
  , AuxiliaryData
  , BigInt
  , BigNum
  , Certificate
  , Certificates
  , CostModel
  , Costmdls
  , DataHash
  , Ed25519KeyHashes
  , Ed25519Signature
  , ExUnitPrices
  , ExUnits
  , GenesisDelegateHash
  , GenesisHash
  , Int32
  , Ipv4
  , Ipv6
  , Language
  , MIRToStakeCredentials
  , Mint
  , MintAssets
  , MoveInstantaneousReward
  , MultiAsset
  , NativeScript
  , NetworkId
  , PlutusData
  , PlutusList
  , PoolMetadata
  , ProposedProtocolParameterUpdates
  , ProtocolParamUpdate
  , ProtocolVersion
  , PublicKey
  , Redeemer
  , Redeemers
  , Relay
  , Relays
  , ScriptDataHash
  , Transaction
  , TransactionBody
  , TransactionHash
  , TransactionInput
  , TransactionInputs
  , TransactionOutput
  , TransactionOutputs
  , TransactionWitnessSet
  , UnitInterval
  , Update
  , VRFKeyHash
  , Value
  , Vkey
  , Vkeywitness
  , Vkeywitnesses
  , Withdrawals
  )
import Serialization.WitnessSet
  ( convertWitnessSet
  , convertRedeemer
  , convertExUnits
  )
import Types.Aliases (Bech32String)
import Types.ByteArray (ByteArray)
import Types.Int as Int
import Types.PlutusData as PlutusData
import Types.Transaction
  ( Certificate
      ( StakeRegistration
      , StakeDeregistration
      , StakeDelegation
      , PoolRegistration
      , PoolRetirement
      , GenesisKeyDelegation
      , MoveInstantaneousRewardsCert
      )
  , Costmdls(Costmdls)
  , GenesisDelegateHash(GenesisDelegateHash)
  , GenesisHash(GenesisHash)
  , Language(PlutusV1)
  , MIRToStakeCredentials(MIRToStakeCredentials)
  , Mint(Mint)
  , MoveInstantaneousReward(ToOtherPot, ToStakeCreds)
  , Nonce(IdentityNonce, HashNonce)
  , PoolMetadata(PoolMetadata)
  , PoolMetadataHash(PoolMetadataHash)
  , ProposedProtocolParameterUpdates
  , ProtocolParamUpdate
  , Redeemer
  , Relay(SingleHostAddr, SingleHostName, MultiHostName)
  , Transaction(Transaction)
  , TransactionInput(TransactionInput)
  , TransactionOutput(TransactionOutput)
  , TxBody(TxBody)
  , UnitInterval
  , URL(URL)
  , Update
  ) as T
import Types.TransactionUnspentOutput (TransactionUnspentOutput)
import Types.Value as Value
import Untagged.Union (type (|+|), UndefinedOr, maybeToUor)

foreign import newBigNum :: MaybeFfiHelper -> String -> Maybe BigNum
foreign import newValue :: BigNum -> Effect Value
foreign import valueSetCoin :: Value -> BigNum -> Effect Unit
foreign import newValueFromAssets :: MultiAsset -> Effect Value
foreign import newTransactionInput
  :: TransactionHash -> UInt -> Effect TransactionInput

foreign import newTransactionInputs :: Effect TransactionInputs
foreign import addTransactionInput
  :: TransactionInputs -> TransactionInput -> Effect Unit

foreign import newTransactionOutput
  :: Address -> Value -> Effect TransactionOutput

foreign import newTransactionOutputs :: Effect TransactionOutputs
foreign import addTransactionOutput
  :: TransactionOutputs -> TransactionOutput -> Effect Unit

foreign import newTransactionBody
  :: TransactionInputs
  -> TransactionOutputs
  -> BigNum
  -> UndefinedOr Int
  -> Effect TransactionBody

foreign import newTransaction
  :: TransactionBody -> TransactionWitnessSet -> Effect Transaction

foreign import newTransaction_
  :: TransactionBody
  -> TransactionWitnessSet
  -> AuxiliaryData
  -> Effect Transaction

foreign import newTransactionWitnessSet :: Effect TransactionWitnessSet
foreign import newTransactionWitnessSetFromBytes
  :: ByteArray -> Effect TransactionWitnessSet

foreign import newTransactionUnspentOutputFromBytes
  :: ByteArray -> Effect TransactionUnspentOutput

foreign import newMultiAsset :: Effect MultiAsset
foreign import insertMultiAsset
  :: MultiAsset -> ScriptHash -> Assets -> Effect Unit

foreign import newAssets :: Effect Assets
foreign import insertAssets :: Assets -> AssetName -> BigNum -> Effect Unit
foreign import newAssetName :: ByteArray -> Effect AssetName
foreign import transactionOutputSetDataHash
  :: TransactionOutput -> DataHash -> Effect Unit

foreign import newVkeywitnesses :: Effect Vkeywitnesses
foreign import newVkeywitness :: Vkey -> Ed25519Signature -> Effect Vkeywitness
foreign import addVkeywitness :: Vkeywitnesses -> Vkeywitness -> Effect Unit
foreign import newVkeyFromPublicKey :: PublicKey -> Effect Vkey
foreign import _publicKeyFromBech32
  :: MaybeFfiHelper -> Bech32String -> Maybe PublicKey

foreign import publicKeyHash :: PublicKey -> Ed25519KeyHash
foreign import newEd25519Signature :: Bech32String -> Effect Ed25519Signature
foreign import transactionWitnessSetSetVkeys
  :: TransactionWitnessSet -> Vkeywitnesses -> Effect Unit

foreign import newCostmdls :: Effect Costmdls
foreign import costmdlsSetCostModel
  :: Costmdls -> Language -> CostModel -> Effect Unit

foreign import newCostModel :: Effect CostModel
foreign import costModelSetCost :: CostModel -> Int -> Int32 -> Effect Unit
foreign import newPlutusV1 :: Effect Language
foreign import newInt32 :: Int -> Effect Int32
foreign import _hashScriptData
  :: Redeemers -> Costmdls -> PlutusList -> Effect ScriptDataHash

foreign import newRedeemers :: Effect Redeemers
foreign import addRedeemer :: Redeemers -> Redeemer -> Effect Unit
foreign import newScriptDataHashFromBytes :: ByteArray -> Effect ScriptDataHash
foreign import setTxBodyScriptDataHash
  :: TransactionBody -> ScriptDataHash -> Effect Unit

foreign import setTxBodyMint :: TransactionBody -> Mint -> Effect Unit
foreign import newMint :: Effect Mint
foreign import newMintAssets :: Effect MintAssets
foreign import _bigIntToInt :: MaybeFfiHelper -> BigInt -> Maybe Int
foreign import insertMintAssets
  :: Mint -> ScriptHash -> MintAssets -> Effect Unit

foreign import insertMintAsset :: MintAssets -> AssetName -> Int -> Effect Unit
foreign import setTxBodyNetworkId :: TransactionBody -> NetworkId -> Effect Unit
foreign import networkIdTestnet :: Effect NetworkId
foreign import networkIdMainnet :: Effect NetworkId

foreign import setTxBodyCerts :: TransactionBody -> Certificates -> Effect Unit
foreign import newCertificates :: Effect Certificates
foreign import newStakeRegistrationCertificate
  :: StakeCredential -> Effect Certificate

foreign import newStakeDeregistrationCertificate
  :: StakeCredential -> Effect Certificate

foreign import newStakeDelegationCertificate
  :: StakeCredential -> Ed25519KeyHash -> Effect Certificate

foreign import newPoolRegistrationCertificate
  :: Ed25519KeyHash
  -> VRFKeyHash
  -> BigNum
  -> BigNum
  -> UnitInterval
  -> RewardAddress
  -> Ed25519KeyHashes
  -> Relays
  -> UndefinedOr PoolMetadata
  -> Effect Certificate

foreign import newPoolRetirementCertificate
  :: Ed25519KeyHash -> Int -> Effect Certificate

foreign import newGenesisKeyDelegationCertificate
  :: GenesisHash -> GenesisDelegateHash -> VRFKeyHash -> Effect Certificate

foreign import addCert :: Certificates -> Certificate -> Effect Unit
foreign import newUnitInterval :: BigNum -> BigNum -> Effect UnitInterval
foreign import convertPoolOwners
  :: ContainerHelper -> Array Ed25519KeyHash -> Effect Ed25519KeyHashes

foreign import packRelays :: ContainerHelper -> Array Relay -> Relays
foreign import newIpv4 :: ByteArray -> Effect Ipv4
foreign import newIpv6 :: ByteArray -> Effect Ipv6
foreign import newSingleHostAddr
  :: UndefinedOr Int -> UndefinedOr Ipv4 -> UndefinedOr Ipv6 -> Effect Relay

foreign import newSingleHostName :: UndefinedOr Int -> String -> Effect Relay
foreign import newMultiHostName :: String -> Effect Relay
foreign import newPoolMetadata :: String -> ByteArray -> Effect PoolMetadata
foreign import newGenesisHash :: ByteArray -> Effect GenesisHash
foreign import newGenesisDelegateHash :: ByteArray -> Effect GenesisDelegateHash
foreign import newMoveInstantaneousRewardToOtherPot
  :: Number -> BigNum -> Effect MoveInstantaneousReward

foreign import newMoveInstantaneousRewardToStakeCreds
  :: Number -> MIRToStakeCredentials -> Effect MoveInstantaneousReward

foreign import newMIRToStakeCredentials
  :: ContainerHelper
  -> Array (StakeCredential /\ Int.Int)
  -> Effect MIRToStakeCredentials

foreign import newMoveInstantaneousRewardsCertificate
  :: MoveInstantaneousReward -> Effect Certificate

foreign import setTxBodyCollateral
  :: TransactionBody -> TransactionInputs -> Effect Unit

foreign import transactionBodySetRequiredSigners
  :: ContainerHelper -> TransactionBody -> Array Ed25519KeyHash -> Effect Unit

foreign import transactionBodySetValidityStartInterval
  :: TransactionBody -> Int -> Effect Unit

foreign import transactionBodySetAuxiliaryDataHash
  :: TransactionBody -> ByteArray -> Effect Unit

foreign import newWithdrawals
  :: ContainerHelper
  -> Array (RewardAddress /\ BigNum)
  -> Effect Withdrawals

foreign import setTxBodyWithdrawals
  :: TransactionBody -> Withdrawals -> Effect Unit

foreign import setTxBodyUpdate
  :: TransactionBody -> Update -> Effect Unit

foreign import newUpdate
  :: ProposedProtocolParameterUpdates -> Int -> Effect Update

foreign import newProtocolParamUpdate :: Effect ProtocolParamUpdate

foreign import ppuSetMinfeeA :: ProtocolParamUpdate -> BigNum -> Effect Unit

foreign import ppuSetMinfeeB :: ProtocolParamUpdate -> BigNum -> Effect Unit

foreign import ppuSetMaxBlockBodySize
  :: ProtocolParamUpdate -> Int -> Effect Unit

foreign import ppuSetMaxTxSize :: ProtocolParamUpdate -> Int -> Effect Unit

foreign import ppuSetMaxBlockHeaderSize
  :: ProtocolParamUpdate -> Int -> Effect Unit

foreign import ppuSetKeyDeposit
  :: ProtocolParamUpdate -> BigNum -> Effect Unit

foreign import ppuSetPoolDeposit
  :: ProtocolParamUpdate -> BigNum -> Effect Unit

foreign import ppuSetMaxEpoch :: ProtocolParamUpdate -> Int -> Effect Unit

foreign import ppuSetNOpt :: ProtocolParamUpdate -> Int -> Effect Unit

foreign import ppuSetPoolPledgeInfluence
  :: ProtocolParamUpdate -> UnitInterval -> Effect Unit

foreign import ppuSetExpansionRate
  :: ProtocolParamUpdate -> UnitInterval -> Effect Unit

foreign import ppuSetTreasuryGrowthRate
  :: ProtocolParamUpdate -> UnitInterval -> Effect Unit

foreign import ppuSetD :: ProtocolParamUpdate -> UnitInterval -> Effect Unit

foreign import ppuSetExtraEntropyIdentity
  :: ProtocolParamUpdate -> Effect Unit

foreign import ppuSetExtraEntropyFromHash
  :: ProtocolParamUpdate -> ByteArray -> Effect Unit

foreign import newProtocolVersion :: Int -> Int -> Effect ProtocolVersion

foreign import ppuSetProtocolVersion
  :: ContainerHelper
  -> ProtocolParamUpdate
  -> Array ProtocolVersion
  -> Effect Unit

foreign import ppuSetMinPoolCost
  :: ProtocolParamUpdate
  -> BigNum
  -> Effect Unit

foreign import ppuSetAdaPerUtxoByte
  :: ProtocolParamUpdate
  -> BigNum
  -> Effect Unit

foreign import ppuSetCostModels
  :: ProtocolParamUpdate
  -> Costmdls
  -> Effect Unit

foreign import newExUnitPrices
  :: UnitInterval
  -> UnitInterval
  -> Effect ExUnitPrices

foreign import ppuSetExecutionCosts
  :: ProtocolParamUpdate
  -> ExUnitPrices
  -> Effect Unit

foreign import ppuSetMaxTxExUnits
  :: ProtocolParamUpdate
  -> ExUnits
  -> Effect Unit

foreign import ppuSetMaxBlockExUnits
  :: ProtocolParamUpdate
  -> ExUnits
  -> Effect Unit

foreign import ppuSetMaxValueSize
  :: ProtocolParamUpdate
  -> Int
  -> Effect Unit

foreign import newProposedProtocolParameterUpdates
  :: ContainerHelper
  -> Array (GenesisHash /\ ProtocolParamUpdate)
  -> Effect ProposedProtocolParameterUpdates

<<<<<<< HEAD
foreign import setTxIsValid :: Transaction -> Boolean -> Effect Unit

=======
-- NOTE returns cbor encoding for all but hash types, for which it returns raw bytes
>>>>>>> 32920f8c
foreign import toBytes
  :: ( Transaction
         |+| TransactionOutput
         |+| TransactionHash
         |+| DataHash
         |+| PlutusData
         |+| TransactionWitnessSet
         |+| NativeScript
         |+| ScriptDataHash
         |+| Redeemers
     -- Add more as needed.
     )
  -> ByteArray

convertTransaction :: T.Transaction -> Effect Transaction
convertTransaction
  ( T.Transaction
      { body: T.TxBody body, witnessSet, isValid, auxiliaryData }
  ) =
  do
    inputs <- convertTxInputs body.inputs
    outputs <- convertTxOutputs body.outputs
    fee <- fromJustEff "Failed to convert fee" $ bigNumFromBigInt
      (unwrap body.fee)
    let ttl = body.ttl <#> unwrap >>> UInt.toInt
    txBody <- newTransactionBody inputs outputs fee (maybeToUor ttl)
    for_ body.validityStartInterval $
      unwrap >>> UInt.toInt >>> transactionBodySetValidityStartInterval txBody
    for_ body.requiredSigners $
      map unwrap >>> transactionBodySetRequiredSigners containerHelper txBody
    for_ body.auxiliaryDataHash $
      unwrap >>> transactionBodySetAuxiliaryDataHash txBody
    for_ body.networkId $ convertNetworkId >=> setTxBodyNetworkId txBody
    for_ body.scriptDataHash
      (unwrap >>> newScriptDataHashFromBytes >=> setTxBodyScriptDataHash txBody)
    for_ body.withdrawals $ convertWithdrawals >=> setTxBodyWithdrawals txBody
    for_ body.mint $ convertMint >=> setTxBodyMint txBody
    for_ body.certs $ convertCerts >=> setTxBodyCerts txBody
    for_ body.collateral $ convertTxInputs >=> setTxBodyCollateral txBody
    for_ body.update $ convertUpdate >=> setTxBodyUpdate txBody
    ws <- convertWitnessSet witnessSet
    tx <- newTransaction txBody ws
    setTxIsValid tx isValid
    for_ auxiliaryData $ convertAuxiliaryData >=> setTxAuxiliaryData tx
    pure tx

convertUpdate :: T.Update -> Effect Update
convertUpdate { proposedProtocolParameterUpdates, epoch } = do
  ppUpdates <- convertProposedProtocolParameterUpdates
    proposedProtocolParameterUpdates
  newUpdate ppUpdates (UInt.toInt $ unwrap epoch)

convertProposedProtocolParameterUpdates
  :: T.ProposedProtocolParameterUpdates
  -> Effect ProposedProtocolParameterUpdates
convertProposedProtocolParameterUpdates ppus =
  newProposedProtocolParameterUpdates containerHelper =<<
    for (Map.toUnfoldable $ unwrap ppus) \(genesisHash /\ ppu) -> do
      Tuple <$> newGenesisHash (unwrap genesisHash) <*>
        convertProtocolParamUpdate ppu

convertProtocolParamUpdate
  :: T.ProtocolParamUpdate -> Effect ProtocolParamUpdate
convertProtocolParamUpdate
  { minfeeA
  , minfeeB
  , maxBlockBodySize
  , maxTxSize
  , maxBlockHeaderSize
  , keyDeposit
  , poolDeposit
  , maxEpoch
  , nOpt
  , poolPledgeInfluence
  , expansionRate
  , treasuryGrowthRate
  , d
  , extraEntropy
  , protocolVersion
  , minPoolCost
  , adaPerUtxoByte
  , costModels
  , executionCosts
  , maxTxExUnits
  , maxBlockExUnits
  , maxValueSize
  } = do
  ppu <- newProtocolParamUpdate
  for_ minfeeA $ ppuSetMinfeeA ppu <=<
    fromJustEff "convertProtocolParamUpdate: min_fee_a must not be negative"
      <<< bigNumFromBigInt
      <<< unwrap
  for_ minfeeB $ ppuSetMinfeeB ppu <=<
    fromJustEff "convertProtocolParamUpdate: min_fee_b must not be negative"
      <<< bigNumFromBigInt
      <<< unwrap
  for_ maxBlockBodySize $ ppuSetMaxBlockBodySize ppu <<< UInt.toInt
  for_ maxTxSize $ ppuSetMaxTxSize ppu <<< UInt.toInt
  for_ maxBlockHeaderSize $ ppuSetMaxBlockHeaderSize ppu <<< UInt.toInt
  for_ keyDeposit $ ppuSetKeyDeposit ppu <=<
    fromJustEff "convertProtocolParamUpdate: key_deposit must not be negative"
      <<< bigNumFromBigInt
      <<< unwrap
  for_ poolDeposit $ ppuSetPoolDeposit ppu <=<
    fromJustEff "convertProtocolParamUpdate: pool_deposit must not be negative"
      <<< bigNumFromBigInt
      <<< unwrap
  for_ maxEpoch $ ppuSetMaxEpoch ppu <<< UInt.toInt <<< unwrap
  for_ nOpt $ ppuSetNOpt ppu <<< UInt.toInt
  for_ poolPledgeInfluence $
    mkUnitInterval >=> ppuSetPoolPledgeInfluence ppu
  for_ expansionRate $
    mkUnitInterval >=> ppuSetExpansionRate ppu
  for_ treasuryGrowthRate $
    mkUnitInterval >=> ppuSetTreasuryGrowthRate ppu
  for_ d $
    mkUnitInterval >=> ppuSetD ppu
  for_ extraEntropy $ case _ of
    T.IdentityNonce -> ppuSetExtraEntropyIdentity ppu
    T.HashNonce bytes -> ppuSetExtraEntropyFromHash ppu bytes
  for_ protocolVersion $
    ppuSetProtocolVersion containerHelper ppu <=<
      traverse \pv -> newProtocolVersion (UInt.toInt pv.major)
        (UInt.toInt pv.minor)
  for_ minPoolCost $ ppuSetMinPoolCost ppu
  for_ adaPerUtxoByte $ ppuSetAdaPerUtxoByte ppu
  for_ costModels $ convertCostmdls >=> ppuSetCostModels ppu
  for_ executionCosts $ convertExUnitPrices >=> ppuSetExecutionCosts ppu
  for_ maxTxExUnits $ convertExUnits >=> ppuSetMaxTxExUnits ppu
  for_ maxBlockExUnits $ convertExUnits >=> ppuSetMaxBlockExUnits ppu
  for_ maxValueSize $ UInt.toInt >>> ppuSetMaxValueSize ppu
  pure ppu
  where
  mkUnitInterval
    :: T.UnitInterval -> Effect UnitInterval
  mkUnitInterval x = newUnitInterval x.numerator x.denominator

  convertExUnitPrices
    :: { memPrice :: T.UnitInterval, stepPrice :: T.UnitInterval }
    -> Effect ExUnitPrices
  convertExUnitPrices { memPrice, stepPrice } =
    join $ newExUnitPrices <$> mkUnitInterval memPrice <*> mkUnitInterval
      stepPrice

convertWithdrawals :: Map.Map RewardAddress Value.Coin -> Effect Withdrawals
convertWithdrawals mp =
  newWithdrawals containerHelper =<< do
    for (Map.toUnfoldable mp) \(k /\ Value.Coin v) -> do
      Tuple k <$> fromJustEff "convertWithdrawals: Failed to convert BigNum"
        (bigNumFromBigInt v)

publicKeyFromBech32 :: Bech32String -> Maybe PublicKey
publicKeyFromBech32 = _publicKeyFromBech32 maybeFfiHelper

convertCerts :: Array T.Certificate -> Effect Certificates
convertCerts certs = do
  certificates <- newCertificates
  for_ certs $ convertCert >=> addCert certificates
  pure certificates

convertCert :: T.Certificate -> Effect Certificate
convertCert = case _ of
  T.StakeRegistration stakeCredential ->
    newStakeRegistrationCertificate stakeCredential
  T.StakeDeregistration stakeCredential ->
    newStakeDeregistrationCertificate stakeCredential
  T.StakeDelegation stakeCredential keyHash ->
    newStakeDelegationCertificate stakeCredential keyHash
  T.PoolRegistration
    { operator
    , vrfKeyhash
    , pledge
    , cost
    , margin
    , reward_account
    , poolOwners
    , relays
    , poolMetadata
    } -> do
    margin' <- newUnitInterval margin.numerator margin.denominator
    poolOwners' <- convertPoolOwners containerHelper poolOwners
    relays' <- convertRelays relays
    poolMetadata' <- for poolMetadata convertPoolMetadata
    newPoolRegistrationCertificate operator vrfKeyhash pledge cost margin'
      reward_account
      poolOwners'
      relays'
      (maybeToUor poolMetadata')
  T.PoolRetirement { poolKeyhash, epoch } ->
    newPoolRetirementCertificate poolKeyhash (UInt.toInt $ unwrap epoch)
  T.GenesisKeyDelegation
    { genesisHash: T.GenesisHash genesisHash
    , genesisDelegateHash: T.GenesisDelegateHash genesisDelegateHash
    , vrfKeyhash
    } -> do
    join $ newGenesisKeyDelegationCertificate
      <$> newGenesisHash genesisHash
      <*> newGenesisDelegateHash genesisDelegateHash
      <*>
        pure vrfKeyhash
  T.MoveInstantaneousRewardsCert mir -> do
    newMoveInstantaneousRewardsCertificate =<<
      convertMoveInstantaneousReward mir

convertMIRToStakeCredentials
  :: T.MIRToStakeCredentials -> Effect MIRToStakeCredentials
convertMIRToStakeCredentials (T.MIRToStakeCredentials mp) =
  newMIRToStakeCredentials containerHelper (Map.toUnfoldable mp)

convertMoveInstantaneousReward
  :: T.MoveInstantaneousReward -> Effect MoveInstantaneousReward
convertMoveInstantaneousReward (T.ToOtherPot { pot, amount }) =
  newMoveInstantaneousRewardToOtherPot pot amount
convertMoveInstantaneousReward (T.ToStakeCreds { pot, amounts }) =
  convertMIRToStakeCredentials amounts >>=
    newMoveInstantaneousRewardToStakeCreds pot

convertPoolMetadata :: T.PoolMetadata -> Effect PoolMetadata
convertPoolMetadata
  (T.PoolMetadata { url: T.URL url, hash: T.PoolMetadataHash hash }) =
  newPoolMetadata url hash

convertRelays :: Array T.Relay -> Effect Relays
convertRelays relays = do
  packRelays containerHelper <$> for relays \relay -> case relay of
    T.SingleHostAddr { port, ipv4, ipv6 } -> do
      ipv4' <- maybeToUor <$> for (unwrap <$> ipv4) newIpv4
      ipv6' <- maybeToUor <$> for (unwrap <$> ipv6) newIpv6
      newSingleHostAddr (maybeToUor port) ipv4' ipv6'
    T.SingleHostName { port, dnsName } ->
      newSingleHostName (maybeToUor port) dnsName
    T.MultiHostName { dnsName } ->
      newMultiHostName dnsName

convertNetworkId :: T.NetworkId -> Effect NetworkId
convertNetworkId = case _ of
  T.TestnetId -> networkIdTestnet
  T.MainnetId -> networkIdMainnet

convertMint :: T.Mint -> Effect Mint
convertMint (T.Mint (Value.NonAdaAsset m)) = do
  mint <- newMint
  forWithIndex_ m \scriptHashBytes' values -> do
    let
      mScripthash = scriptHashFromBytes $ Value.getCurrencySymbol
        scriptHashBytes'
    scripthash <- fromJustEff
      "scriptHashFromBytes failed while converting value"
      mScripthash
    assets <- newMintAssets
    forWithIndex_ values \tokenName' bigIntValue -> do
      let tokenName = Value.getTokenName tokenName'
      assetName <- newAssetName tokenName
      bigInt <- fromJustEff "convertMint: failed to convert BigInt" $
        Serialization.convertBigInt bigIntValue
      int <- fromJustEff "converMint: numeric overflow or underflow" $
        _bigIntToInt maybeFfiHelper bigInt
      insertMintAsset assets assetName int
    insertMintAssets mint scripthash assets
  pure mint

convertTxInputs :: Array T.TransactionInput -> Effect TransactionInputs
convertTxInputs arrInputs = do
  inputs <- newTransactionInputs
  traverse_ (convertTxInput >=> addTransactionInput inputs) arrInputs
  pure inputs

convertTxInput :: T.TransactionInput -> Effect TransactionInput
convertTxInput (T.TransactionInput { transactionId, index }) = do
  tx_hash <- fromBytesEffect (unwrap transactionId)
  newTransactionInput tx_hash index

convertTxOutputs :: Array T.TransactionOutput -> Effect TransactionOutputs
convertTxOutputs arrOutputs = do
  outputs <- newTransactionOutputs
  traverse_ (convertTxOutput >=> addTransactionOutput outputs) arrOutputs
  pure outputs

convertTxOutput :: T.TransactionOutput -> Effect TransactionOutput
convertTxOutput (T.TransactionOutput { address, amount, dataHash }) = do
  value <- convertValue amount
  txo <- newTransactionOutput address value
  for_ (unwrap <$> dataHash) \bytes -> do
    for_ (fromBytes bytes) $
      transactionOutputSetDataHash txo
  pure txo

convertValue :: Value.Value -> Effect Value
convertValue val = do
  let
    lovelace = Value.valueToCoin' val
    m = Value.getNonAdaAsset' val
  multiasset <- newMultiAsset
  forWithIndex_ m \scriptHashBytes' values -> do
    let
      mScripthash = scriptHashFromBytes $ Value.getCurrencySymbol
        scriptHashBytes'
    scripthash <- fromJustEff
      "scriptHashFromBytes failed while converting value"
      mScripthash
    assets <- newAssets
    forWithIndex_ values \tokenName' bigIntValue -> do
      let tokenName = Value.getTokenName tokenName'
      assetName <- newAssetName tokenName
      value <- fromJustEff "convertValue: number must not be negative" $
        bigNumFromBigInt bigIntValue
      insertAssets assets assetName value
    insertMultiAsset multiasset scripthash assets
  value <- newValueFromAssets multiasset
  valueSetCoin value =<< fromJustEff
    "convertValue: coin value must not be negative"
    (bigNumFromBigInt lovelace)
  pure value

convertCostmdls :: T.Costmdls -> Effect Costmdls
convertCostmdls (T.Costmdls cs) = do
  costs <- map unwrap <<< fromJustEff "`PlutusV1` not found in `Costmdls`"
    $ Map.lookup T.PlutusV1 cs
  costModel <- newCostModel
  forWithIndex_ costs $ \operation cost ->
    costModelSetCost costModel operation =<< newInt32 (UInt.toInt cost)
  costmdls <- newCostmdls
  plutusV1 <- newPlutusV1
  costmdlsSetCostModel costmdls plutusV1 costModel
  pure costmdls

hashScriptData
  :: Array T.Redeemer
  -> T.Costmdls
  -> Array PlutusData.PlutusData
  -> Effect ScriptDataHash
hashScriptData rs cms ps = do
  plist <- fromJustEff "failed to convert datums" $ packPlutusList ps
  rs' <- newRedeemers
  cms' <- convertCostmdls cms
  traverse_ (addRedeemer rs' <=< convertRedeemer) rs
  _hashScriptData rs' cms' plist<|MERGE_RESOLUTION|>--- conflicted
+++ resolved
@@ -410,12 +410,9 @@
   -> Array (GenesisHash /\ ProtocolParamUpdate)
   -> Effect ProposedProtocolParameterUpdates
 
-<<<<<<< HEAD
 foreign import setTxIsValid :: Transaction -> Boolean -> Effect Unit
 
-=======
 -- NOTE returns cbor encoding for all but hash types, for which it returns raw bytes
->>>>>>> 32920f8c
 foreign import toBytes
   :: ( Transaction
          |+| TransactionOutput
