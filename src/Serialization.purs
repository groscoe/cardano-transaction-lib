--- conflicted
+++ resolved
@@ -454,7 +454,9 @@
     unwrap >>> transactionBodySetAuxiliaryDataHash txBody
   for_ body.networkId $ convertNetworkId >=> setTxBodyNetworkId txBody
   for_ body.scriptDataHash
-    (unwrap >>> newScriptDataHashFromBytes >=> setTxBodyScriptDataHash txBody)
+    ( unwrap >>> wrap >>> newScriptDataHashFromBytes >=>
+        setTxBodyScriptDataHash txBody
+    )
   for_ body.withdrawals $ convertWithdrawals >=> setTxBodyWithdrawals txBody
   for_ body.mint $ convertMint >=> setTxBodyMint txBody
   for_ body.certs $ convertCerts >=> setTxBodyCerts txBody
@@ -468,32 +470,7 @@
       { body, witnessSet, isValid, auxiliaryData }
   ) =
   do
-<<<<<<< HEAD
     txBody <- convertTxBody body
-=======
-    inputs <- convertTxInputs body.inputs
-    outputs <- convertTxOutputs body.outputs
-    fee <- fromJustEff "Failed to convert fee" $ bigNumFromBigInt
-      (unwrap body.fee)
-    let ttl = body.ttl <#> unwrap >>> UInt.toInt
-    txBody <- newTransactionBody inputs outputs fee (maybeToUor ttl)
-    for_ body.validityStartInterval $
-      unwrap >>> UInt.toInt >>> transactionBodySetValidityStartInterval txBody
-    for_ body.requiredSigners $
-      map unwrap >>> transactionBodySetRequiredSigners containerHelper txBody
-    for_ body.auxiliaryDataHash $
-      unwrap >>> transactionBodySetAuxiliaryDataHash txBody
-    for_ body.networkId $ convertNetworkId >=> setTxBodyNetworkId txBody
-    for_ body.scriptDataHash
-      ( unwrap >>> wrap >>> newScriptDataHashFromBytes >=>
-          setTxBodyScriptDataHash txBody
-      )
-    for_ body.withdrawals $ convertWithdrawals >=> setTxBodyWithdrawals txBody
-    for_ body.mint $ convertMint >=> setTxBodyMint txBody
-    for_ body.certs $ convertCerts >=> setTxBodyCerts txBody
-    for_ body.collateral $ convertTxInputs >=> setTxBodyCollateral txBody
-    for_ body.update $ convertUpdate >=> setTxBodyUpdate txBody
->>>>>>> a57d6578
     ws <- convertWitnessSet witnessSet
     tx <- newTransaction txBody ws
     setTxIsValid tx isValid
