--- conflicted
+++ resolved
@@ -1,73 +1,33 @@
 module Serialization
   ( convertTransaction
-<<<<<<< HEAD
-  , convertBigInt
-=======
-  , addressBech32
-  , addressPubKeyHash
-  , convertAddress
->>>>>>> 15811705
   , convertTxInput
   , convertTxOutput
   , toBytes
-<<<<<<< HEAD
   , newTransactionUnspentOutputFromBytes
   , newTransactionWitnessSetFromBytes
-=======
-  , newBaseAddressFromAddress
->>>>>>> 15811705
   ) where
 
 import Prelude
 
 import Data.BigInt as BigInt
 import Data.FoldableWithIndex (forWithIndex_)
-<<<<<<< HEAD
-=======
-import Data.Maybe (Maybe(Just, Nothing), maybe)
->>>>>>> 15811705
+import Data.Maybe (maybe)
 import Data.Newtype (unwrap)
 import Data.Traversable (traverse_, for_)
 import Data.UInt (UInt)
 import Deserialization.FromBytes (fromBytes, fromBytesEffect)
 import Effect (Effect)
-<<<<<<< HEAD
+import Effect.Exception (throw)
 import Helpers (explainM)
 import Serialization.Address (Address)
-import Serialization.Hash (Ed25519KeyHash, ScriptHash, scriptHashFromBytes)
-import Serialization.Types (AssetName, Assets, AuxiliaryData, BigNum, DataHash, Ed25519Signature, MultiAsset, PlutusData, PlutusScript, PlutusScripts, PublicKey, Transaction, TransactionBody, TransactionHash, TransactionInput, TransactionInputs, TransactionOutput, TransactionOutputs, TransactionUnspentOutput, TransactionWitnessSet, Value, Vkey, Vkeywitness, Vkeywitnesses)
+import Serialization.BigNum (bigNumFromBigInt)
+import Serialization.Hash (ScriptHash, scriptHashFromBytes)
+import Serialization.Types (AssetName, Assets, AuxiliaryData, BigNum, DataHash, Ed25519Signature, MultiAsset, PlutusData, PlutusScripts, PublicKey, Transaction, TransactionBody, TransactionHash, TransactionInput, TransactionInputs, TransactionOutput, TransactionOutputs, TransactionWitnessSet, Value, Vkey, Vkeywitnesses, PlutusScript, Vkeywitness)
+import Serialization.WitnessSet (convertWitnessSet)
 import Types.Aliases (Bech32String)
-=======
-import Effect.Exception (throw)
-import Prelude
-import Serialization.BigNum (bigNumFromBigInt)
-import Serialization.WitnessSet (convertWitnessSet)
-import Serialization.Types
-  ( Address
-  , AssetName
-  , Assets
-  , AuxiliaryData
-  , BaseAddress
-  , BigNum
-  , DataHash
-  , Ed25519KeyHash
-  , MultiAsset
-  , PlutusData
-  , ScriptHash
-  , StakeCredential
-  , Transaction
-  , TransactionBody
-  , TransactionHash
-  , TransactionInput
-  , TransactionInputs
-  , TransactionOutput
-  , TransactionOutputs
-  , TransactionWitnessSet
-  , Value
-  )
->>>>>>> 15811705
 import Types.ByteArray (ByteArray)
-import Types.Transaction as T
+import Types.Transaction (Transaction(Transaction), TransactionInput(TransactionInput), TransactionOutput(TransactionOutput), TxBody(TxBody)) as T
+import Types.TransactionUnspentOutput (TransactionUnspentOutput)
 import Types.Value as Value
 import Untagged.Union (type (|+|))
 
@@ -84,27 +44,15 @@
 foreign import newTransactionBody :: TransactionInputs -> TransactionOutputs -> BigNum -> Effect TransactionBody
 foreign import newTransaction :: TransactionBody -> TransactionWitnessSet -> Effect Transaction
 foreign import newTransaction_ :: TransactionBody -> TransactionWitnessSet -> AuxiliaryData -> Effect Transaction
-<<<<<<< HEAD
 foreign import newTransactionWitnessSet :: Effect TransactionWitnessSet
 foreign import newTransactionWitnessSetFromBytes :: ByteArray -> Effect TransactionWitnessSet
 foreign import newTransactionUnspentOutputFromBytes :: ByteArray -> Effect TransactionUnspentOutput
-=======
-foreign import newAddressFromBech32 :: T.Bech32 -> Effect Address
-foreign import newAddressFromBytes :: ByteArray -> Effect Address
-foreign import newBaseAddress :: UInt -> StakeCredential -> StakeCredential -> Effect BaseAddress
-foreign import _newBaseAddressFromAddress :: (forall a. Maybe a) -> (forall a. a -> Maybe a) -> Address -> Maybe BaseAddress
-foreign import baseAddressPaymentCredential :: BaseAddress -> StakeCredential
-foreign import baseAddressToAddress :: BaseAddress -> Effect Address
-foreign import newStakeCredentialFromScriptHash :: ScriptHash -> Effect StakeCredential
-foreign import newStakeCredentialFromKeyHash :: Ed25519KeyHash -> Effect StakeCredential
->>>>>>> 15811705
 foreign import newMultiAsset :: Effect MultiAsset
 foreign import insertMultiAsset :: MultiAsset -> ScriptHash -> Assets -> Effect Unit
 foreign import newAssets :: Effect Assets
 foreign import insertAssets :: Assets -> AssetName -> BigNum -> Effect Unit
 foreign import newAssetName :: ByteArray -> Effect AssetName
 foreign import transactionOutputSetDataHash :: TransactionOutput -> DataHash -> Effect Unit
-<<<<<<< HEAD
 foreign import newVkeywitnesses :: Effect Vkeywitnesses
 foreign import newVkeywitness :: Vkey -> Ed25519Signature -> Effect Vkeywitness
 foreign import addVkeywitness :: Vkeywitnesses -> Vkeywitness -> Effect Unit
@@ -116,16 +64,10 @@
 foreign import newPlutusScripts :: Effect PlutusScripts
 foreign import txWitnessSetSetPlutusScripts :: TransactionWitnessSet -> PlutusScripts -> Effect Unit
 foreign import addPlutusScript :: PlutusScripts -> PlutusScript -> Effect Unit
-=======
-foreign import _addressPubKeyHash :: (forall a. a -> Maybe a) -> (forall a. Maybe a) -> BaseAddress -> Maybe T.Bech32
-foreign import _addressBech32 :: Address -> T.Bech32
->>>>>>> 15811705
 
 foreign import toBytes
   :: ( Transaction
          |+| TransactionOutput
-         |+| Ed25519KeyHash
-         |+| ScriptHash
          |+| TransactionHash
          |+| DataHash
          |+| PlutusData
