module Scripts
  ( mintingPolicyHash
  , scriptCurrencySymbol
  , scriptHash
  , stakeValidatorHash
  , typedValidatorAddress
  , typedValidatorBaseAddress
  , validatorAddress
  , validatorBaseAddress
  , validatorHash
  , validatorHashAddress
  , validatorHashBaseAddress
  ) where

import Prelude
import Data.Either (hush)
import Data.Maybe (Maybe(Nothing), maybe)
import Data.Newtype (class Newtype, unwrap)
import QueryM (QueryM, hashScript)
import Serialization.Address
  ( Address
  , BaseAddress
  , NetworkId
  , addressFromBytes
  , baseAddressFromBytes
  , baseAddressToAddress
  , scriptAddress
  )
import Serialization.Hash
  ( ScriptHash
  , scriptHashToBytes
  )
import Types.Scripts
  ( MintingPolicy
  , MintingPolicyHash
  , PlutusScript
  , StakeValidator
  , StakeValidatorHash
  , Validator
  , ValidatorHash
  )
import Types.TypedValidator (TypedValidator(TypedValidator))
<<<<<<< HEAD
import Types.Value (CurrencySymbol, mpsSymbol)
import Undefined (undefined)
=======
>>>>>>> d2696d4f

-- | Helpers for `PlutusScript` and `ScriptHash` newtype wrappers, separate from
-- | the data type definitions to prevent cylic dependencies.

-- | Converts a Plutus-style `Validator` to a `BaseAddress`
validatorBaseAddress :: Validator -> QueryM (Maybe BaseAddress)
validatorBaseAddress val =
  map (scriptHashToBytes <<< unwrap) <$> validatorHash val >>=
    maybe Nothing baseAddressFromBytes >>> pure

-- | Converts a Plutus-style `Validator` to an `Address`
validatorAddress :: Validator -> QueryM (Maybe Address)
validatorAddress val =
  map (scriptHashToBytes <<< unwrap) <$> validatorHash val >>=
    maybe Nothing addressFromBytes >>> pure

-- | Converts a Plutus-style `TypedValidator` to an `BaseAddress`
typedValidatorBaseAddress
  :: forall (a :: Type). NetworkId -> TypedValidator a -> BaseAddress
typedValidatorBaseAddress networkId (TypedValidator typedVal) =
  scriptAddress networkId $ unwrap typedVal.validatorHash

-- | Converts a Plutus-style `TypedValidator` to an `Address`
typedValidatorAddress
  :: forall (a :: Type). NetworkId -> TypedValidator a -> Address
typedValidatorAddress networkId =
  baseAddressToAddress <<< typedValidatorBaseAddress networkId

-- | Converts a Plutus-style `MintingPolicy` to an `MintingPolicyHash`
mintingPolicyHash :: MintingPolicy -> QueryM (Maybe MintingPolicyHash)
mintingPolicyHash = scriptHash

-- | Converts a Plutus-style `Validator` to an `ValidatorHash`
validatorHash :: Validator -> QueryM (Maybe ValidatorHash)
validatorHash = scriptHash

-- | Converts a Plutus-style `ValidatorHash` to a `BaseAddress`
validatorHashBaseAddress :: NetworkId -> ValidatorHash -> BaseAddress
validatorHashBaseAddress networkId = scriptAddress networkId <<< unwrap

-- | Converts a Plutus-style `ValidatorHash` to an `Address`
validatorHashAddress :: NetworkId -> ValidatorHash -> Address
validatorHashAddress networkId =
  baseAddressToAddress <<< validatorHashBaseAddress networkId

-- | Converts a Plutus-style `StakeValidator` to an `Address`
stakeValidatorHash :: StakeValidator -> QueryM (Maybe StakeValidatorHash)
stakeValidatorHash = scriptHash

scriptHash
  :: forall (m :: Type) (n :: Type)
   . Newtype m PlutusScript
  => Newtype n ScriptHash
  => m
  -> QueryM (Maybe n)
<<<<<<< HEAD
plutusScriptHash = map (map wrap) <<< scriptHash <<< unwrap

-- | Converts a `PlutusScript` to a `ScriptHash`.
scriptHash :: PlutusScript -> QueryM (Maybe ScriptHash)
scriptHash = undefined

scriptCurrencySymbol :: MintingPolicy -> QueryM (Maybe CurrencySymbol)
scriptCurrencySymbol mp =
  mintingPolicyHash mp >>= maybe Nothing mpsSymbol >>> pure
=======
scriptHash = map hush <<< hashScript
>>>>>>> d2696d4f
<|MERGE_RESOLUTION|>--- conflicted
+++ resolved
@@ -40,11 +40,7 @@
   , ValidatorHash
   )
 import Types.TypedValidator (TypedValidator(TypedValidator))
-<<<<<<< HEAD
 import Types.Value (CurrencySymbol, mpsSymbol)
-import Undefined (undefined)
-=======
->>>>>>> d2696d4f
 
 -- | Helpers for `PlutusScript` and `ScriptHash` newtype wrappers, separate from
 -- | the data type definitions to prevent cylic dependencies.
@@ -94,22 +90,16 @@
 stakeValidatorHash :: StakeValidator -> QueryM (Maybe StakeValidatorHash)
 stakeValidatorHash = scriptHash
 
+-- | Converts a `PlutusScript` to a `ScriptHash`.
 scriptHash
   :: forall (m :: Type) (n :: Type)
    . Newtype m PlutusScript
   => Newtype n ScriptHash
   => m
   -> QueryM (Maybe n)
-<<<<<<< HEAD
-plutusScriptHash = map (map wrap) <<< scriptHash <<< unwrap
+scriptHash = map hush <<< hashScript
 
--- | Converts a `PlutusScript` to a `ScriptHash`.
-scriptHash :: PlutusScript -> QueryM (Maybe ScriptHash)
-scriptHash = undefined
-
+-- | Converts a `MintingPolicy` to a `CurrencySymbol`.
 scriptCurrencySymbol :: MintingPolicy -> QueryM (Maybe CurrencySymbol)
 scriptCurrencySymbol mp =
   mintingPolicyHash mp >>= maybe Nothing mpsSymbol >>> pure
-=======
-scriptHash = map hush <<< hashScript
->>>>>>> d2696d4f
