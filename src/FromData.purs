module FromData
  ( class FromData
  , fromData
  ) where

import Prelude

import Data.Array as Array
import Data.BigInt (BigInt)
import Data.BigInt as BigInt
import Data.List (List)
import Data.Map (Map)
import Data.Map as Map
import Data.Maybe (Maybe(Nothing, Just))
import Data.Traversable (for, traverse)
import Data.Tuple (Tuple(Tuple))
import Data.Tuple.Nested (type (/\), (/\))
import Prim.TypeError (class Fail, Text)
import Data.Unfoldable (class Unfoldable)
import Types.ByteArray (ByteArray)
import Types.PlutusData (PlutusData(Bytes, List, Map, Integer))

class FromData (a :: Type) where
  fromData :: PlutusData -> Maybe a

instance FromData Unit where
  fromData (List []) = Just unit
  fromData _ = Nothing

instance FromData Boolean where
  fromData (Integer n)
    | n == BigInt.fromInt 0 = Just false
    | n == BigInt.fromInt 1 = Just true
  fromData _ = Nothing

instance Fail (Text "Int is not supported, use BigInt instead") => FromData Int where
  fromData _ = Nothing

instance FromData BigInt where
  fromData (Integer n) = Just n
  fromData _ = Nothing

instance FromData a => FromData (Array a) where
  fromData = fromDataUnfoldable

instance FromData a => FromData (List a) where
  fromData = fromDataUnfoldable

instance (FromData a, FromData b) => FromData (a /\ b) where
  fromData (List [ a, b ]) = Tuple <$> fromData a <*> fromData b
  fromData _ = Nothing

instance (FromData k, Ord k, FromData v) => FromData (Map k v) where
  fromData (Map mp) = do
    Map.fromFoldable <$> for (Map.toUnfoldable mp :: Array _) \(k /\ v) ->
      Tuple <$> fromData k <*> fromData v
  fromData _ = Nothing

instance FromData ByteArray where
  fromData (Bytes res) = Just res
  fromData _ = Nothing

instance FromData PlutusData where
<<<<<<< HEAD
  fromData pd = Just pd
=======
  fromData = Just
>>>>>>> 37a5ddff

fromDataUnfoldable :: forall (a :: Type) (t :: Type -> Type). Unfoldable t => FromData a => PlutusData -> Maybe (t a)
fromDataUnfoldable (List entries) = Array.toUnfoldable <$> traverse fromData entries
fromDataUnfoldable _ = Nothing<|MERGE_RESOLUTION|>--- conflicted
+++ resolved
@@ -61,11 +61,7 @@
   fromData _ = Nothing
 
 instance FromData PlutusData where
-<<<<<<< HEAD
-  fromData pd = Just pd
-=======
   fromData = Just
->>>>>>> 37a5ddff
 
 fromDataUnfoldable :: forall (a :: Type) (t :: Type -> Type). Unfoldable t => FromData a => PlutusData -> Maybe (t a)
 fromDataUnfoldable (List entries) = Array.toUnfoldable <$> traverse fromData entries
