module FromData
  ( class FromData
  , fromData
  ) where

import Prelude

import Data.Array as Array
import Data.BigInt (BigInt)
<<<<<<< HEAD
import Data.Either (Either(Left, Right))
=======
>>>>>>> 014e0aa7
import Data.List (List)
import Data.Map (Map)
import Data.Map as Map
import Data.Maybe (Maybe(Nothing, Just), maybe)
import Data.Ratio (Ratio, reduce)
import Data.Traversable (for, traverse)
import Data.Tuple (Tuple(Tuple))
import Data.Tuple.Nested (type (/\), (/\))
import Data.UInt (UInt)
import Data.Unfoldable (class Unfoldable)
import Helpers (bigIntToUInt)
import Prim.TypeError (class Fail, Text)
import Types.ByteArray (ByteArray)
import Types.PlutusData (PlutusData(Bytes, Constr, List, Map, Integer))

class FromData (a :: Type) where
  fromData :: PlutusData -> Maybe a

instance FromData Void where
  fromData _ = Nothing

instance FromData Unit where
  fromData (Constr n [])
    | n == zero = Just unit
  fromData _ = Nothing

instance FromData Boolean where
  fromData (Constr n [])
    | n == zero = Just false
    | n == one = Just true
<<<<<<< HEAD
  fromData _ = Nothing

instance FromData a => FromData (Maybe a) where
  fromData (Constr n [ pd ])
    | n == zero = maybe Nothing (Just <<< Just) (fromData pd) -- Just is zero-indexed by Plutus
  fromData (Constr n [])
    | n == one = Just Nothing
  fromData _ = Nothing

instance (FromData a, FromData b) => FromData (Either a b) where
  fromData (Constr n [ pd ])
    | n == zero = maybe Nothing (Just <<< Left) (fromData pd)
    | n == one = maybe Nothing (Just <<< Right) (fromData pd)
=======
>>>>>>> 014e0aa7
  fromData _ = Nothing

instance Fail (Text "Int is not supported, use BigInt instead") => FromData Int where
  fromData _ = Nothing

instance FromData BigInt where
  fromData (Integer n) = Just n
  fromData _ = Nothing

instance FromData UInt where
  fromData (Integer n) = bigIntToUInt n
  fromData _ = Nothing

instance FromData a => FromData (Array a) where
  fromData = fromDataUnfoldable

instance FromData a => FromData (List a) where
  fromData = fromDataUnfoldable

instance (FromData a, FromData b) => FromData (a /\ b) where
  fromData (Constr n [ a, b ])
    | n == zero = Tuple <$> fromData a <*> fromData b
  fromData _ = Nothing

instance (FromData k, Ord k, FromData v) => FromData (Map k v) where
  fromData (Map mp) = do
    Map.fromFoldable <$> for (Map.toUnfoldable mp :: Array _) \(k /\ v) ->
      Tuple <$> fromData k <*> fromData v
  fromData _ = Nothing

instance FromData ByteArray where
  fromData (Bytes res) = Just res
  fromData _ = Nothing

-- Nothing prevents fromData b ~ Maybe BigInt from being zero here, perhaps
-- we want more safety:
instance (Ord a, EuclideanRing a, FromData a) => FromData (Ratio a) where
  fromData (List [ a, b ]) = reduce <$> fromData a <*> fromData b
  fromData _ = Nothing

instance FromData PlutusData where
  fromData = Just

fromDataUnfoldable :: forall (a :: Type) (t :: Type -> Type). Unfoldable t => FromData a => PlutusData -> Maybe (t a)
fromDataUnfoldable (List entries) = Array.toUnfoldable <$> traverse fromData entries
fromDataUnfoldable _ = Nothing<|MERGE_RESOLUTION|>--- conflicted
+++ resolved
@@ -7,10 +7,7 @@
 
 import Data.Array as Array
 import Data.BigInt (BigInt)
-<<<<<<< HEAD
 import Data.Either (Either(Left, Right))
-=======
->>>>>>> 014e0aa7
 import Data.List (List)
 import Data.Map (Map)
 import Data.Map as Map
@@ -41,7 +38,6 @@
   fromData (Constr n [])
     | n == zero = Just false
     | n == one = Just true
-<<<<<<< HEAD
   fromData _ = Nothing
 
 instance FromData a => FromData (Maybe a) where
@@ -55,8 +51,6 @@
   fromData (Constr n [ pd ])
     | n == zero = maybe Nothing (Just <<< Left) (fromData pd)
     | n == one = maybe Nothing (Just <<< Right) (fromData pd)
-=======
->>>>>>> 014e0aa7
   fromData _ = Nothing
 
 instance Fail (Text "Int is not supported, use BigInt instead") => FromData Int where
