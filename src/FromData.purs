module FromData
  ( class FromData
  , fromData
  ) where

import Prelude

import Data.Array as Array
import Data.BigInt (BigInt)
import Data.Either (Either(Left, Right))
import Data.List (List)
import Data.Map (Map)
import Data.Map as Map
import Data.Maybe (Maybe(Nothing, Just), maybe)
import Data.Ratio (Ratio, reduce)
import Data.Traversable (for, traverse)
import Data.Tuple (Tuple(Tuple))
import Data.Tuple.Nested (type (/\), (/\))
import Data.UInt (UInt)
import Data.Unfoldable (class Unfoldable)
import Helpers (bigIntToUInt)
import Prim.TypeError (class Fail, Text)
<<<<<<< HEAD
import Types.ByteArray (ByteArray, byteArrayToHex)
=======
import Types.ByteArray (ByteArray)
>>>>>>> 0684b41c
import Types.PlutusData (PlutusData(Bytes, Constr, List, Map, Integer))

class FromData (a :: Type) where
  fromData :: PlutusData -> Maybe a

instance FromData Void where
  fromData _ = Nothing

instance FromData Unit where
  fromData (List []) = Just unit
  fromData _ = Nothing

instance FromData Boolean where
  fromData (Constr n [])
    | n == zero = Just false
    | n == one = Just true
<<<<<<< HEAD
    | otherwise = Nothing
=======
>>>>>>> 0684b41c
  fromData _ = Nothing

instance FromData a => FromData (Maybe a) where
  fromData (Constr n [ pd ]) = case fromData pd of
<<<<<<< HEAD
    Just Nothing | n == one -> Just Nothing
    Just (Just x) | n == zero -> Just (Just x) -- Just is zero-indexed by Plutus
=======
    Just _ | n == one -> Just Nothing
    Just x | n == zero -> Just (Just x) -- Just is zero-indexed by Plutus
>>>>>>> 0684b41c
    _ -> Nothing
  fromData _ = Nothing

instance (FromData a, FromData b) => FromData (Either a b) where
<<<<<<< HEAD
  fromData (Constr n [ pd ]) = case fromData pd of
    Just (Left x) | n == zero -> Just (Left x)
    Just (Right x) | n == one -> Just (Right x)
    _ -> Nothing
=======
  fromData (Constr n [ pd ])
    | n == zero = maybe Nothing (Just <<< Left) (fromData pd)
    | n == one = maybe Nothing (Just <<< Right) (fromData pd)
>>>>>>> 0684b41c
  fromData _ = Nothing

instance Fail (Text "Int is not supported, use BigInt instead") => FromData Int where
  fromData _ = Nothing

instance FromData BigInt where
  fromData (Integer n) = Just n
  fromData _ = Nothing

instance FromData UInt where
  fromData (Integer n) = bigIntToUInt n
  fromData _ = Nothing

instance FromData a => FromData (Array a) where
  fromData = fromDataUnfoldable

instance FromData a => FromData (List a) where
  fromData = fromDataUnfoldable

instance (FromData a, FromData b) => FromData (a /\ b) where
  fromData (List [ a, b ]) = Tuple <$> fromData a <*> fromData b
  fromData _ = Nothing

instance (FromData k, Ord k, FromData v) => FromData (Map k v) where
  fromData (Map mp) = do
    Map.fromFoldable <$> for (Map.toUnfoldable mp :: Array _) \(k /\ v) ->
      Tuple <$> fromData k <*> fromData v
  fromData _ = Nothing

instance FromData ByteArray where
  fromData (Bytes res) = Just res
  fromData _ = Nothing

-- Nothing prevents fromData b ~ Maybe BigInt from being zero here, perhaps
-- we want more safety:
instance (Ord a, EuclideanRing a, FromData a) => FromData (Ratio a) where
  fromData (List [ a, b ]) = reduce <$> fromData a <*> fromData b
  fromData _ = Nothing

instance FromData PlutusData where
  fromData = Just

-- | This covers `Bech32` which is just a type alias for `String`
instance FromData String where
  fromData (Bytes res) = Just $ byteArrayToHex res
  fromData _ = Nothing

fromDataUnfoldable :: forall (a :: Type) (t :: Type -> Type). Unfoldable t => FromData a => PlutusData -> Maybe (t a)
fromDataUnfoldable (List entries) = Array.toUnfoldable <$> traverse fromData entries
fromDataUnfoldable _ = Nothing<|MERGE_RESOLUTION|>--- conflicted
+++ resolved
@@ -20,11 +20,7 @@
 import Data.Unfoldable (class Unfoldable)
 import Helpers (bigIntToUInt)
 import Prim.TypeError (class Fail, Text)
-<<<<<<< HEAD
-import Types.ByteArray (ByteArray, byteArrayToHex)
-=======
 import Types.ByteArray (ByteArray)
->>>>>>> 0684b41c
 import Types.PlutusData (PlutusData(Bytes, Constr, List, Map, Integer))
 
 class FromData (a :: Type) where
@@ -41,35 +37,19 @@
   fromData (Constr n [])
     | n == zero = Just false
     | n == one = Just true
-<<<<<<< HEAD
-    | otherwise = Nothing
-=======
->>>>>>> 0684b41c
   fromData _ = Nothing
 
 instance FromData a => FromData (Maybe a) where
   fromData (Constr n [ pd ]) = case fromData pd of
-<<<<<<< HEAD
-    Just Nothing | n == one -> Just Nothing
-    Just (Just x) | n == zero -> Just (Just x) -- Just is zero-indexed by Plutus
-=======
     Just _ | n == one -> Just Nothing
     Just x | n == zero -> Just (Just x) -- Just is zero-indexed by Plutus
->>>>>>> 0684b41c
     _ -> Nothing
   fromData _ = Nothing
 
 instance (FromData a, FromData b) => FromData (Either a b) where
-<<<<<<< HEAD
-  fromData (Constr n [ pd ]) = case fromData pd of
-    Just (Left x) | n == zero -> Just (Left x)
-    Just (Right x) | n == one -> Just (Right x)
-    _ -> Nothing
-=======
   fromData (Constr n [ pd ])
     | n == zero = maybe Nothing (Just <<< Left) (fromData pd)
     | n == one = maybe Nothing (Just <<< Right) (fromData pd)
->>>>>>> 0684b41c
   fromData _ = Nothing
 
 instance Fail (Text "Int is not supported, use BigInt instead") => FromData Int where
@@ -112,11 +92,6 @@
 instance FromData PlutusData where
   fromData = Just
 
--- | This covers `Bech32` which is just a type alias for `String`
-instance FromData String where
-  fromData (Bytes res) = Just $ byteArrayToHex res
-  fromData _ = Nothing
-
 fromDataUnfoldable :: forall (a :: Type) (t :: Type -> Type). Unfoldable t => FromData a => PlutusData -> Maybe (t a)
 fromDataUnfoldable (List entries) = Array.toUnfoldable <$> traverse fromData entries
 fromDataUnfoldable _ = Nothing