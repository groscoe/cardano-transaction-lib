module Helpers
  ( (</>)
  , (<<>>)
  , (<\>)
  , appendFirstMaybe
  , appendLastMaybe
  , appendMap
  , appendRightMap
  , bigIntToUInt
  , filterMapM
  , filterMapWithKeyM
  , fromJustEff
  , fromRightEff
  , liftEither
  , liftM
  , liftMWith
  , liftedM
  , logString
  , logWithLevel
  , maybeArrayMerge
<<<<<<< HEAD
  , notImplemented
=======
  , mkErrorRecord
  , notImplemented
  , showWithParens
>>>>>>> 39b53ddb
  , uIntToBigInt
  ) where

import Prelude

import Control.Monad.Error.Class (class MonadError, throwError)
import Data.Array (union)
import Data.BigInt (BigInt)
import Data.BigInt as BigInt
import Data.Either (Either(Right), either)
import Data.Function (on)
import Data.JSDate (now)
import Data.List.Lazy as LL
import Data.Log.Formatter.Pretty (prettyFormatter)
import Data.Log.Level (LogLevel)
import Data.Log.Message (Message)
import Data.Map (Map)
import Data.Map as Map
import Data.Maybe (Maybe(Just, Nothing), fromJust, maybe)
import Data.Maybe.First (First(First))
import Data.Maybe.Last (Last(Last))
import Data.Tuple (snd, uncurry)
import Data.Typelevel.Undefined (undefined)
import Data.UInt (UInt)
import Data.UInt as UInt
import Effect (Effect)
import Effect.Class (class MonadEffect)
import Effect.Class.Console (log)
import Effect.Exception (throw)
import Partial.Unsafe (unsafePartial)
import Prim.TypeError (class Warn, Text)

-- | Throws provided error on `Nothing`
fromJustEff :: forall (a :: Type). String -> Maybe a -> Effect a
fromJustEff e = case _ of
  Nothing -> throw e
  Just x -> pure x

liftEither
  :: forall (a :: Type) (e :: Type) (m :: Type -> Type)
   . MonadError e m
  => Either e a
  -> m a
liftEither = either throwError pure

fromRightEff :: forall (a :: Type) (e :: Type). Show e => Either e a -> Effect a
fromRightEff = either (throw <<< show) pure

-- | Given an error and a lifted `Maybe` value.
liftedM
  :: forall (e :: Type) (m :: Type -> Type) (a :: Type)
   . MonadError e m
  => e
  -> m (Maybe a)
  -> m a
liftedM err mma = mma >>= maybe (throwError err) Right >>> liftEither

-- | Given an error and a `Maybe` value, lift the context via `liftEither`.
liftM
  :: forall (e :: Type) (m :: Type -> Type) (a :: Type)
   . MonadError e m
  => e
  -> Maybe a
  -> m a
liftM err = liftEither <<< maybe (throwError err) Right

-- | Given an error and a `Maybe` value, lift the context via `liftEither` with
-- | a handler on `Right`.
liftMWith
  :: forall (e :: Type) (m :: Type -> Type) (a :: Type) (b :: Type)
   . MonadError e m
  => e
  -> (a -> b)
  -> Maybe a
  -> m b
liftMWith err f = liftEither <<< maybe (throwError err) (Right <<< f)

-- | Combine two `Maybe`s taking the `First` `Maybe`
appendFirstMaybe :: forall (a :: Type). Maybe a -> Maybe a -> Maybe a
appendFirstMaybe m m' = on (<>) First m m' # \(First m'') -> m''

infixr 5 appendFirstMaybe as <\>

-- | Combine two `Maybe`s taking the `Last` `Maybe`
appendLastMaybe :: forall (a :: Type). Maybe a -> Maybe a -> Maybe a
appendLastMaybe m m' = on (<>) Last m m' # \(Last m'') -> m''

infixr 5 appendLastMaybe as </>

-- | Combine two `Maybe` `Array`'s where `Nothing` and the empty `Array` both
-- | act as an identity
maybeArrayMerge
  :: forall (a :: Type)
   . Eq a
  => Maybe (Array a)
  -> Maybe (Array a)
  -> Maybe (Array a)
maybeArrayMerge Nothing y = y
maybeArrayMerge x Nothing = x
maybeArrayMerge (Just x) (Just y) = Just $ union x y

infixr 5 maybeArrayMerge as <<>>

-- | Provide an append for Maps where the value has as `Semigroup` instance
appendMap
  :: forall (k :: Type) (v :: Type)
   . Ord k
  => Semigroup v
  => Map k v
  -> Map k v
  -> Map k v
appendMap = Map.unionWith (<>)

-- | Provide an append for `Map`s with right bias
appendRightMap
  :: forall (k :: Type) (v :: Type)
   . Ord k
  => Map k v
  -> Map k v
  -> Map k v
appendRightMap = Map.unionWith (flip const)

-- | Filters a map on a Monadic context over a lifted predicate on both the
-- | map's key and value
filterMapWithKeyM
  :: forall (m :: Type -> Type) (k :: Type) (v :: Type)
   . Ord k
  => Monad m
  => (k -> v -> m Boolean)
  -> Map k v
  -> m (Map k v)
filterMapWithKeyM p =
  map Map.fromFoldable <<< LL.filterM (uncurry p) <<< Map.toUnfoldable

-- | Filters a map on a Monadic context over a lifted predicate on the map's
-- | value
filterMapM
  :: forall (m :: Type -> Type) (k :: Type) (v :: Type)
   . Ord k
  => Monad m
  => (v -> m Boolean)
  -> Map k v
  -> m (Map k v)
filterMapM p =
  map Map.fromFoldable <<< LL.filterM (p <<< snd) <<< Map.toUnfoldable

-- UInt.toInt is unsafe so we'll go via String. BigInt.fromString returns a
-- Maybe but we should be safe if we go from UInt originally via String,
-- as this UInt can't be larger than BigInt.
-- | Converts an `UInt` to `BigInt`
uIntToBigInt :: UInt -> BigInt
uIntToBigInt = unsafePartial fromJust <<< BigInt.fromString <<< UInt.toString

-- This should be left allowed to fail as BigInt may exceed UInt
-- | Converts a `BigInt` to `UInt` with potential failure.
bigIntToUInt :: BigInt -> Maybe UInt
bigIntToUInt = UInt.fromString <<< BigInt.toString

notImplemented :: forall a. Warn (Text "Function not implemented!") => a
notImplemented = undefined

-- | Log a message by printing it to the console, depending on the provided
-- | `LogLevel`
logWithLevel
  :: forall (m :: Type -> Type). MonadEffect m => LogLevel -> Message -> m Unit
logWithLevel lvl msg = when (msg.level >= lvl) $ log =<< prettyFormatter msg

-- | Log a message from the JS side of the FFI boundary. The first `LogLevel`
-- | argument represents the configured log level (e.g. within `QueryConfig`).
-- | The second argument is the level for this particular message
logString :: LogLevel -> LogLevel -> String -> Effect Unit
logString cfgLevel level message = do
  timestamp <- now
  logWithLevel cfgLevel $ { timestamp, message, level, tags: Map.empty }

-- | Used for `EncodeAeson` for datatype errors
mkErrorRecord
  :: forall (a :: Type)
   . String -- Error type
  -> String -- Error
  -> a
  -> { "errorType" :: String
     , "error" :: String
     , "args" :: a
     }
mkErrorRecord errorType error a =
  { "errorType": errorType, "error": error, "args": a }

-- | Provides `Show` instances for Newtypes that do not have inner parenthesis,
-- | e.g. `BigInt`. We could optionally use a `Newtype` constraint for
-- | unwrapping, but we don't constrain ourselves by deconstructing the wrapper.
showWithParens
  :: forall (a :: Type)
   . Show a
  => String
  -> a -- the inner type.
  -> String
showWithParens ctorName x = "(" <> ctorName <> " (" <> show x <> "))"<|MERGE_RESOLUTION|>--- conflicted
+++ resolved
@@ -18,13 +18,9 @@
   , logString
   , logWithLevel
   , maybeArrayMerge
-<<<<<<< HEAD
-  , notImplemented
-=======
   , mkErrorRecord
   , notImplemented
   , showWithParens
->>>>>>> 39b53ddb
   , uIntToBigInt
   ) where
 
