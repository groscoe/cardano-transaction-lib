-- Feel free to update binary fixtures if they do not match the results you are
-- getting in tests. However, make sure you understand the reason why they
-- don't match.
-- To update the fixture, simply copy the value from failing test output.
--
-- Or construct a value using CSL and get the hex string:
--
-- ```
-- const byteArrayToHex = arr => Buffer.from(arr).toString('hex');
-- console.log(byteArrayToHex(something.to_bytes()))
-- ```
module Test.Fixtures
  ( txOutputFixture1
  , txOutputFixture2
  , currencySymbol1
  , mkTxInput
  , mkSampleTx
  , nativeScriptFixture1
  , nativeScriptFixture2
  , nativeScriptFixture3
  , nativeScriptFixture4
  , nativeScriptFixture5
  , nativeScriptFixture6
  , nativeScriptFixture7
  , plutusDataFixture1
  , plutusDataFixture2
  , plutusDataFixture3
  , plutusDataFixture4
  , plutusDataFixture5
  , plutusDataFixture6
  , plutusDataFixture7
  , tokenName1
  , tokenName2
  , txOutputBinaryFixture1
  , txFixture1
  , txFixture2
  , txFixture3
  , txFixture4
  , txBinaryFixture1
  , txBinaryFixture2
  , txBinaryFixture3
  , txBinaryFixture4
  , utxoFixture1
  , utxoFixture1'
  , witnessSetFixture1
  , witnessSetFixture2
  , witnessSetFixture3
  , witnessSetFixture4
  , witnessSetFixture2Value
  , witnessSetFixture3Value
  , addressString1
  , txInputFixture1
  , seabugMetadataFixture1
  , seabugMetadataDeltaFixture1
  , cip25MetadataFixture1
  , cip25MetadataJsonFixture1
  , redeemerFixture1
  , ed25519KeyHashFixture1
  ) where

import Prelude

<<<<<<< HEAD
import Aeson (Aeson, aesonNull, parseJsonStringToAeson)
=======
import Cardano.Types.Transaction
  ( AuxiliaryDataHash(AuxiliaryDataHash)
  , Ed25519Signature(Ed25519Signature)
  , Epoch(Epoch)
  , Certificate
      ( StakeRegistration
      , StakeDeregistration
      , StakeDelegation
      , PoolRegistration
      , PoolRetirement
      , GenesisKeyDelegation
      , MoveInstantaneousRewardsCert
      )
  , GenesisHash(GenesisHash)
  , GenesisDelegateHash(GenesisDelegateHash)
  , Mint(Mint)
  , NativeScript
      ( ScriptPubkey
      , ScriptAll
      , ScriptAny
      , ScriptNOfK
      , TimelockStart
      , TimelockExpiry
      )
  , PublicKey(PublicKey)
  , Redeemer(Redeemer)
  , RequiredSigner(RequiredSigner)
  , Transaction(Transaction)
  , TransactionOutput(TransactionOutput)
  , TransactionWitnessSet(TransactionWitnessSet)
  , TxBody(TxBody)
  , Vkey(Vkey)
  , Vkeywitness(Vkeywitness)
  , Relay(SingleHostAddr, SingleHostName, MultiHostName)
  , Ipv4(Ipv4)
  , Ipv6(Ipv6)
  , PoolMetadata(PoolMetadata)
  , PoolMetadataHash(PoolMetadataHash)
  , URL(URL)
  , MoveInstantaneousReward(ToOtherPot, ToStakeCreds)
  , MIRToStakeCredentials(MIRToStakeCredentials)
  , ProposedProtocolParameterUpdates(ProposedProtocolParameterUpdates)
  , Nonce(HashNonce)
  )
import Cardano.Types.TransactionUnspentOutput
  ( TransactionUnspentOutput(TransactionUnspentOutput)
  )
import Cardano.Types.Value
  ( Coin(Coin)
  , CurrencySymbol
  , Value(Value)
  , mkCurrencySymbol
  , mkNonAdaAsset
  , mkSingletonNonAdaAsset
  )
>>>>>>> 410b1ad2
import Effect (Effect)
import Data.Array as Array
import Data.BigInt as BigInt
import Data.Either (fromRight)
import Data.Map as Map
import Data.Maybe (Maybe(Just, Nothing), fromJust)
import Data.NonEmpty ((:|))
import Data.Tuple.Nested ((/\))
import Data.UInt as UInt
import Deserialization.FromBytes (fromBytes)
import Metadata.Seabug
  ( SeabugMetadata(SeabugMetadata)
  , SeabugMetadataDelta(SeabugMetadataDelta)
  )
import Metadata.Seabug.Share (Share, mkShare)
import Metadata.Cip25
  ( Cip25Metadata(Cip25Metadata)
  , Cip25MetadataEntry(Cip25MetadataEntry)
  , Cip25MetadataFile(Cip25MetadataFile)
  )
import Node.FS.Sync (readTextFile)
import Node.Encoding (Encoding(UTF8))
import Partial.Unsafe (unsafePartial)
import ProtocolParametersAlonzo (costModels)
import Serialization.Address
  ( Address
  , NetworkId(MainnetId, TestnetId)
  , RewardAddress
  , Slot(Slot)
  , StakeCredential
  , baseAddress
  , baseAddressToAddress
  , keyHashCredential
  , rewardAddress
  )
import Serialization.BigNum (bigNumFromBigInt)
import Serialization.Hash
  ( Ed25519KeyHash
  , ScriptHash
  , ed25519KeyHashFromBech32
  , ed25519KeyHashFromBytes
  , scriptHashFromBytes
  )
import Serialization.Types (BigNum)
import Types.Aliases (Bech32String)
import Types.ByteArray
  ( ByteArray
  , byteArrayFromIntArrayUnsafe
  , hexToByteArrayUnsafe
  )
import Types.Int as Int
import Types.Natural as Natural
import Types.PlutusData as PD
import Types.PubKeyHash (PubKeyHash(PubKeyHash))
import Types.RedeemerTag (RedeemerTag(Spend))
import Types.TokenName (TokenName, mkTokenName)
import Types.Scripts
  ( MintingPolicyHash(MintingPolicyHash)
  , ValidatorHash(ValidatorHash)
  )
import Types.Transaction
  ( TransactionHash(TransactionHash)
  , TransactionInput(TransactionInput)
  )

txOutputFixture1 :: TransactionOutput
txOutputFixture1 =
  TransactionOutput
    { address: baseAddressToAddress $ baseAddress
        { network: TestnetId
        , delegationCred:
            keyHashCredential $ unsafePartial $ fromJust
              $ ed25519KeyHashFromBytes
              -- $ T.Bech32 "hstk_1rsf0q0q77t5nttxrtmpwd7tvv58a80a686t92pgy65ekz0s8ncu"
              $ hexToByteArrayUnsafe
                  "1c12f03c1ef2e935acc35ec2e6f96c650fd3bfba3e96550504d53361"
        , paymentCred:
            keyHashCredential $ unsafePartial $ fromJust
              $ ed25519KeyHashFromBytes
              -- "hbas_1xranhpfej50zdup5jy995dlj9juem9x36syld8wm465hz92acfp"
              $ hexToByteArrayUnsafe
                  "30fb3b8539951e26f034910a5a37f22cb99d94d1d409f69ddbaea971"
        }
    , amount: Value (Coin $ BigInt.fromInt 0) mempty
    , dataHash: Nothing
    }

txOutputFixture2 :: TransactionOutput
txOutputFixture2 =
  TransactionOutput
    { address: keyHashBaseAddress
        { stake: "1c12f03c1ef2e935acc35ec2e6f96c650fd3bfba3e96550504d53361"
        , payment: "30fb3b8539951e26f034910a5a37f22cb99d94d1d409f69ddbaea971"
        }
    , amount: Value (Coin $ BigInt.fromInt 0) $
        mkSingletonNonAdaAsset currencySymbol1 tokenName1
          (BigInt.fromInt 1000000)
    , dataHash: Nothing
    }

currencySymbol1 :: CurrencySymbol
currencySymbol1 = unsafePartial $ fromJust $ mkCurrencySymbol $
  hexToByteArrayUnsafe
    "1d6445ddeda578117f393848e685128f1e78ad0c4e48129c5964dc2e"

tokenName1 :: TokenName
tokenName1 = unsafePartial $ fromJust $ mkTokenName $
  hexToByteArrayUnsafe "4974657374546f6b656e"

tokenName2 :: TokenName
tokenName2 = unsafePartial $ fromJust $ mkTokenName $
  hexToByteArrayUnsafe "54657374546f6b656e32"

txOutputBinaryFixture1 :: String
txOutputBinaryFixture1 =
  "8258390030fb3b8539951e26f034910a5a37f22cb99d94d1d409f69ddbaea9711c12f03c1ef2e935acc35ec2e6f96c650fd3bfba3e96550504d5336100"

-- | Extend this for your needs.
type SampleTxConfig =
  { inputs :: Array TransactionInput }

-- | Build a sample transaction using convenient config
-- | and existing one as a base.
mkSampleTx
  :: Transaction
  -> (SampleTxConfig -> SampleTxConfig)
  -> Transaction
mkSampleTx startTx changes =
  applyChanges startTx $ buildChanges startTx changes

  where
  buildChanges
    :: Transaction -> (SampleTxConfig -> SampleTxConfig) -> SampleTxConfig
  buildChanges (Transaction { body: TxBody { inputs } }) mkChanges =
    mkChanges { inputs }

  applyChanges :: Transaction -> SampleTxConfig -> Transaction
  applyChanges
    ( Transaction
        { body: TxBody
            { outputs
            , fee
            , ttl
            , certs
            , withdrawals
            , update
            , auxiliaryDataHash
            , validityStartInterval
            , mint
            , scriptDataHash
            , collateral
            , requiredSigners
            , networkId
            }
        , witnessSet
        , isValid
        , auxiliaryData
        }
    )
    { inputs: newInputs } =
    ( Transaction
        { body: TxBody
            { inputs: newInputs
            , outputs
            , fee
            , ttl
            , certs
            , withdrawals
            , update
            , auxiliaryDataHash
            , validityStartInterval
            , mint
            , scriptDataHash
            , collateral
            , requiredSigners
            , networkId
            }
        , witnessSet
        , isValid
        , auxiliaryData
        }
    )

txFixture1 :: Transaction
txFixture1 =
  Transaction
    { body: TxBody
        { inputs: [ txInputFixture1 ]
        , outputs: [ txOutputFixture1 ]
        , fee: Coin $ BigInt.fromInt 177513
        , ttl: Nothing
        , certs: Nothing
        , withdrawals: Nothing
        , update: Nothing
        , auxiliaryDataHash: Nothing
        , validityStartInterval: Nothing
        , mint: Nothing
        , scriptDataHash: Nothing
        , collateral: Nothing
        , requiredSigners: Nothing
        , networkId: Just MainnetId
        }
    , witnessSet: TransactionWitnessSet
        { vkeys: Nothing
        , nativeScripts: Nothing
        , bootstraps: Nothing
        , plutusScripts: Nothing
        , plutusData: Nothing
        , redeemers: Nothing
        }
    , isValid: true
    , auxiliaryData: Nothing
    }

txFixture2 :: Transaction
txFixture2 =
  Transaction
    { body: TxBody
        { inputs: [ txInputFixture1 ]
        , outputs: [ txOutputFixture2 ]
        , fee: Coin $ BigInt.fromInt 177513
        , ttl: Nothing
        , certs: Nothing
        , withdrawals: Nothing
        , update: Nothing
        , auxiliaryDataHash: Nothing
        , validityStartInterval: Nothing
        , mint: Nothing
        , scriptDataHash: Nothing
        , collateral: Nothing
        , requiredSigners: Nothing
        , networkId: Just MainnetId
        }
    , witnessSet: TransactionWitnessSet
        { vkeys: Nothing
        , nativeScripts: Nothing
        , bootstraps: Nothing
        , plutusScripts: Nothing
        , plutusData: Nothing
        , redeemers: Nothing
        }
    , isValid: true
    , auxiliaryData: Nothing
    }

txFixture3 :: Transaction
txFixture3 =
  Transaction
    { body: TxBody
        { inputs: [ txInputFixture1 ]
        , outputs:
            [ TransactionOutput
                { address: keyHashBaseAddress
                    { stake:
                        "0f45aaf1b2959db6e5ff94dbb1f823bf257680c3c723ac2d49f97546"
                    -- $ T.Bech32 "hbas_1xranhpfej50zdup5jy995dlj9juem9x36syld8wm465hz92acfp"
                    , payment:
                        "30fb3b8539951e26f034910a5a37f22cb99d94d1d409f69ddbaea971"
                    }
                , amount: Value (Coin $ BigInt.fromInt 2353402) mempty
                , dataHash: Nothing
                }
            , TransactionOutput
                { address: keyHashBaseAddress
                    { stake:
                        "0f45aaf1b2959db6e5ff94dbb1f823bf257680c3c723ac2d49f97546"
                    -- $ T.Bech32 "hbas_1xranhpfej50zdup5jy995dlj9juem9x36syld8wm465hz92acfp"
                    , payment:
                        "30fb3b8539951e26f034910a5a37f22cb99d94d1d409f69ddbaea971"
                    }
                , amount: Value (Coin $ BigInt.fromInt 1000000) mempty
                , dataHash: Nothing
                }
            ]
        , fee: Coin $ BigInt.fromInt 177513
        , ttl: Nothing
        , certs: Nothing
        , withdrawals: Nothing
        , update: Nothing
        , auxiliaryDataHash: Nothing
        , validityStartInterval: Nothing
        , mint: Nothing
        , scriptDataHash: Nothing
        , collateral: Nothing
        , requiredSigners: Nothing
        , networkId: Just MainnetId
        }
    , witnessSet: TransactionWitnessSet
        { vkeys: Nothing
        , nativeScripts: Nothing
        , bootstraps: Nothing
        , plutusScripts: Nothing
        , plutusData: Nothing
        , redeemers: Nothing
        }
    , isValid: true
    , auxiliaryData: Nothing
    }

pkhBech32 :: Bech32String
pkhBech32 = "addr_vkh1zuctrdcq6ctd29242w8g84nlz0q38t2lnv3zzfcrfqktx0c9tzp"

stake1 :: StakeCredential
stake1 = unsafePartial $ fromJust do
  keyHashCredential <$> ed25519KeyHashFromBech32 pkhBech32

ed25519KeyHash1 :: Ed25519KeyHash
ed25519KeyHash1 = unsafePartial $ fromJust $ ed25519KeyHashFromBech32 pkhBech32

bigNumOne :: BigNum
bigNumOne = unsafePartial $ fromJust $ bigNumFromBigInt $ BigInt.fromInt 1

rewardAddress1 :: RewardAddress
rewardAddress1 = rewardAddress { network: TestnetId, paymentCred: stake1 }

proposedProtocolParameterUpdates1 :: ProposedProtocolParameterUpdates
proposedProtocolParameterUpdates1 = ProposedProtocolParameterUpdates $
  Map.fromFoldable
    [ GenesisHash
        ( hexToByteArrayUnsafe
            "5d677265fa5bb21ce6d8c7502aca70b9316d10e958611f3c6b758f65"
        ) /\
        { minfeeA: Just $ Coin $ BigInt.fromInt 1
        , minfeeB: Just $ Coin $ BigInt.fromInt 1
        , maxBlockBodySize: Just $ UInt.fromInt 10000
        , maxTxSize: Just $ UInt.fromInt 10000
        , maxBlockHeaderSize: Just $ UInt.fromInt 1000
        , keyDeposit: Just $ Coin $ BigInt.fromInt 1
        , poolDeposit: Just $ Coin $ BigInt.fromInt 1
        , maxEpoch: Just $ Epoch one
        , nOpt: Just $ UInt.fromInt 1
        , poolPledgeInfluence: Just
            { numerator: bigNumOne, denominator: bigNumOne }
        , expansionRate: Just { numerator: bigNumOne, denominator: bigNumOne }
        , treasuryGrowthRate: Just
            { numerator: bigNumOne, denominator: bigNumOne }
        , d: Just { numerator: bigNumOne, denominator: bigNumOne }
        , extraEntropy: Just $ HashNonce $ hexToByteArrayUnsafe
            "5d677265fa5bb21ce6d8c7502aca70b9316d10e958611f3c6b758f6500000000"
        , protocolVersion: Just
            [ { major: UInt.fromInt 1, minor: UInt.fromInt 1 } ]
        , minPoolCost: Just bigNumOne
        , adaPerUtxoByte: Just bigNumOne
        , costModels: Just costModels
        , executionCosts: Just
            { memPrice: { numerator: bigNumOne, denominator: bigNumOne }
            , stepPrice: { numerator: bigNumOne, denominator: bigNumOne }
            }
        , maxTxExUnits: Just { mem: BigInt.fromInt 1, steps: BigInt.fromInt 1 }
        , maxBlockExUnits: Just
            { mem: BigInt.fromInt 1, steps: BigInt.fromInt 1 }
        , maxValueSize: Just $ UInt.fromInt 1
        }
    ]

txFixture4 :: Transaction
txFixture4 =
  Transaction
    { body: TxBody
        { inputs: [ txInputFixture1 ]
        , outputs:
            [ TransactionOutput
                { address: keyHashBaseAddress
                    { stake:
                        "0f45aaf1b2959db6e5ff94dbb1f823bf257680c3c723ac2d49f97546"
                    -- $ T.Bech32 "hbas_1xranhpfej50zdup5jy995dlj9juem9x36syld8wm465hz92acfp"
                    , payment:
                        "30fb3b8539951e26f034910a5a37f22cb99d94d1d409f69ddbaea971"
                    }
                , amount: Value (Coin $ BigInt.fromInt 2353402) mempty
                , dataHash: Nothing
                }
            , TransactionOutput
                { address: keyHashBaseAddress
                    { stake:
                        "0f45aaf1b2959db6e5ff94dbb1f823bf257680c3c723ac2d49f97546"
                    -- $ T.Bech32 "hbas_1xranhpfej50zdup5jy995dlj9juem9x36syld8wm465hz92acfp"
                    , payment:
                        "30fb3b8539951e26f034910a5a37f22cb99d94d1d409f69ddbaea971"
                    }
                , amount: Value (Coin $ BigInt.fromInt 1000000) mempty
                , dataHash: Nothing
                }
            ]
        , fee: Coin $ BigInt.fromInt 177513
        , ttl: Just $ Slot $ UInt.fromInt 123
        , certs: Just
            [ StakeRegistration stake1
            , StakeDeregistration stake1
            , StakeDelegation stake1 ed25519KeyHash1
            , PoolRegistration
                { operator: ed25519KeyHash1
                , vrfKeyhash: unsafePartial $ fromJust $ fromBytes
                    $ byteArrayFromIntArrayUnsafe
                    $ Array.replicate 32 0
                , pledge: bigNumOne
                , cost: bigNumOne
                , margin: { numerator: bigNumOne, denominator: bigNumOne }
                , reward_account: rewardAddress
                    { network: MainnetId, paymentCred: stake1 }
                , poolOwners: [ ed25519KeyHash1 ]
                , relays:
                    [ SingleHostAddr
                        { port: Just 8080
                        , ipv4: Just $ Ipv4 $ byteArrayFromIntArrayUnsafe
                            [ 127, 0, 0, 1 ]
                        , ipv6: Just $ Ipv6 $ byteArrayFromIntArrayUnsafe
                            $ Array.replicate 16 123
                        }
                    , SingleHostName
                        { port: Just 8080
                        , dnsName: "example.com"
                        }
                    , MultiHostName { dnsName: "example.com" }
                    ]
                , poolMetadata: Just $ PoolMetadata
                    { url: URL "https://example.com/"
                    , hash: PoolMetadataHash $
                        hexToByteArrayUnsafe
                          "94b8cac47761c1140c57a48d56ab15d27a842abff041b3798b8618fa84641f5a"
                    }
                }
            , PoolRetirement
                { poolKeyhash: ed25519KeyHash1
                , epoch: Epoch one
                }
            , GenesisKeyDelegation
                { genesisHash: GenesisHash $
                    hexToByteArrayUnsafe
                      "5d677265fa5bb21ce6d8c7502aca70b9316d10e958611f3c6b758f65"
                , genesisDelegateHash: GenesisDelegateHash $
                    hexToByteArrayUnsafe
                      "5d677265fa5bb21ce6d8c7502aca70b9316d10e958611f3c6b758f65"
                , vrfKeyhash: unsafePartial $ fromJust $ fromBytes
                    $ byteArrayFromIntArrayUnsafe
                    $ Array.replicate 32 0
                }
            , MoveInstantaneousRewardsCert $ ToOtherPot
                { pot: one
                , amount: bigNumOne
                }
            , MoveInstantaneousRewardsCert $ ToStakeCreds
                { pot: one
                , amounts: MIRToStakeCredentials $ Map.fromFoldable
                    [ stake1 /\ Int.newPositive bigNumOne ]
                }
            ]
        , withdrawals: Just $ Map.fromFoldable
            [ rewardAddress1 /\ Coin one ]
        , update: Just
            { proposedProtocolParameterUpdates:
                proposedProtocolParameterUpdates1
            , epoch: Epoch one
            }
        , auxiliaryDataHash: Just $ AuxiliaryDataHash
            $ byteArrayFromIntArrayUnsafe
            $ Array.replicate 32 0
        , validityStartInterval: Just $ Slot $ UInt.fromInt 124
        , mint: Just $ Mint $ mkNonAdaAsset $ Map.fromFoldable
            [ currencySymbol1 /\ Map.fromFoldable [ tokenName1 /\ one ] ]
        , scriptDataHash: Nothing
        , collateral: Nothing
        , requiredSigners: Just [ RequiredSigner ed25519KeyHashFixture1 ]
        , networkId: Just MainnetId
        }
    , witnessSet: TransactionWitnessSet
        { vkeys: Nothing
        , nativeScripts: Nothing
        , bootstraps: Nothing
        , plutusScripts: Nothing
        , plutusData: Nothing
        , redeemers: Nothing
        }
    , isValid: true
    , auxiliaryData: Nothing
    }

-- | To quickly check a serialized tx, create a file with the following contents:
-- |
-- |
-- | ```
-- | {
-- |   "type": "Tx AlonzoEra",
-- |   "description": "",
-- |   "cborHex": ...
-- | }
-- | ```
-- |
-- | And call `cardano-cli transaction view --tx-file ./that-file`
txBinaryFixture1 :: String
txBinaryFixture1 =
  "84a400818258205d677265fa5bb21ce6d8c7502aca70b9316d10e958611f3c6b758f65ad9599960001818258390030fb3b8539951e26f034910a5a37f22cb99d94d1d409f69ddbaea9711c12f03c1ef2e935acc35ec2e6f96c650fd3bfba3e96550504d5336100021a0002b5690f01a0f5f6"

txBinaryFixture2 :: String
txBinaryFixture2 =
  "84a400818258205d677265fa5bb21ce6d8c7502aca70b9316d10e958611f3c6b758f65ad9599960001818258390030fb3b8539951e26f034910a5a37f22cb99d94d1d409f69ddbaea9711c12f03c1ef2e935acc35ec2e6f96c650fd3bfba3e96550504d533618200a1581c1d6445ddeda578117f393848e685128f1e78ad0c4e48129c5964dc2ea14a4974657374546f6b656e1a000f4240021a0002b5690f01a0f5f6"

txBinaryFixture3 :: String
txBinaryFixture3 =
  "84a400818258205d677265fa5bb21ce6d8c7502aca70b9316d10e958611f3c6b758f65ad9599960001828258390030fb3b8539951e26f034910a5a37f22cb99d94d1d409f69ddbaea9710f45aaf1b2959db6e5ff94dbb1f823bf257680c3c723ac2d49f975461a0023e8fa8258390030fb3b8539951e26f034910a5a37f22cb99d94d1d409f69ddbaea9710f45aaf1b2959db6e5ff94dbb1f823bf257680c3c723ac2d49f975461a000f4240021a0002b5690f01a0f5f6"

txBinaryFixture4 :: String
txBinaryFixture4 =
  "84ac00818258205d677265fa5bb21ce6d8c7502aca70b9316d10e958611f3c6b758f65ad9599960001828258390030fb3b8539951e26f034910a5a37f22cb99d94d1d409f69ddbaea9710f45aaf1b2959db6e5ff94dbb1f823bf257680c3c723ac2d49f975461a0023e8fa8258390030fb3b8539951e26f034910a5a37f22cb99d94d1d409f69ddbaea9710f45aaf1b2959db6e5ff94dbb1f823bf257680c3c723ac2d49f975461a000f4240021a0002b56903187b048882008200581c1730b1b700d616d51555538e83d67f13c113ad5f9b22212703482cb382018200581c1730b1b700d616d51555538e83d67f13c113ad5f9b22212703482cb383028200581c1730b1b700d616d51555538e83d67f13c113ad5f9b22212703482cb3581c1730b1b700d616d51555538e83d67f13c113ad5f9b22212703482cb38a03581c1730b1b700d616d51555538e83d67f13c113ad5f9b22212703482cb3582000000000000000000000000000000000000000000000000000000000000000000101d81e820101581de11730b1b700d616d51555538e83d67f13c113ad5f9b22212703482cb381581c1730b1b700d616d51555538e83d67f13c113ad5f9b22212703482cb3838400191f90447f000001507b7b7b7b7b7b7b7b7b7b7b7b7b7b7b7b8301191f906b6578616d706c652e636f6d82026b6578616d706c652e636f6d827468747470733a2f2f6578616d706c652e636f6d2f582094b8cac47761c1140c57a48d56ab15d27a842abff041b3798b8618fa84641f5a8304581c1730b1b700d616d51555538e83d67f13c113ad5f9b22212703482cb3018405581c5d677265fa5bb21ce6d8c7502aca70b9316d10e958611f3c6b758f65581c5d677265fa5bb21ce6d8c7502aca70b9316d10e958611f3c6b758f6558200000000000000000000000000000000000000000000000000000000000000000820682010182068201a18200581c1730b1b700d616d51555538e83d67f13c113ad5f9b22212703482cb30105a1581de01730b1b700d616d51555538e83d67f13c113ad5f9b22212703482cb3010682a1581c5d677265fa5bb21ce6d8c7502aca70b9316d10e958611f3c6b758f65b6000101010219271003192710041903e8050106010701080109d81e8201010ad81e8201010bd81e8201010cd81e8201010d820158205d677265fa5bb21ce6d8c7502aca70b9316d10e958611f3c6b758f65000000000e8101011001110112a10098a61a000302590001011a00060bc719026d00011a000249f01903e800011a000249f018201a0025cea81971f70419744d186419744d186419744d186419744d186419744d186419744d18641864186419744d18641a000249f018201a000249f018201a000249f018201a000249f01903e800011a000249f018201a000249f01903e800081a000242201a00067e2318760001011a000249f01903e800081a000249f01a0001b79818f7011a000249f0192710011a0002155e19052e011903e81a000249f01903e8011a000249f018201a000249f018201a000249f0182001011a000249f0011a000249f0041a000194af18f8011a000194af18f8011a0002377c190556011a0002bdea1901f1011a000249f018201a000249f018201a000249f018201a000249f018201a000249f018201a000249f018201a000242201a00067e23187600010119f04c192bd200011a000249f018201a000242201a00067e2318760001011a000242201a00067e2318760001011a0025cea81971f704001a000141bb041a000249f019138800011a000249f018201a000302590001011a000249f018201a000249f018201a000249f018201a000249f018201a000249f018201a000249f018201a000249f018201a00330da701011382d81e820101d81e8201011482010115820101160101075820000000000000000000000000000000000000000000000000000000000000000008187c09a1581c1d6445ddeda578117f393848e685128f1e78ad0c4e48129c5964dc2ea14a4974657374546f6b656e010e81581c1c12f03c1ef2e935acc35ec2e6f96c650fd3bfba3e96550504d533610f01a0f5f6"

utxoFixture1 :: ByteArray
utxoFixture1 = hexToByteArrayUnsafe
  "82825820c6b54aa301887af390bd3449833e4cd66ff61b5e68b1f77c84a8c0873b776ff90082583900f33ffa84fdf20a003443a5e2768e12e92db31535dca62088b153df243903103ae70681439b5476fef59f439b8bc86d84bfb2d376fc3f56171a004c4b40"

utxoFixture1' :: TransactionUnspentOutput
utxoFixture1' =
  TransactionUnspentOutput
    { input:
        ( TransactionInput
            { index: UInt.fromInt 0
            , transactionId: TransactionHash
                ( byteArrayFromIntArrayUnsafe
                    [ 198
                    , 181
                    , 74
                    , 163
                    , 1
                    , 136
                    , 122
                    , 243
                    , 144
                    , 189
                    , 52
                    , 73
                    , 131
                    , 62
                    , 76
                    , 214
                    , 111
                    , 246
                    , 27
                    , 94
                    , 104
                    , 177
                    , 247
                    , 124
                    , 132
                    , 168
                    , 192
                    , 135
                    , 59
                    , 119
                    , 111
                    , 249
                    ]
                )
            }
        )
    , output:
        ( TransactionOutput
            { address: baseAddressToAddress $ baseAddress
                { network: TestnetId
                , paymentCred: keyHashCredential $ unsafePartial $ fromJust
                    $ ed25519KeyHashFromBytes
                    $
                      byteArrayFromIntArrayUnsafe
                        [ 243
                        , 63
                        , 250
                        , 132
                        , 253
                        , 242
                        , 10
                        , 0
                        , 52
                        , 67
                        , 165
                        , 226
                        , 118
                        , 142
                        , 18
                        , 233
                        , 45
                        , 179
                        , 21
                        , 53
                        , 220
                        , 166
                        , 32
                        , 136
                        , 177
                        , 83
                        , 223
                        , 36
                        ]
                , delegationCred: keyHashCredential $ unsafePartial $ fromJust
                    $ ed25519KeyHashFromBytes
                    $
                      ( byteArrayFromIntArrayUnsafe
                          [ 57
                          , 3
                          , 16
                          , 58
                          , 231
                          , 6
                          , 129
                          , 67
                          , 155
                          , 84
                          , 118
                          , 254
                          , 245
                          , 159
                          , 67
                          , 155
                          , 139
                          , 200
                          , 109
                          , 132
                          , 191
                          , 178
                          , 211
                          , 118
                          , 252
                          , 63
                          , 86
                          , 23
                          ]
                      )
                }
            , amount: Value (Coin (BigInt.fromInt 5000000)) mempty
            , dataHash: Nothing
            }
        )
    }

witnessSetFixture1 :: ByteArray
witnessSetFixture1 = hexToByteArrayUnsafe
  "a40081825820096092b8515d75c2a2f75d6aa7c5191996755840e81deaa403dba5b690f091b6584089ed6f628b02ed3c79f1b3508e35ea772aea916e7c88010f34cc57ee619a9b6ec3cadd9bb4aeb14374121111db4f75fc8c8fc8772ba6b82b599743abf6fa3a0503815909b75909b401000033233223322323233322232333222323333333322222222323332223233332222323233223233322232333222323233223322323233333222223322332233223322332233222222323253353031333006375c00a6eb8010cccd5cd19b8735573aa004900011980499191919191919191919191999ab9a3370e6aae754029200023333333333017335025232323333573466e1cd55cea8012400046603a60706ae854008c0a8d5d09aba250022350573530583357389201035054310005949926135573ca00226ea8004d5d0a80519a8128131aba150093335502c75ca0566ae854020ccd540b1d728159aba1500733502504135742a00c66a04a66aa0a4094eb4d5d0a8029919191999ab9a3370e6aae7540092000233501f3232323333573466e1cd55cea80124000466a04e66a080eb4d5d0a80118229aba135744a00446a0b66a60b866ae712401035054310005d49926135573ca00226ea8004d5d0a8011919191999ab9a3370e6aae7540092000233502533504075a6ae854008c114d5d09aba2500223505b35305c3357389201035054310005d49926135573ca00226ea8004d5d09aba250022350573530583357389201035054310005949926135573ca00226ea8004d5d0a80219a812bae35742a00666a04a66aa0a4eb88004d5d0a801181b9aba135744a00446a0a66a60a866ae71241035054310005549926135744a00226ae8940044d5d1280089aba25001135744a00226ae8940044d5d1280089aba25001135573ca00226ea8004d5d0a8011919191999ab9a3370ea00290031180e181c9aba135573ca00646666ae68cdc3a801240084603660866ae84d55cf280211999ab9a3370ea00690011180d98171aba135573ca00a46666ae68cdc3a802240004603c6eb8d5d09aab9e500623504e35304f3357389201035054310005049926499264984d55cea80089baa001357426ae8940088d411cd4c120cd5ce2490350543100049499261048135046353047335738920103505435000484984d55cf280089baa0012212330010030022001222222222212333333333300100b00a00900800700600500400300220012212330010030022001122123300100300212001122123300100300212001122123300100300212001212222300400521222230030052122223002005212222300100520011232230023758002640026aa068446666aae7c004940388cd4034c010d5d080118019aba200203323232323333573466e1cd55cea801a4000466600e6464646666ae68cdc39aab9d5002480008cc034c0c4d5d0a80119a8098169aba135744a00446a06c6a606e66ae712401035054310003849926135573ca00226ea8004d5d0a801999aa805bae500a35742a00466a01eeb8d5d09aba25002235032353033335738921035054310003449926135744a00226aae7940044dd50009110919980080200180110009109198008018011000899aa800bae75a224464460046eac004c8004d540b888c8cccd55cf80112804919a80419aa81898031aab9d5002300535573ca00460086ae8800c0b84d5d08008891001091091198008020018900089119191999ab9a3370ea002900011a80418029aba135573ca00646666ae68cdc3a801240044a01046a0526a605466ae712401035054310002b499264984d55cea80089baa001121223002003112200112001232323333573466e1cd55cea8012400046600c600e6ae854008dd69aba135744a00446a0466a604866ae71241035054310002549926135573ca00226ea80048848cc00400c00880048c8cccd5cd19b8735573aa002900011bae357426aae7940088d407cd4c080cd5ce24810350543100021499261375400224464646666ae68cdc3a800a40084a00e46666ae68cdc3a8012400446a014600c6ae84d55cf280211999ab9a3370ea00690001280511a8111a981199ab9c490103505431000244992649926135573aa00226ea8004484888c00c0104488800844888004480048c8cccd5cd19b8750014800880188cccd5cd19b8750024800080188d4068d4c06ccd5ce249035054310001c499264984d55ce9baa0011220021220012001232323232323333573466e1d4005200c200b23333573466e1d4009200a200d23333573466e1d400d200823300b375c6ae854014dd69aba135744a00a46666ae68cdc3a8022400c46601a6eb8d5d0a8039bae357426ae89401c8cccd5cd19b875005480108cc048c050d5d0a8049bae357426ae8940248cccd5cd19b875006480088c050c054d5d09aab9e500b23333573466e1d401d2000230133016357426aae7940308d407cd4c080cd5ce2481035054310002149926499264992649926135573aa00826aae79400c4d55cf280109aab9e500113754002424444444600e01044244444446600c012010424444444600a010244444440082444444400644244444446600401201044244444446600201201040024646464646666ae68cdc3a800a400446660106eb4d5d0a8021bad35742a0066eb4d5d09aba2500323333573466e1d400920002300a300b357426aae7940188d4040d4c044cd5ce2490350543100012499264984d55cea80189aba25001135573ca00226ea80048488c00800c888488ccc00401401000c80048c8c8cccd5cd19b875001480088c018dd71aba135573ca00646666ae68cdc3a80124000460106eb8d5d09aab9e500423500a35300b3357389201035054310000c499264984d55cea80089baa001212230020032122300100320011122232323333573466e1cd55cea80124000466aa016600c6ae854008c014d5d09aba25002235007353008335738921035054310000949926135573ca00226ea8004498480048004448848cc00400c008448004448c8c00400488cc00cc008008004cccc888ccc888cccccccc88888888cc88ccccc88888ccc888cccc8888cc88cc88cc88ccc888cc88cc88ccc888cc88cc88cc88cc8888894cd4c084ccd5cd19b8f00337240040460442046266ae71240109426164206775657373000222212330010030022001222222222212333333333300100b00a009008007006005004003002200122123300100300220012221233300100400300220011122002122122330010040031200111221233001003002112001221233001003002200112122300200311220011200112212330010030021200112212330010030021200112212330010030021200112122230030041122200211222001120011220021220012001212222300400521222230030052122223002005212222300100520012212330010030022001212222222300700822122222223300600900821222222230050081222222200412222222003221222222233002009008221222222233001009008200121223002003222122333001005004003200121223002003212230010032001480101048158202bb80d537b1da3e38bd30361aa855686bde0eacd7162fef6a25fe97bf527a25b058184000046736563726574821a00065cd41a0af4845c"

witnessSetFixture2 :: ByteArray
witnessSetFixture2 = hexToByteArrayUnsafe
  "a10081825820096092b8515d75c2a2f75d6aa7c5191996755840e81deaa403dba5b690f091b65840d8f41dd2dd9f76a75b7dcf9f237932b0b2145f2993ffb9e05cd247dd7789570681af34e98d7e4dd5346bf8fceb9170f5d7f9895723fc326a0db04f9273fcbb0a"

witnessSetFixture2Value :: TransactionWitnessSet
witnessSetFixture2Value =
  TransactionWitnessSet
    { bootstraps: Nothing
    , nativeScripts: Nothing
    , plutusData: Nothing
    , plutusScripts: Nothing
    , redeemers: Nothing
    , vkeys: Just
        [ Vkeywitness
            ( ( Vkey
                  ( PublicKey
                      "ed25519_pk1p9sf9wz3t46u9ghht44203gerxt82kzqaqw74fqrmwjmdy8sjxmqknzq8j"
                  )
              )
                /\
                  ( Ed25519Signature
                      "ed25519_sig1mr6pm5kanam2wkmae70jx7fjkzepghefj0lmnczu6fra6auf2urgrte5axxhunw4x34l3l8tj9c0t4le39tj8lpjdgxmqnujw07tkzs9m6t6x"
                  )
            )
        ]
    }

witnessSetFixture3 :: ByteArray
witnessSetFixture3 = hexToByteArrayUnsafe
  "a20081825820096092b8515d75c2a2f75d6aa7c5191996755840e81deaa403dba5b690f091b65840c7f77418c5c956aab848b6f101d6bc014f22c699642531c8f39f91979c0313f686999402c4769117857c08fcceb57b60478a590ecae5190317f7abff7cd38000048158202bb80d537b1da3e38bd30361aa855686bde0eacd7162fef6a25fe97bf527a25b"

witnessSetFixture3Value :: TransactionWitnessSet
witnessSetFixture3Value =
  TransactionWitnessSet
    { bootstraps: Nothing
    , nativeScripts: Nothing
    , plutusData:
        Just
          [ PD.Bytes
              ( byteArrayFromIntArrayUnsafe
                  [ 43
                  , 184
                  , 13
                  , 83
                  , 123
                  , 29
                  , 163
                  , 227
                  , 139
                  , 211
                  , 3
                  , 97
                  , 170
                  , 133
                  , 86
                  , 134
                  , 189
                  , 224
                  , 234
                  , 205
                  , 113
                  , 98
                  , 254
                  , 246
                  , 162
                  , 95
                  , 233
                  , 123
                  , 245
                  , 39
                  , 162
                  , 91
                  ]
              )
          ]
    , plutusScripts: Nothing
    , redeemers: Nothing
    , vkeys: Just
        [ Vkeywitness
            ( ( Vkey
                  ( PublicKey
                      "ed25519_pk1p9sf9wz3t46u9ghht44203gerxt82kzqaqw74fqrmwjmdy8sjxmqknzq8j"
                  )
              ) /\
                ( Ed25519Signature
                    "ed25519_sig1clmhgxx9e9t24wzgkmcsr44uq98j935evsjnrj8nn7ge08qrz0mgdxv5qtz8dyghs47q3lxwk4akq3u2ty8v4egeqvtl02ll0nfcqqq6faxl6"
                )
            )
        ]
    }

witnessSetFixture4 :: ByteArray
witnessSetFixture4 = hexToByteArrayUnsafe
  "a30081825820096092b8515d75c2a2f75d6aa7c5191996755840e81deaa403dba5b690f091b658400d91f7ab723ed0adb9f7ec06bba5cb99b4dcbbe8fb6ce45fb3fcab31ddf57ca085437d7ec4e6fea8d10d0c455fdfb2fdbcf1d89643f635841da0e2593f6dd50a01818204187b048102"

addressString1 :: String
addressString1 =
  "addr1qyc0kwu98x23ufhsxjgs5k3h7gktn8v5682qna5amwh2juguztcrc8hjay66es67ctn0jmr9plfmlw37je2s2px4xdssgvxerq"

mkTxInput :: { txId :: String, ix :: Int } -> TransactionInput
mkTxInput { txId, ix } =
  TransactionInput
    { transactionId: TransactionHash $
        hexToByteArrayUnsafe txId
    , index: UInt.fromInt ix
    }

txInputFixture1 :: TransactionInput
txInputFixture1 = mkTxInput
  { txId: "5d677265fa5bb21ce6d8c7502aca70b9316d10e958611f3c6b758f65ad959996"
  , ix: 0
  }

ed25519KeyHashFixture1 :: Ed25519KeyHash
ed25519KeyHashFixture1 =
  -- $ Bech32 "hstk_1rsf0q0q77t5nttxrtmpwd7tvv58a80a686t92pgy65ekz0s8ncu"
  unsafePartial $ fromJust
    $ ed25519KeyHashFromBytes
    $ hexToByteArrayUnsafe
        "1c12f03c1ef2e935acc35ec2e6f96c650fd3bfba3e96550504d53361"

ed25519KeyHashFixture2 :: Ed25519KeyHash
ed25519KeyHashFixture2 =
  -- "hbas_1xranhpfej50zdup5jy995dlj9juem9x36syld8wm465hz92acfp"
  unsafePartial $ fromJust
    $ ed25519KeyHashFromBytes
    $ hexToByteArrayUnsafe
        "30fb3b8539951e26f034910a5a37f22cb99d94d1d409f69ddbaea971"

nativeScriptFixture1 :: NativeScript
nativeScriptFixture1 = ScriptPubkey ed25519KeyHashFixture1

nativeScriptFixture2 :: NativeScript
nativeScriptFixture2 = ScriptPubkey ed25519KeyHashFixture2

nativeScriptFixture3 :: NativeScript
nativeScriptFixture3 = ScriptAll [ nativeScriptFixture1, nativeScriptFixture2 ]

nativeScriptFixture4 :: NativeScript
nativeScriptFixture4 = ScriptAny [ nativeScriptFixture1, nativeScriptFixture2 ]

nativeScriptFixture5 :: NativeScript
nativeScriptFixture5 = ScriptNOfK 1
  [ nativeScriptFixture1, nativeScriptFixture2 ]

nativeScriptFixture6 :: NativeScript
nativeScriptFixture6 = TimelockStart $ Slot $ UInt.fromInt 1000

nativeScriptFixture7 :: NativeScript
nativeScriptFixture7 = TimelockExpiry $ Slot $ UInt.fromInt 2000

keyHashBaseAddress :: { payment :: String, stake :: String } -> Address
keyHashBaseAddress { payment, stake } = baseAddressToAddress $ baseAddress
  { network: TestnetId
  , delegationCred:
      keyHashCredential $ unsafePartial $ fromJust $ ed25519KeyHashFromBytes
        -- $ T.Bech32 "hstk_1rsf0q0q77t5nttxrtmpwd7tvv58a80a686t92pgy65ekz0s8ncu"
        $ hexToByteArrayUnsafe stake
  , paymentCred:
      keyHashCredential $ unsafePartial $ fromJust $ ed25519KeyHashFromBytes
        -- "hbas_1xranhpfej50zdup5jy995dlj9juem9x36syld8wm465hz92acfp"
        $ hexToByteArrayUnsafe payment
  }

plutusDataFixture1 :: PD.PlutusData
plutusDataFixture1 = PD.List []

plutusDataFixture2 :: PD.PlutusData
plutusDataFixture2 = PD.List [ plutusDataFixture1 ]

plutusDataFixture3 :: PD.PlutusData
plutusDataFixture3 = PD.Bytes
  ( hexToByteArrayUnsafe
      "30fb3b8539951e26f034910a5a37f22cb99d94d1d409f69ddbaea971"
  )

plutusDataFixture4 :: PD.PlutusData
plutusDataFixture4 = PD.Constr (BigInt.fromInt 1)
  [ plutusDataFixture2, plutusDataFixture3 ]

plutusDataFixture5 :: PD.PlutusData
plutusDataFixture5 = PD.Integer (BigInt.fromInt 42)

plutusDataFixture6 :: PD.PlutusData
plutusDataFixture6 = PD.Map
  [ plutusDataFixture1 /\ plutusDataFixture2
  , plutusDataFixture3 /\ plutusDataFixture4
  ]

plutusDataFixture7 :: PD.PlutusData
plutusDataFixture7 = PD.List
  [ plutusDataFixture1
  , plutusDataFixture2
  , plutusDataFixture3
  , plutusDataFixture4
  , plutusDataFixture5
  , plutusDataFixture6
  ]

scriptHash1 :: ScriptHash
scriptHash1 = unsafePartial $ fromJust $ scriptHashFromBytes $
  hexToByteArrayUnsafe
    "5d677265fa5bb21ce6d8c7502aca70b9316d10e958611f3c6b758f65"

scriptHash2 :: ScriptHash
scriptHash2 = unsafePartial $ fromJust $ scriptHashFromBytes $
  hexToByteArrayUnsafe
    "00000000005bb21ce6d8c7502aca70b9316d10e958611f3c6b758f60"

policyId :: MintingPolicyHash
policyId = MintingPolicyHash scriptHash1

validatorHashFixture1 :: ValidatorHash
validatorHashFixture1 = ValidatorHash scriptHash1

validatorHashFixture2 :: ValidatorHash
validatorHashFixture2 = ValidatorHash scriptHash2

shareFixture :: Share
shareFixture = unsafePartial $ fromJust $ mkShare 100

seabugMetadataFixture1 :: SeabugMetadata
seabugMetadataFixture1 = SeabugMetadata
  { policyId: policyId
  , mintPolicy: hexToByteArrayUnsafe "00000000"
  , collectionNftCS: currencySymbol1
  , collectionNftTN: tokenName1
  , lockingScript: validatorHashFixture1
  , authorPkh: PubKeyHash ed25519KeyHashFixture1
  , authorShare: shareFixture
  , marketplaceScript: validatorHashFixture2
  , marketplaceShare: shareFixture
  , ownerPkh: PubKeyHash ed25519KeyHashFixture2
  , ownerPrice: unsafePartial $ fromJust $ Natural.fromBigInt $ BigInt.fromInt
      10
  }

seabugMetadataDeltaFixture1 :: SeabugMetadataDelta
seabugMetadataDeltaFixture1 = SeabugMetadataDelta
  { policyId: policyId
  , ownerPkh: PubKeyHash ed25519KeyHashFixture2
  , ownerPrice: unsafePartial $ fromJust $ Natural.fromBigInt $ BigInt.fromInt
      10
  }

cip25MetadataFilesFixture1 :: Array Cip25MetadataFile
cip25MetadataFilesFixture1 = Cip25MetadataFile <$>
  [ { name: "file_name_1"
    , mediaType: "media_type"
    , uris: "uri1" :| [ "uri2", "uri3" ]
    }
  , { name: "file_name_2"
    , mediaType: "media_type_2"
    , uris: "uri4" :| [ "uri5", "uri6" ]
    }
  ]

cip25MetadataEntryFixture1 :: Cip25MetadataEntry
cip25MetadataEntryFixture1 = Cip25MetadataEntry
  { policyId: policyId
  , assetName: tokenName1
  , imageUris: "image_uri1" :| [ "image_uri2", "image_uri3" ]
  , mediaType: Just "media_type"
  , description: [ "desc1", "desc2", "desc3" ]
  , files: cip25MetadataFilesFixture1
  }

cip25MetadataEntryFixture2 :: Cip25MetadataEntry
cip25MetadataEntryFixture2 = Cip25MetadataEntry
  { policyId: policyId
  , assetName: tokenName2
  , imageUris: "image_uri1" :| []
  , mediaType: Nothing
  , description: []
  , files: []
  }

cip25MetadataFixture1 :: Cip25Metadata
cip25MetadataFixture1 = Cip25Metadata
  [ cip25MetadataEntryFixture1, cip25MetadataEntryFixture2 ]

cip25MetadataJsonFixture1 :: Effect Aeson
cip25MetadataJsonFixture1 =
  readTextFile UTF8 "test/Fixtures/cip25MetadataJsonFixture1.json" >>=
    pure <<< fromRight aesonNull <<< parseJsonStringToAeson

redeemerFixture1 :: Redeemer
redeemerFixture1 = Redeemer
  { tag: Spend
  , index: BigInt.fromInt 0
  , data: plutusDataFixture7
  , exUnits:
      { mem: BigInt.fromInt 1
      , steps: BigInt.fromInt 1
      }
  }<|MERGE_RESOLUTION|>--- conflicted
+++ resolved
@@ -60,9 +60,7 @@
 
 import Prelude
 
-<<<<<<< HEAD
 import Aeson (Aeson, aesonNull, parseJsonStringToAeson)
-=======
 import Cardano.Types.Transaction
   ( AuxiliaryDataHash(AuxiliaryDataHash)
   , Ed25519Signature(Ed25519Signature)
@@ -118,7 +116,6 @@
   , mkNonAdaAsset
   , mkSingletonNonAdaAsset
   )
->>>>>>> 410b1ad2
 import Effect (Effect)
 import Data.Array as Array
 import Data.BigInt as BigInt
