module Test.Fixtures
  ( txOutputFixture1
  , txOutputFixture2
  , currencySymbol1
  , mkTxInput
  , mkSampleTx
  , nativeScriptFixture1
  , nativeScriptFixture2
  , nativeScriptFixture3
  , nativeScriptFixture4
  , nativeScriptFixture5
  , nativeScriptFixture6
  , nativeScriptFixture7
  , plutusDataFixture1
  , plutusDataFixture2
  , plutusDataFixture3
  , plutusDataFixture4
  , plutusDataFixture5
  , plutusDataFixture6
  , plutusDataFixture7
  , tokenName1
  , txOutputBinaryFixture1
  , txFixture1
  , txFixture2
  , txFixture3
  , txFixture4
  , txBinaryFixture1
  , txBinaryFixture2
  , txBinaryFixture3
  , txBinaryFixture4
  , utxoFixture1
  , utxoFixture1'
  , witnessSetFixture1
  , witnessSetFixture2
  , witnessSetFixture3
  , witnessSetFixture4
  , witnessSetFixture2Value
  , witnessSetFixture3Value
  , addressString1
  , txInputFixture1
  , seabugMetadataFixture1
  , seabugMetadataDeltaFixture1
  , redeemerFixture1
  ) where

import Prelude

import Data.BigInt as BigInt
import Data.Map as Map
import Data.Maybe (Maybe(Just, Nothing), fromJust)
import Data.Tuple.Nested ((/\))
import Data.UInt as UInt
import Metadata.Seabug (SeabugMetadata(SeabugMetadata), SeabugMetadataDelta(SeabugMetadataDelta))
import Metadata.Seabug.Share (Share, mkShare)
import Partial.Unsafe (unsafePartial)
import Serialization.Address
  ( Address
  , NetworkId(MainnetId, TestnetId)
  , Slot(Slot)
  , baseAddress
  , baseAddressToAddress
  , keyHashCredential
  )
import Serialization.Hash (Ed25519KeyHash, ScriptHash, ed25519KeyHashFromBytes, scriptHashFromBytes)
import Types.ByteArray
  ( ByteArray
  , byteArrayFromIntArrayUnsafe
  , hexToByteArrayUnsafe
  )
import Types.Natural as Natural
import Types.PlutusData as PD
import Types.RedeemerTag (RedeemerTag(Spend))
import Types.Scripts (MintingPolicyHash(MintingPolicyHash), ValidatorHash(ValidatorHash))
import Types.Transaction
  ( Ed25519Signature(Ed25519Signature)
  , Mint(Mint)
  , NativeScript(ScriptPubkey, ScriptAll, ScriptAny, ScriptNOfK, TimelockStart, TimelockExpiry)
  , PublicKey(PublicKey)
  , Redeemer(Redeemer)
  , Transaction(Transaction)
  , TransactionHash(TransactionHash)
  , TransactionInput(TransactionInput)
  , TransactionOutput(TransactionOutput)
  , TransactionWitnessSet(TransactionWitnessSet)
  , TxBody(TxBody)
  , Vkey(Vkey)
  , Vkeywitness(Vkeywitness)
  )
import Types.TransactionUnspentOutput (TransactionUnspentOutput(TransactionUnspentOutput))
import Types.Value
  ( Coin(Coin)
  , CurrencySymbol
  , TokenName
  , Value(Value)
  , mkCurrencySymbol
  , mkNonAdaAsset
  , mkTokenName
  , mkSingletonNonAdaAsset
  )
import Types.UnbalancedTransaction (PubKeyHash(PubKeyHash))

txOutputFixture1 :: TransactionOutput
txOutputFixture1 =
  TransactionOutput
    { address: baseAddressToAddress $ baseAddress
        { network: TestnetId
        , delegationCred:
            keyHashCredential $ unsafePartial $ fromJust
              $ ed25519KeyHashFromBytes
              -- $ T.Bech32 "hstk_1rsf0q0q77t5nttxrtmpwd7tvv58a80a686t92pgy65ekz0s8ncu"
              $ hexToByteArrayUnsafe
                  "1c12f03c1ef2e935acc35ec2e6f96c650fd3bfba3e96550504d53361"
        , paymentCred:
            keyHashCredential $ unsafePartial $ fromJust
              $ ed25519KeyHashFromBytes
              -- "hbas_1xranhpfej50zdup5jy995dlj9juem9x36syld8wm465hz92acfp"
              $ hexToByteArrayUnsafe
                  "30fb3b8539951e26f034910a5a37f22cb99d94d1d409f69ddbaea971"
        }
    , amount: Value (Coin $ BigInt.fromInt 0) mempty
    , dataHash: Nothing
    }

txOutputFixture2 :: TransactionOutput
txOutputFixture2 =
  TransactionOutput
    { address: keyHashBaseAddress
        { stake: "1c12f03c1ef2e935acc35ec2e6f96c650fd3bfba3e96550504d53361"
        , payment: "30fb3b8539951e26f034910a5a37f22cb99d94d1d409f69ddbaea971"
        }
    , amount: Value (Coin $ BigInt.fromInt 0) $
<<<<<<< HEAD
        mkSingletonNonAdaAsset currencySymbol1 tokenName1
          (BigInt.fromInt 1000000)
    , data_hash: Nothing
=======
        mkSingletonNonAdaAsset currencySymbol1 tokenName1 (BigInt.fromInt 1000000)
    , dataHash: Nothing
>>>>>>> 6e675f95
    }

currencySymbol1 :: CurrencySymbol
currencySymbol1 = unsafePartial $ fromJust $ mkCurrencySymbol $
  hexToByteArrayUnsafe
    "1d6445ddeda578117f393848e685128f1e78ad0c4e48129c5964dc2e"

tokenName1 :: TokenName
tokenName1 = unsafePartial $ fromJust $ mkTokenName $
  hexToByteArrayUnsafe "4974657374546f6b656e"

txOutputBinaryFixture1 :: String
txOutputBinaryFixture1 =
  "8258390030fb3b8539951e26f034910a5a37f22cb99d94d1d409f69ddbaea9711c12f03c1ef2e935acc35ec2e6f96c650fd3bfba3e96550504d5336100"

-- | Extend this for your needs.
type SampleTxConfig =
  { inputs :: Array TransactionInput }

-- | Build a sample transaction using convenient config
-- | and existing one as a base.
mkSampleTx
  :: Transaction
  -> (SampleTxConfig -> SampleTxConfig)
  -> Transaction
mkSampleTx startTx changes =
  applyChanges startTx $ buildChanges startTx changes

  where
  buildChanges
    :: Transaction -> (SampleTxConfig -> SampleTxConfig) -> SampleTxConfig
  buildChanges (Transaction { body: TxBody { inputs } }) mkChanges =
    mkChanges { inputs }

  applyChanges :: Transaction -> SampleTxConfig -> Transaction
  applyChanges
    ( Transaction
        { body: TxBody
            { outputs
            , fee
            , ttl
            , certs
            , withdrawals
            , update
            , auxiliaryDataHash
            , validityStartInterval
            , mint
            , scriptDataHash
            , collateral
            , requiredSigners
            , networkId
            }
        , witnessSet
        , isValid
        , auxiliaryData
        }
    )
    { inputs: newInputs } =
    ( Transaction
        { body: TxBody
            { inputs: newInputs
            , outputs
            , fee
            , ttl
            , certs
            , withdrawals
            , update
            , auxiliaryDataHash
            , validityStartInterval
            , mint
            , scriptDataHash
            , collateral
            , requiredSigners
            , networkId
            }
        , witnessSet
        , isValid
        , auxiliaryData
        }
    )

txFixture1 :: Transaction
txFixture1 =
  Transaction
    { body: TxBody
        { inputs: [ txInputFixture1 ]
        , outputs: [ txOutputFixture1 ]
        , fee: Coin $ BigInt.fromInt 177513
        , ttl: Nothing
        , certs: Nothing
        , withdrawals: Nothing
        , update: Nothing
        , auxiliaryDataHash: Nothing
        , validityStartInterval: Nothing
        , mint: Nothing
        , scriptDataHash: Nothing
        , collateral: Nothing
        , requiredSigners: Nothing
        , networkId: Just MainnetId
        }
    , witnessSet: TransactionWitnessSet
        { vkeys: Nothing
        , nativeScripts: Nothing
        , bootstraps: Nothing
        , plutusScripts: Nothing
        , plutusData: Nothing
        , redeemers: Nothing
        }
    , isValid: true
    , auxiliaryData: Nothing
    }

txFixture2 :: Transaction
txFixture2 =
  Transaction
    { body: TxBody
        { inputs: [ txInputFixture1 ]
        , outputs: [ txOutputFixture2 ]
        , fee: Coin $ BigInt.fromInt 177513
        , ttl: Nothing
        , certs: Nothing
        , withdrawals: Nothing
        , update: Nothing
        , auxiliaryDataHash: Nothing
        , validityStartInterval: Nothing
        , mint: Nothing
        , scriptDataHash: Nothing
        , collateral: Nothing
        , requiredSigners: Nothing
        , networkId: Just MainnetId
        }
    , witnessSet: TransactionWitnessSet
        { vkeys: Nothing
        , nativeScripts: Nothing
        , bootstraps: Nothing
        , plutusScripts: Nothing
        , plutusData: Nothing
        , redeemers: Nothing
        }
    , isValid: true
    , auxiliaryData: Nothing
    }

txFixture3 :: Transaction
txFixture3 =
  Transaction
    { body: TxBody
        { inputs: [ txInputFixture1 ]
        , outputs:
            [ TransactionOutput
                { address: keyHashBaseAddress
                    { stake:
                        "0f45aaf1b2959db6e5ff94dbb1f823bf257680c3c723ac2d49f97546"
                    -- $ T.Bech32 "hbas_1xranhpfej50zdup5jy995dlj9juem9x36syld8wm465hz92acfp"
                    , payment:
                        "30fb3b8539951e26f034910a5a37f22cb99d94d1d409f69ddbaea971"
                    }
                , amount: Value (Coin $ BigInt.fromInt 2353402) mempty
                , dataHash: Nothing
                }
            , TransactionOutput
                { address: keyHashBaseAddress
                    { stake:
                        "0f45aaf1b2959db6e5ff94dbb1f823bf257680c3c723ac2d49f97546"
                    -- $ T.Bech32 "hbas_1xranhpfej50zdup5jy995dlj9juem9x36syld8wm465hz92acfp"
                    , payment:
                        "30fb3b8539951e26f034910a5a37f22cb99d94d1d409f69ddbaea971"
                    }
                , amount: Value (Coin $ BigInt.fromInt 1000000) mempty
                , dataHash: Nothing
                }
            ]
        , fee: Coin $ BigInt.fromInt 177513
        , ttl: Nothing
        , certs: Nothing
        , withdrawals: Nothing
        , update: Nothing
        , auxiliaryDataHash: Nothing
        , validityStartInterval: Nothing
        , mint: Nothing
        , scriptDataHash: Nothing
        , collateral: Nothing
        , requiredSigners: Nothing
        , networkId: Just MainnetId
        }
    , witnessSet: TransactionWitnessSet
        { vkeys: Nothing
        , nativeScripts: Nothing
        , bootstraps: Nothing
        , plutusScripts: Nothing
        , plutusData: Nothing
        , redeemers: Nothing
        }
    , isValid: true
    , auxiliaryData: Nothing
    }

-- txFixture3 + mint
txFixture4 :: Transaction
txFixture4 =
  Transaction
    { body: TxBody
        { inputs: [ txInputFixture1 ]
        , outputs:
            [ TransactionOutput
                { address: keyHashBaseAddress
                    { stake: "0f45aaf1b2959db6e5ff94dbb1f823bf257680c3c723ac2d49f97546"
                    -- $ T.Bech32 "hbas_1xranhpfej50zdup5jy995dlj9juem9x36syld8wm465hz92acfp"
                    , payment: "30fb3b8539951e26f034910a5a37f22cb99d94d1d409f69ddbaea971"
                    }
                , amount: Value (Coin $ BigInt.fromInt 2353402) mempty
                , dataHash: Nothing
                }
            , TransactionOutput
                { address: keyHashBaseAddress
                    { stake: "0f45aaf1b2959db6e5ff94dbb1f823bf257680c3c723ac2d49f97546"
                    -- $ T.Bech32 "hbas_1xranhpfej50zdup5jy995dlj9juem9x36syld8wm465hz92acfp"
                    , payment: "30fb3b8539951e26f034910a5a37f22cb99d94d1d409f69ddbaea971"
                    }
                , amount: Value (Coin $ BigInt.fromInt 1000000) mempty
                , dataHash: Nothing
                }
            ]
        , fee: Coin $ BigInt.fromInt 177513
        , ttl: Nothing
        , certs: Nothing
        , withdrawals: Nothing
        , update: Nothing
        , auxiliaryDataHash: Nothing
        , validityStartInterval: Nothing
        , mint: Just $ Mint $ mkNonAdaAsset $ Map.fromFoldable
            [ currencySymbol1 /\ Map.fromFoldable [ tokenName1 /\ one ] ]
        , scriptDataHash: Nothing
        , collateral: Nothing
        , requiredSigners: Nothing
        , networkId: Just MainnetId
        }
    , witnessSet: TransactionWitnessSet
        { vkeys: Nothing
        , nativeScripts: Nothing
        , bootstraps: Nothing
        , plutusScripts: Nothing
        , plutusData: Nothing
        , redeemers: Nothing
        }
    , isValid: true
    , auxiliaryData: Nothing
    }

-- | To quickly check a serialized tx, create a file with the following contents:
-- |
-- |
-- | ```
-- | {
-- |   "type": "Tx AlonzoEra",
-- |   "description": "",
-- |   "cborHex": ...
-- | }
-- | ```
-- |
-- | And call `cardano-cli transaction view --tx-file ./that-file`
txBinaryFixture1 :: String
<<<<<<< HEAD
txBinaryFixture1 =
  "84a300818258205d677265fa5bb21ce6d8c7502aca70b9316d10e958611f3c6b758f65ad9599960001818258390030fb3b8539951e26f034910a5a37f22cb99d94d1d409f69ddbaea9711c12f03c1ef2e935acc35ec2e6f96c650fd3bfba3e96550504d5336100021a0002b569a0f5f6"
=======
txBinaryFixture1 = "84a400818258205d677265fa5bb21ce6d8c7502aca70b9316d10e958611f3c6b758f65ad9599960001818258390030fb3b8539951e26f034910a5a37f22cb99d94d1d409f69ddbaea9711c12f03c1ef2e935acc35ec2e6f96c650fd3bfba3e96550504d5336100021a0002b5690f01a0f5f6"
>>>>>>> 6e675f95

txBinaryFixture2 :: String
txBinaryFixture2 = "84a400818258205d677265fa5bb21ce6d8c7502aca70b9316d10e958611f3c6b758f65ad9599960001818258390030fb3b8539951e26f034910a5a37f22cb99d94d1d409f69ddbaea9711c12f03c1ef2e935acc35ec2e6f96c650fd3bfba3e96550504d533618200a1581c1d6445ddeda578117f393848e685128f1e78ad0c4e48129c5964dc2ea14a4974657374546f6b656e1a000f4240021a0002b5690f01a0f5f6"

txBinaryFixture3 :: String
<<<<<<< HEAD
txBinaryFixture3 =
  "84a300818258205d677265fa5bb21ce6d8c7502aca70b9316d10e958611f3c6b758f65ad9599960001828258390030fb3b8539951e26f034910a5a37f22cb99d94d1d409f69ddbaea9710f45aaf1b2959db6e5ff94dbb1f823bf257680c3c723ac2d49f975461a0023e8fa8258390030fb3b8539951e26f034910a5a37f22cb99d94d1d409f69ddbaea9710f45aaf1b2959db6e5ff94dbb1f823bf257680c3c723ac2d49f975461a000f4240021a0002b569a0f5f6"
=======
txBinaryFixture3 = "84a400818258205d677265fa5bb21ce6d8c7502aca70b9316d10e958611f3c6b758f65ad9599960001828258390030fb3b8539951e26f034910a5a37f22cb99d94d1d409f69ddbaea9710f45aaf1b2959db6e5ff94dbb1f823bf257680c3c723ac2d49f975461a0023e8fa8258390030fb3b8539951e26f034910a5a37f22cb99d94d1d409f69ddbaea9710f45aaf1b2959db6e5ff94dbb1f823bf257680c3c723ac2d49f975461a000f4240021a0002b5690f01a0f5f6"

txBinaryFixture4 :: String
txBinaryFixture4 = "84a500818258205d677265fa5bb21ce6d8c7502aca70b9316d10e958611f3c6b758f65ad9599960001828258390030fb3b8539951e26f034910a5a37f22cb99d94d1d409f69ddbaea9710f45aaf1b2959db6e5ff94dbb1f823bf257680c3c723ac2d49f975461a0023e8fa8258390030fb3b8539951e26f034910a5a37f22cb99d94d1d409f69ddbaea9710f45aaf1b2959db6e5ff94dbb1f823bf257680c3c723ac2d49f975461a000f4240021a0002b56909a1581c1d6445ddeda578117f393848e685128f1e78ad0c4e48129c5964dc2ea14a4974657374546f6b656e010f01a0f5f6"
>>>>>>> 6e675f95

utxoFixture1 :: ByteArray
utxoFixture1 = hexToByteArrayUnsafe
  "82825820c6b54aa301887af390bd3449833e4cd66ff61b5e68b1f77c84a8c0873b776ff90082583900f33ffa84fdf20a003443a5e2768e12e92db31535dca62088b153df243903103ae70681439b5476fef59f439b8bc86d84bfb2d376fc3f56171a004c4b40"

utxoFixture1' :: TransactionUnspentOutput
utxoFixture1' =
  TransactionUnspentOutput
    { input:
        ( TransactionInput
            { index: UInt.fromInt 0
<<<<<<< HEAD
            , transaction_id: TransactionHash
                ( byteArrayFromIntArrayUnsafe
                    [ 198
                    , 181
                    , 74
                    , 163
                    , 1
                    , 136
                    , 122
                    , 243
                    , 144
                    , 189
                    , 52
                    , 73
                    , 131
                    , 62
                    , 76
                    , 214
                    , 111
                    , 246
                    , 27
                    , 94
                    , 104
                    , 177
                    , 247
                    , 124
                    , 132
                    , 168
                    , 192
                    , 135
                    , 59
                    , 119
                    , 111
                    , 249
                    ]
                )
=======
            , transactionId: TransactionHash (byteArrayFromIntArrayUnsafe [ 198, 181, 74, 163, 1, 136, 122, 243, 144, 189, 52, 73, 131, 62, 76, 214, 111, 246, 27, 94, 104, 177, 247, 124, 132, 168, 192, 135, 59, 119, 111, 249 ])
>>>>>>> 6e675f95
            }
        )
    , output:
        ( TransactionOutput
            { address: baseAddressToAddress $ baseAddress
                { network: TestnetId
                , paymentCred: keyHashCredential $ unsafePartial $ fromJust
                    $ ed25519KeyHashFromBytes
                    $
                      byteArrayFromIntArrayUnsafe
                        [ 243
                        , 63
                        , 250
                        , 132
                        , 253
                        , 242
                        , 10
                        , 0
                        , 52
                        , 67
                        , 165
                        , 226
                        , 118
                        , 142
                        , 18
                        , 233
                        , 45
                        , 179
                        , 21
                        , 53
                        , 220
                        , 166
                        , 32
                        , 136
                        , 177
                        , 83
                        , 223
                        , 36
                        ]
                , delegationCred: keyHashCredential $ unsafePartial $ fromJust
                    $ ed25519KeyHashFromBytes
                    $
                      ( byteArrayFromIntArrayUnsafe
                          [ 57
                          , 3
                          , 16
                          , 58
                          , 231
                          , 6
                          , 129
                          , 67
                          , 155
                          , 84
                          , 118
                          , 254
                          , 245
                          , 159
                          , 67
                          , 155
                          , 139
                          , 200
                          , 109
                          , 132
                          , 191
                          , 178
                          , 211
                          , 118
                          , 252
                          , 63
                          , 86
                          , 23
                          ]
                      )
                }
            , amount: Value (Coin (BigInt.fromInt 5000000)) mempty
            , dataHash: Nothing
            }
        )
    }

witnessSetFixture1 :: ByteArray
witnessSetFixture1 = hexToByteArrayUnsafe
  "a40081825820096092b8515d75c2a2f75d6aa7c5191996755840e81deaa403dba5b690f091b6584089ed6f628b02ed3c79f1b3508e35ea772aea916e7c88010f34cc57ee619a9b6ec3cadd9bb4aeb14374121111db4f75fc8c8fc8772ba6b82b599743abf6fa3a0503815909b75909b401000033233223322323233322232333222323333333322222222323332223233332222323233223233322232333222323233223322323233333222223322332233223322332233222222323253353031333006375c00a6eb8010cccd5cd19b8735573aa004900011980499191919191919191919191999ab9a3370e6aae754029200023333333333017335025232323333573466e1cd55cea8012400046603a60706ae854008c0a8d5d09aba250022350573530583357389201035054310005949926135573ca00226ea8004d5d0a80519a8128131aba150093335502c75ca0566ae854020ccd540b1d728159aba1500733502504135742a00c66a04a66aa0a4094eb4d5d0a8029919191999ab9a3370e6aae7540092000233501f3232323333573466e1cd55cea80124000466a04e66a080eb4d5d0a80118229aba135744a00446a0b66a60b866ae712401035054310005d49926135573ca00226ea8004d5d0a8011919191999ab9a3370e6aae7540092000233502533504075a6ae854008c114d5d09aba2500223505b35305c3357389201035054310005d49926135573ca00226ea8004d5d09aba250022350573530583357389201035054310005949926135573ca00226ea8004d5d0a80219a812bae35742a00666a04a66aa0a4eb88004d5d0a801181b9aba135744a00446a0a66a60a866ae71241035054310005549926135744a00226ae8940044d5d1280089aba25001135744a00226ae8940044d5d1280089aba25001135573ca00226ea8004d5d0a8011919191999ab9a3370ea00290031180e181c9aba135573ca00646666ae68cdc3a801240084603660866ae84d55cf280211999ab9a3370ea00690011180d98171aba135573ca00a46666ae68cdc3a802240004603c6eb8d5d09aab9e500623504e35304f3357389201035054310005049926499264984d55cea80089baa001357426ae8940088d411cd4c120cd5ce2490350543100049499261048135046353047335738920103505435000484984d55cf280089baa0012212330010030022001222222222212333333333300100b00a00900800700600500400300220012212330010030022001122123300100300212001122123300100300212001122123300100300212001212222300400521222230030052122223002005212222300100520011232230023758002640026aa068446666aae7c004940388cd4034c010d5d080118019aba200203323232323333573466e1cd55cea801a4000466600e6464646666ae68cdc39aab9d5002480008cc034c0c4d5d0a80119a8098169aba135744a00446a06c6a606e66ae712401035054310003849926135573ca00226ea8004d5d0a801999aa805bae500a35742a00466a01eeb8d5d09aba25002235032353033335738921035054310003449926135744a00226aae7940044dd50009110919980080200180110009109198008018011000899aa800bae75a224464460046eac004c8004d540b888c8cccd55cf80112804919a80419aa81898031aab9d5002300535573ca00460086ae8800c0b84d5d08008891001091091198008020018900089119191999ab9a3370ea002900011a80418029aba135573ca00646666ae68cdc3a801240044a01046a0526a605466ae712401035054310002b499264984d55cea80089baa001121223002003112200112001232323333573466e1cd55cea8012400046600c600e6ae854008dd69aba135744a00446a0466a604866ae71241035054310002549926135573ca00226ea80048848cc00400c00880048c8cccd5cd19b8735573aa002900011bae357426aae7940088d407cd4c080cd5ce24810350543100021499261375400224464646666ae68cdc3a800a40084a00e46666ae68cdc3a8012400446a014600c6ae84d55cf280211999ab9a3370ea00690001280511a8111a981199ab9c490103505431000244992649926135573aa00226ea8004484888c00c0104488800844888004480048c8cccd5cd19b8750014800880188cccd5cd19b8750024800080188d4068d4c06ccd5ce249035054310001c499264984d55ce9baa0011220021220012001232323232323333573466e1d4005200c200b23333573466e1d4009200a200d23333573466e1d400d200823300b375c6ae854014dd69aba135744a00a46666ae68cdc3a8022400c46601a6eb8d5d0a8039bae357426ae89401c8cccd5cd19b875005480108cc048c050d5d0a8049bae357426ae8940248cccd5cd19b875006480088c050c054d5d09aab9e500b23333573466e1d401d2000230133016357426aae7940308d407cd4c080cd5ce2481035054310002149926499264992649926135573aa00826aae79400c4d55cf280109aab9e500113754002424444444600e01044244444446600c012010424444444600a010244444440082444444400644244444446600401201044244444446600201201040024646464646666ae68cdc3a800a400446660106eb4d5d0a8021bad35742a0066eb4d5d09aba2500323333573466e1d400920002300a300b357426aae7940188d4040d4c044cd5ce2490350543100012499264984d55cea80189aba25001135573ca00226ea80048488c00800c888488ccc00401401000c80048c8c8cccd5cd19b875001480088c018dd71aba135573ca00646666ae68cdc3a80124000460106eb8d5d09aab9e500423500a35300b3357389201035054310000c499264984d55cea80089baa001212230020032122300100320011122232323333573466e1cd55cea80124000466aa016600c6ae854008c014d5d09aba25002235007353008335738921035054310000949926135573ca00226ea8004498480048004448848cc00400c008448004448c8c00400488cc00cc008008004cccc888ccc888cccccccc88888888cc88ccccc88888ccc888cccc8888cc88cc88cc88ccc888cc88cc88ccc888cc88cc88cc88cc8888894cd4c084ccd5cd19b8f00337240040460442046266ae71240109426164206775657373000222212330010030022001222222222212333333333300100b00a009008007006005004003002200122123300100300220012221233300100400300220011122002122122330010040031200111221233001003002112001221233001003002200112122300200311220011200112212330010030021200112212330010030021200112212330010030021200112122230030041122200211222001120011220021220012001212222300400521222230030052122223002005212222300100520012212330010030022001212222222300700822122222223300600900821222222230050081222222200412222222003221222222233002009008221222222233001009008200121223002003222122333001005004003200121223002003212230010032001480101048158202bb80d537b1da3e38bd30361aa855686bde0eacd7162fef6a25fe97bf527a25b058184000046736563726574821a00065cd41a0af4845c"

witnessSetFixture2 :: ByteArray
witnessSetFixture2 = hexToByteArrayUnsafe
  "a10081825820096092b8515d75c2a2f75d6aa7c5191996755840e81deaa403dba5b690f091b65840d8f41dd2dd9f76a75b7dcf9f237932b0b2145f2993ffb9e05cd247dd7789570681af34e98d7e4dd5346bf8fceb9170f5d7f9895723fc326a0db04f9273fcbb0a"

witnessSetFixture2Value :: TransactionWitnessSet
witnessSetFixture2Value =
  TransactionWitnessSet
    { bootstraps: Nothing
    , nativeScripts: Nothing
    , plutusData: Nothing
    , plutusScripts: Nothing
    , redeemers: Nothing
    , vkeys: Just
        [ Vkeywitness
            ( ( Vkey
                  ( PublicKey
                      "ed25519_pk1p9sf9wz3t46u9ghht44203gerxt82kzqaqw74fqrmwjmdy8sjxmqknzq8j"
                  )
              )
                /\
                  ( Ed25519Signature
                      "ed25519_sig1mr6pm5kanam2wkmae70jx7fjkzepghefj0lmnczu6fra6auf2urgrte5axxhunw4x34l3l8tj9c0t4le39tj8lpjdgxmqnujw07tkzs9m6t6x"
                  )
            )
        ]
    }

witnessSetFixture3 :: ByteArray
witnessSetFixture3 = hexToByteArrayUnsafe
  "a20081825820096092b8515d75c2a2f75d6aa7c5191996755840e81deaa403dba5b690f091b65840c7f77418c5c956aab848b6f101d6bc014f22c699642531c8f39f91979c0313f686999402c4769117857c08fcceb57b60478a590ecae5190317f7abff7cd38000048158202bb80d537b1da3e38bd30361aa855686bde0eacd7162fef6a25fe97bf527a25b"

witnessSetFixture3Value :: TransactionWitnessSet
witnessSetFixture3Value =
  TransactionWitnessSet
    { bootstraps: Nothing
<<<<<<< HEAD
    , native_scripts: Nothing
    , plutus_data:
        Just
          [ PD.Bytes
              ( byteArrayFromIntArrayUnsafe
                  [ 43
                  , 184
                  , 13
                  , 83
                  , 123
                  , 29
                  , 163
                  , 227
                  , 139
                  , 211
                  , 3
                  , 97
                  , 170
                  , 133
                  , 86
                  , 134
                  , 189
                  , 224
                  , 234
                  , 205
                  , 113
                  , 98
                  , 254
                  , 246
                  , 162
                  , 95
                  , 233
                  , 123
                  , 245
                  , 39
                  , 162
                  , 91
                  ]
              )
          ]
    , plutus_scripts: Nothing
=======
    , nativeScripts: Nothing
    , plutusData:
        Just [ PD.Bytes (byteArrayFromIntArrayUnsafe [ 43, 184, 13, 83, 123, 29, 163, 227, 139, 211, 3, 97, 170, 133, 86, 134, 189, 224, 234, 205, 113, 98, 254, 246, 162, 95, 233, 123, 245, 39, 162, 91 ]) ]
    , plutusScripts: Nothing
>>>>>>> 6e675f95
    , redeemers: Nothing
    , vkeys: Just
        [ Vkeywitness
            ( ( Vkey
                  ( PublicKey
                      "ed25519_pk1p9sf9wz3t46u9ghht44203gerxt82kzqaqw74fqrmwjmdy8sjxmqknzq8j"
                  )
              ) /\
                ( Ed25519Signature
                    "ed25519_sig1clmhgxx9e9t24wzgkmcsr44uq98j935evsjnrj8nn7ge08qrz0mgdxv5qtz8dyghs47q3lxwk4akq3u2ty8v4egeqvtl02ll0nfcqqq6faxl6"
                )
            )
        ]
    }

witnessSetFixture4 :: ByteArray
witnessSetFixture4 = hexToByteArrayUnsafe
  "a30081825820096092b8515d75c2a2f75d6aa7c5191996755840e81deaa403dba5b690f091b658400d91f7ab723ed0adb9f7ec06bba5cb99b4dcbbe8fb6ce45fb3fcab31ddf57ca085437d7ec4e6fea8d10d0c455fdfb2fdbcf1d89643f635841da0e2593f6dd50a01818204187b048102"

addressString1 :: String
addressString1 =
  "addr1qyc0kwu98x23ufhsxjgs5k3h7gktn8v5682qna5amwh2juguztcrc8hjay66es67ctn0jmr9plfmlw37je2s2px4xdssgvxerq"

mkTxInput :: { txId :: String, ix :: Int } -> TransactionInput
mkTxInput { txId, ix } =
  TransactionInput
    { transactionId: TransactionHash $
        hexToByteArrayUnsafe txId
    , index: UInt.fromInt ix
    }

txInputFixture1 :: TransactionInput
txInputFixture1 = mkTxInput
  { txId: "5d677265fa5bb21ce6d8c7502aca70b9316d10e958611f3c6b758f65ad959996"
  , ix: 0
  }

ed25519KeyHashFixture1 :: Ed25519KeyHash
ed25519KeyHashFixture1 =
  -- $ Bech32 "hstk_1rsf0q0q77t5nttxrtmpwd7tvv58a80a686t92pgy65ekz0s8ncu"
  unsafePartial $ fromJust
    $ ed25519KeyHashFromBytes
    $ hexToByteArrayUnsafe
        "1c12f03c1ef2e935acc35ec2e6f96c650fd3bfba3e96550504d53361"

ed25519KeyHashFixture2 :: Ed25519KeyHash
ed25519KeyHashFixture2 =
  -- "hbas_1xranhpfej50zdup5jy995dlj9juem9x36syld8wm465hz92acfp"
  unsafePartial $ fromJust
    $ ed25519KeyHashFromBytes
    $ hexToByteArrayUnsafe
        "30fb3b8539951e26f034910a5a37f22cb99d94d1d409f69ddbaea971"

nativeScriptFixture1 :: NativeScript
nativeScriptFixture1 = ScriptPubkey ed25519KeyHashFixture1

nativeScriptFixture2 :: NativeScript
nativeScriptFixture2 = ScriptPubkey ed25519KeyHashFixture2

nativeScriptFixture3 :: NativeScript
nativeScriptFixture3 = ScriptAll [ nativeScriptFixture1, nativeScriptFixture2 ]

nativeScriptFixture4 :: NativeScript
nativeScriptFixture4 = ScriptAny [ nativeScriptFixture1, nativeScriptFixture2 ]

nativeScriptFixture5 :: NativeScript
nativeScriptFixture5 = ScriptNOfK 1
  [ nativeScriptFixture1, nativeScriptFixture2 ]

nativeScriptFixture6 :: NativeScript
nativeScriptFixture6 = TimelockStart $ Slot $ UInt.fromInt 1000

nativeScriptFixture7 :: NativeScript
nativeScriptFixture7 = TimelockExpiry $ Slot $ UInt.fromInt 2000

keyHashBaseAddress :: { payment :: String, stake :: String } -> Address
keyHashBaseAddress { payment, stake } = baseAddressToAddress $ baseAddress
  { network: TestnetId
  , delegationCred:
      keyHashCredential $ unsafePartial $ fromJust $ ed25519KeyHashFromBytes
        -- $ T.Bech32 "hstk_1rsf0q0q77t5nttxrtmpwd7tvv58a80a686t92pgy65ekz0s8ncu"
        $ hexToByteArrayUnsafe stake
  , paymentCred:
      keyHashCredential $ unsafePartial $ fromJust $ ed25519KeyHashFromBytes
        -- "hbas_1xranhpfej50zdup5jy995dlj9juem9x36syld8wm465hz92acfp"
        $ hexToByteArrayUnsafe payment
  }

plutusDataFixture1 :: PD.PlutusData
plutusDataFixture1 = PD.List []

plutusDataFixture2 :: PD.PlutusData
plutusDataFixture2 = PD.List [ plutusDataFixture1 ]

plutusDataFixture3 :: PD.PlutusData
plutusDataFixture3 = PD.Bytes
  ( hexToByteArrayUnsafe
      "30fb3b8539951e26f034910a5a37f22cb99d94d1d409f69ddbaea971"
  )

plutusDataFixture4 :: PD.PlutusData
plutusDataFixture4 = PD.Constr (BigInt.fromInt 1)
  [ plutusDataFixture2, plutusDataFixture3 ]

plutusDataFixture5 :: PD.PlutusData
plutusDataFixture5 = PD.Integer (BigInt.fromInt 42)

plutusDataFixture6 :: PD.PlutusData
plutusDataFixture6 = PD.Map $ Map.fromFoldable
  [ plutusDataFixture1 /\ plutusDataFixture2
  , plutusDataFixture3 /\ plutusDataFixture4
  ]

plutusDataFixture7 :: PD.PlutusData
plutusDataFixture7 = PD.List
  [ plutusDataFixture1
  , plutusDataFixture2
  , plutusDataFixture3
  , plutusDataFixture4
  , plutusDataFixture5
  , plutusDataFixture6
  ]

scriptHash1 :: ScriptHash
scriptHash1 = unsafePartial $ fromJust $ scriptHashFromBytes $
  hexToByteArrayUnsafe
    "5d677265fa5bb21ce6d8c7502aca70b9316d10e958611f3c6b758f65"

scriptHash2 :: ScriptHash
scriptHash2 = unsafePartial $ fromJust $ scriptHashFromBytes $
  hexToByteArrayUnsafe
    "00000000005bb21ce6d8c7502aca70b9316d10e958611f3c6b758f60"

policyId :: MintingPolicyHash
policyId = MintingPolicyHash scriptHash1

validatorHashFixture1 :: ValidatorHash
validatorHashFixture1 = ValidatorHash scriptHash1

validatorHashFixture2 :: ValidatorHash
validatorHashFixture2 = ValidatorHash scriptHash2

shareFixture :: Share
shareFixture = unsafePartial $ fromJust $ mkShare 100

seabugMetadataFixture1 :: SeabugMetadata
seabugMetadataFixture1 = SeabugMetadata
  { policyId: policyId
  , mintPolicy: hexToByteArrayUnsafe "00000000"
  , collectionNftCS: currencySymbol1
  , collectionNftTN: tokenName1
  , lockingScript: validatorHashFixture1
  , authorPkh: PubKeyHash ed25519KeyHashFixture1
  , authorShare: shareFixture
  , marketplaceScript: validatorHashFixture2
  , marketplaceShare: shareFixture
  , ownerPkh: PubKeyHash ed25519KeyHashFixture2
  , ownerPrice: unsafePartial $ fromJust $ Natural.fromBigInt $ BigInt.fromInt
      10
  }

seabugMetadataDeltaFixture1 :: SeabugMetadataDelta
seabugMetadataDeltaFixture1 = SeabugMetadataDelta
  { policyId: policyId
  , ownerPkh: PubKeyHash ed25519KeyHashFixture2
  , ownerPrice: unsafePartial $ fromJust $ Natural.fromBigInt $ BigInt.fromInt
      10
  }

redeemerFixture1 :: Redeemer
redeemerFixture1 = Redeemer
  { tag: Spend
  , index: BigInt.fromInt 0
  , data: plutusDataFixture7
  , exUnits:
      { mem: BigInt.fromInt 1
      , steps: BigInt.fromInt 1
      }
  }<|MERGE_RESOLUTION|>--- conflicted
+++ resolved
@@ -129,14 +129,9 @@
         , payment: "30fb3b8539951e26f034910a5a37f22cb99d94d1d409f69ddbaea971"
         }
     , amount: Value (Coin $ BigInt.fromInt 0) $
-<<<<<<< HEAD
         mkSingletonNonAdaAsset currencySymbol1 tokenName1
           (BigInt.fromInt 1000000)
-    , data_hash: Nothing
-=======
-        mkSingletonNonAdaAsset currencySymbol1 tokenName1 (BigInt.fromInt 1000000)
     , dataHash: Nothing
->>>>>>> 6e675f95
     }
 
 currencySymbol1 :: CurrencySymbol
@@ -343,18 +338,22 @@
         , outputs:
             [ TransactionOutput
                 { address: keyHashBaseAddress
-                    { stake: "0f45aaf1b2959db6e5ff94dbb1f823bf257680c3c723ac2d49f97546"
+                    { stake:
+                        "0f45aaf1b2959db6e5ff94dbb1f823bf257680c3c723ac2d49f97546"
                     -- $ T.Bech32 "hbas_1xranhpfej50zdup5jy995dlj9juem9x36syld8wm465hz92acfp"
-                    , payment: "30fb3b8539951e26f034910a5a37f22cb99d94d1d409f69ddbaea971"
+                    , payment:
+                        "30fb3b8539951e26f034910a5a37f22cb99d94d1d409f69ddbaea971"
                     }
                 , amount: Value (Coin $ BigInt.fromInt 2353402) mempty
                 , dataHash: Nothing
                 }
             , TransactionOutput
                 { address: keyHashBaseAddress
-                    { stake: "0f45aaf1b2959db6e5ff94dbb1f823bf257680c3c723ac2d49f97546"
+                    { stake:
+                        "0f45aaf1b2959db6e5ff94dbb1f823bf257680c3c723ac2d49f97546"
                     -- $ T.Bech32 "hbas_1xranhpfej50zdup5jy995dlj9juem9x36syld8wm465hz92acfp"
-                    , payment: "30fb3b8539951e26f034910a5a37f22cb99d94d1d409f69ddbaea971"
+                    , payment:
+                        "30fb3b8539951e26f034910a5a37f22cb99d94d1d409f69ddbaea971"
                     }
                 , amount: Value (Coin $ BigInt.fromInt 1000000) mempty
                 , dataHash: Nothing
@@ -399,26 +398,20 @@
 -- |
 -- | And call `cardano-cli transaction view --tx-file ./that-file`
 txBinaryFixture1 :: String
-<<<<<<< HEAD
 txBinaryFixture1 =
-  "84a300818258205d677265fa5bb21ce6d8c7502aca70b9316d10e958611f3c6b758f65ad9599960001818258390030fb3b8539951e26f034910a5a37f22cb99d94d1d409f69ddbaea9711c12f03c1ef2e935acc35ec2e6f96c650fd3bfba3e96550504d5336100021a0002b569a0f5f6"
-=======
-txBinaryFixture1 = "84a400818258205d677265fa5bb21ce6d8c7502aca70b9316d10e958611f3c6b758f65ad9599960001818258390030fb3b8539951e26f034910a5a37f22cb99d94d1d409f69ddbaea9711c12f03c1ef2e935acc35ec2e6f96c650fd3bfba3e96550504d5336100021a0002b5690f01a0f5f6"
->>>>>>> 6e675f95
+  "84a400818258205d677265fa5bb21ce6d8c7502aca70b9316d10e958611f3c6b758f65ad9599960001818258390030fb3b8539951e26f034910a5a37f22cb99d94d1d409f69ddbaea9711c12f03c1ef2e935acc35ec2e6f96c650fd3bfba3e96550504d5336100021a0002b5690f01a0f5f6"
 
 txBinaryFixture2 :: String
-txBinaryFixture2 = "84a400818258205d677265fa5bb21ce6d8c7502aca70b9316d10e958611f3c6b758f65ad9599960001818258390030fb3b8539951e26f034910a5a37f22cb99d94d1d409f69ddbaea9711c12f03c1ef2e935acc35ec2e6f96c650fd3bfba3e96550504d533618200a1581c1d6445ddeda578117f393848e685128f1e78ad0c4e48129c5964dc2ea14a4974657374546f6b656e1a000f4240021a0002b5690f01a0f5f6"
+txBinaryFixture2 =
+  "84a400818258205d677265fa5bb21ce6d8c7502aca70b9316d10e958611f3c6b758f65ad9599960001818258390030fb3b8539951e26f034910a5a37f22cb99d94d1d409f69ddbaea9711c12f03c1ef2e935acc35ec2e6f96c650fd3bfba3e96550504d533618200a1581c1d6445ddeda578117f393848e685128f1e78ad0c4e48129c5964dc2ea14a4974657374546f6b656e1a000f4240021a0002b5690f01a0f5f6"
 
 txBinaryFixture3 :: String
-<<<<<<< HEAD
 txBinaryFixture3 =
-  "84a300818258205d677265fa5bb21ce6d8c7502aca70b9316d10e958611f3c6b758f65ad9599960001828258390030fb3b8539951e26f034910a5a37f22cb99d94d1d409f69ddbaea9710f45aaf1b2959db6e5ff94dbb1f823bf257680c3c723ac2d49f975461a0023e8fa8258390030fb3b8539951e26f034910a5a37f22cb99d94d1d409f69ddbaea9710f45aaf1b2959db6e5ff94dbb1f823bf257680c3c723ac2d49f975461a000f4240021a0002b569a0f5f6"
-=======
-txBinaryFixture3 = "84a400818258205d677265fa5bb21ce6d8c7502aca70b9316d10e958611f3c6b758f65ad9599960001828258390030fb3b8539951e26f034910a5a37f22cb99d94d1d409f69ddbaea9710f45aaf1b2959db6e5ff94dbb1f823bf257680c3c723ac2d49f975461a0023e8fa8258390030fb3b8539951e26f034910a5a37f22cb99d94d1d409f69ddbaea9710f45aaf1b2959db6e5ff94dbb1f823bf257680c3c723ac2d49f975461a000f4240021a0002b5690f01a0f5f6"
+  "84a400818258205d677265fa5bb21ce6d8c7502aca70b9316d10e958611f3c6b758f65ad9599960001828258390030fb3b8539951e26f034910a5a37f22cb99d94d1d409f69ddbaea9710f45aaf1b2959db6e5ff94dbb1f823bf257680c3c723ac2d49f975461a0023e8fa8258390030fb3b8539951e26f034910a5a37f22cb99d94d1d409f69ddbaea9710f45aaf1b2959db6e5ff94dbb1f823bf257680c3c723ac2d49f975461a000f4240021a0002b5690f01a0f5f6"
 
 txBinaryFixture4 :: String
-txBinaryFixture4 = "84a500818258205d677265fa5bb21ce6d8c7502aca70b9316d10e958611f3c6b758f65ad9599960001828258390030fb3b8539951e26f034910a5a37f22cb99d94d1d409f69ddbaea9710f45aaf1b2959db6e5ff94dbb1f823bf257680c3c723ac2d49f975461a0023e8fa8258390030fb3b8539951e26f034910a5a37f22cb99d94d1d409f69ddbaea9710f45aaf1b2959db6e5ff94dbb1f823bf257680c3c723ac2d49f975461a000f4240021a0002b56909a1581c1d6445ddeda578117f393848e685128f1e78ad0c4e48129c5964dc2ea14a4974657374546f6b656e010f01a0f5f6"
->>>>>>> 6e675f95
+txBinaryFixture4 =
+  "84a500818258205d677265fa5bb21ce6d8c7502aca70b9316d10e958611f3c6b758f65ad9599960001828258390030fb3b8539951e26f034910a5a37f22cb99d94d1d409f69ddbaea9710f45aaf1b2959db6e5ff94dbb1f823bf257680c3c723ac2d49f975461a0023e8fa8258390030fb3b8539951e26f034910a5a37f22cb99d94d1d409f69ddbaea9710f45aaf1b2959db6e5ff94dbb1f823bf257680c3c723ac2d49f975461a000f4240021a0002b56909a1581c1d6445ddeda578117f393848e685128f1e78ad0c4e48129c5964dc2ea14a4974657374546f6b656e010f01a0f5f6"
 
 utxoFixture1 :: ByteArray
 utxoFixture1 = hexToByteArrayUnsafe
@@ -430,8 +423,7 @@
     { input:
         ( TransactionInput
             { index: UInt.fromInt 0
-<<<<<<< HEAD
-            , transaction_id: TransactionHash
+            , transactionId: TransactionHash
                 ( byteArrayFromIntArrayUnsafe
                     [ 198
                     , 181
@@ -467,9 +459,6 @@
                     , 249
                     ]
                 )
-=======
-            , transactionId: TransactionHash (byteArrayFromIntArrayUnsafe [ 198, 181, 74, 163, 1, 136, 122, 243, 144, 189, 52, 73, 131, 62, 76, 214, 111, 246, 27, 94, 104, 177, 247, 124, 132, 168, 192, 135, 59, 119, 111, 249 ])
->>>>>>> 6e675f95
             }
         )
     , output:
@@ -589,9 +578,8 @@
 witnessSetFixture3Value =
   TransactionWitnessSet
     { bootstraps: Nothing
-<<<<<<< HEAD
-    , native_scripts: Nothing
-    , plutus_data:
+    , nativeScripts: Nothing
+    , plutusData:
         Just
           [ PD.Bytes
               ( byteArrayFromIntArrayUnsafe
@@ -630,13 +618,7 @@
                   ]
               )
           ]
-    , plutus_scripts: Nothing
-=======
-    , nativeScripts: Nothing
-    , plutusData:
-        Just [ PD.Bytes (byteArrayFromIntArrayUnsafe [ 43, 184, 13, 83, 123, 29, 163, 227, 139, 211, 3, 97, 170, 133, 86, 134, 189, 224, 234, 205, 113, 98, 254, 246, 162, 95, 233, 123, 245, 39, 162, 91 ]) ]
     , plutusScripts: Nothing
->>>>>>> 6e675f95
     , redeemers: Nothing
     , vkeys: Just
         [ Vkeywitness
