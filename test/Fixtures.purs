--- conflicted
+++ resolved
@@ -51,15 +51,11 @@
 import Data.Maybe (Maybe(Just, Nothing), fromJust)
 import Data.Tuple.Nested ((/\))
 import Data.UInt as UInt
-<<<<<<< HEAD
 import Deserialization.FromBytes (fromBytes)
-import Metadata.Seabug (SeabugMetadata(SeabugMetadata), SeabugMetadataDelta(SeabugMetadataDelta))
-=======
 import Metadata.Seabug
   ( SeabugMetadata(SeabugMetadata)
   , SeabugMetadataDelta(SeabugMetadataDelta)
   )
->>>>>>> a4531502
 import Metadata.Seabug.Share (Share, mkShare)
 import Partial.Unsafe (unsafePartial)
 import Serialization.Address
@@ -72,7 +68,6 @@
   , keyHashCredential
   , rewardAddress
   )
-<<<<<<< HEAD
 import Serialization.BigNum (bigNumFromBigInt)
 import Serialization.Hash
   ( Ed25519KeyHash
@@ -83,14 +78,6 @@
   )
 import Serialization.Types (BigNum)
 import Types.Aliases (Bech32String)
-=======
-import Serialization.Hash
-  ( Ed25519KeyHash
-  , ScriptHash
-  , ed25519KeyHashFromBytes
-  , scriptHashFromBytes
-  )
->>>>>>> a4531502
 import Types.ByteArray
   ( ByteArray
   , byteArrayFromIntArrayUnsafe
@@ -448,12 +435,14 @@
                 , pledge: bigNumOne
                 , cost: bigNumOne
                 , margin: { numerator: bigNumOne, denominator: bigNumOne }
-                , reward_account: rewardAddress { network: MainnetId, paymentCred: stake1 }
+                , reward_account: rewardAddress
+                    { network: MainnetId, paymentCred: stake1 }
                 , poolOwners: [ ed25519KeyHash1 ]
                 , relays:
                     [ SingleHostAddr
                         { port: Just 8080
-                        , ipv4: Just $ Ipv4 $ byteArrayFromIntArrayUnsafe [ 127, 0, 0, 1 ]
+                        , ipv4: Just $ Ipv4 $ byteArrayFromIntArrayUnsafe
+                            [ 127, 0, 0, 1 ]
                         , ipv6: Just $ Ipv6 $ byteArrayFromIntArrayUnsafe
                             $ Array.replicate 16 123
                         }
@@ -466,7 +455,8 @@
                 , poolMetadata: Just $ PoolMetadata
                     { url: URL "https://example.com/"
                     , hash: PoolMetadataHash $
-                        hexToByteArrayUnsafe "94b8cac47761c1140c57a48d56ab15d27a842abff041b3798b8618fa84641f5a"
+                        hexToByteArrayUnsafe
+                          "94b8cac47761c1140c57a48d56ab15d27a842abff041b3798b8618fa84641f5a"
                     }
                 }
             , PoolRetirement
@@ -475,9 +465,11 @@
                 }
             , GenesisKeyDelegation
                 { genesisHash: GenesisHash $
-                    hexToByteArrayUnsafe "5d677265fa5bb21ce6d8c7502aca70b9316d10e958611f3c6b758f65"
+                    hexToByteArrayUnsafe
+                      "5d677265fa5bb21ce6d8c7502aca70b9316d10e958611f3c6b758f65"
                 , genesisDelegateHash: GenesisDelegateHash $
-                    hexToByteArrayUnsafe "5d677265fa5bb21ce6d8c7502aca70b9316d10e958611f3c6b758f65"
+                    hexToByteArrayUnsafe
+                      "5d677265fa5bb21ce6d8c7502aca70b9316d10e958611f3c6b758f65"
                 , vrfKeyhash: unsafePartial $ fromJust $ fromBytes
                     $ byteArrayFromIntArrayUnsafe
                     $ Array.replicate 32 0
@@ -541,7 +533,7 @@
 
 txBinaryFixture4 :: String
 txBinaryFixture4 =
-  "84a500818258205d677265fa5bb21ce6d8c7502aca70b9316d10e958611f3c6b758f65ad9599960001828258390030fb3b8539951e26f034910a5a37f22cb99d94d1d409f69ddbaea9710f45aaf1b2959db6e5ff94dbb1f823bf257680c3c723ac2d49f975461a0023e8fa8258390030fb3b8539951e26f034910a5a37f22cb99d94d1d409f69ddbaea9710f45aaf1b2959db6e5ff94dbb1f823bf257680c3c723ac2d49f975461a000f4240021a0002b56909a1581c1d6445ddeda578117f393848e685128f1e78ad0c4e48129c5964dc2ea14a4974657374546f6b656e010f01a0f5f6"
+  "84a600818258205d677265fa5bb21ce6d8c7502aca70b9316d10e958611f3c6b758f65ad9599960001828258390030fb3b8539951e26f034910a5a37f22cb99d94d1d409f69ddbaea9710f45aaf1b2959db6e5ff94dbb1f823bf257680c3c723ac2d49f975461a0023e8fa8258390030fb3b8539951e26f034910a5a37f22cb99d94d1d409f69ddbaea9710f45aaf1b2959db6e5ff94dbb1f823bf257680c3c723ac2d49f975461a000f4240021a0002b569048882008200581c1730b1b700d616d51555538e83d67f13c113ad5f9b22212703482cb382018200581c1730b1b700d616d51555538e83d67f13c113ad5f9b22212703482cb383028200581c1730b1b700d616d51555538e83d67f13c113ad5f9b22212703482cb3581c1730b1b700d616d51555538e83d67f13c113ad5f9b22212703482cb38a03581c1730b1b700d616d51555538e83d67f13c113ad5f9b22212703482cb3582000000000000000000000000000000000000000000000000000000000000000000101d81e820101581de11730b1b700d616d51555538e83d67f13c113ad5f9b22212703482cb381581c1730b1b700d616d51555538e83d67f13c113ad5f9b22212703482cb3838400191f90447f000001507b7b7b7b7b7b7b7b7b7b7b7b7b7b7b7b8301191f906b6578616d706c652e636f6d82026b6578616d706c652e636f6d827468747470733a2f2f6578616d706c652e636f6d2f582094b8cac47761c1140c57a48d56ab15d27a842abff041b3798b8618fa84641f5a8304581c1730b1b700d616d51555538e83d67f13c113ad5f9b22212703482cb3018405581c5d677265fa5bb21ce6d8c7502aca70b9316d10e958611f3c6b758f65581c5d677265fa5bb21ce6d8c7502aca70b9316d10e958611f3c6b758f6558200000000000000000000000000000000000000000000000000000000000000000820682010182068201a18200581c1730b1b700d616d51555538e83d67f13c113ad5f9b22212703482cb30109a1581c1d6445ddeda578117f393848e685128f1e78ad0c4e48129c5964dc2ea14a4974657374546f6b656e010f01a0f5f6"
 
 utxoFixture1 :: ByteArray
 utxoFixture1 = hexToByteArrayUnsafe
