module Test.Fixtures
  ( txOutputFixture1
  , txOutputFixture2
  , currencySymbol1
  , nativeScriptFixture1
  , nativeScriptFixture2
  , nativeScriptFixture3
  , nativeScriptFixture4
  , nativeScriptFixture5
  , nativeScriptFixture6
  , nativeScriptFixture7
  , tokenName1
  , txOutputBinaryFixture1
  , txFixture1
  , txFixture2
  , txFixture3
  , txBinaryFixture1
  , txBinaryFixture2
  , txBinaryFixture3
  , utxoFixture1
  , utxoFixture1'
  , witnessSetFixture1
  , witnessSetFixture2
  , witnessSetFixture3
  , witnessSetFixture4
  , witnessSetFixture2Value
  , witnessSetFixture3Value
  , addressString1
  , txInputFixture1
  ) where

import Prelude

import Data.BigInt as BigInt
import Data.Maybe (Maybe(..), fromJust)
import Data.Tuple.Nested ((/\))
import Data.UInt as UInt
import Partial.Unsafe (unsafePartial)
import Serialization.Address (Address, baseAddress, baseAddressToAddress, keyHashCredential, mainnetId, testnetId)
import Serialization.Hash (ed25519KeyHashFromBytes)
import Types.ByteArray (ByteArray, byteArrayFromIntArrayUnsafe, hexToByteArrayUnsafe)
<<<<<<< HEAD
import Types.Transaction
  ( Address(Address)
  , BaseAddress(BaseAddress)
  , Bech32(Bech32)
  , Ed25519KeyHash(Ed25519KeyHash)
  , Ed25519Signature(Ed25519Signature)
  , NativeScript(ScriptPubkey, ScriptAll, ScriptAny, ScriptNOfK, TimelockStart, TimelockExpiry)
  , NetworkId(Mainnet)
  , PaymentCredential(PaymentCredentialKey)
  , PlutusData(PlutusData)
  , PublicKey(PublicKey)
  , Slot(Slot)
  , StakeCredential(StakeCredentialKey)
  , Transaction(Transaction)
  , TransactionHash(TransactionHash)
  , TransactionInput(TransactionInput)
  , TransactionOutput(TransactionOutput)
  , TransactionWitnessSet(TransactionWitnessSet)
  , TxBody(TxBody)
  , Vkey(Vkey)
  , Vkeywitness(Vkeywitness)
  )
import Types.TransactionUnspentOutput (TransactionUnspentOutput(TransactionUnspentOutput))
import Types.Value (Coin(Coin), CurrencySymbol, TokenName, Value(Value), mkCurrencySymbol, mkTokenName, mkSingletonNonAdaAsset)
=======
import Types.Transaction (Ed25519Signature(Ed25519Signature), PlutusData(PlutusData), PublicKey(PublicKey), Transaction(Transaction), TransactionHash(TransactionHash), TransactionInput(TransactionInput), TransactionOutput(TransactionOutput), TransactionWitnessSet(TransactionWitnessSet), TxBody(TxBody), Vkey(Vkey), Vkeywitness(Vkeywitness)) as T
import Types.TransactionUnspentOutput (TransactionUnspentOutput(TransactionUnspentOutput)) as T
import Types.Value (Coin(Coin), CurrencySymbol, TokenName, Value(Value)) as T
import Types.Value (mkCurrencySymbol, mkTokenName, mkSingletonNonAdaAsset)
>>>>>>> 0f32c244

txOutputFixture1 :: TransactionOutput
txOutputFixture1 =
<<<<<<< HEAD
  TransactionOutput
    { address: Address
        { "AddrType": BaseAddress
            { network: UInt.fromInt 0
            , stake: StakeCredentialKey $ Ed25519KeyHash
                -- $ Bech32 "hstk_1rsf0q0q77t5nttxrtmpwd7tvv58a80a686t92pgy65ekz0s8ncu"
                $ hexToByteArrayUnsafe "1c12f03c1ef2e935acc35ec2e6f96c650fd3bfba3e96550504d53361"
            , payment: PaymentCredentialKey $ Ed25519KeyHash
                -- "hbas_1xranhpfej50zdup5jy995dlj9juem9x36syld8wm465hz92acfp"
                $ hexToByteArrayUnsafe "30fb3b8539951e26f034910a5a37f22cb99d94d1d409f69ddbaea971"
            }
=======
  T.TransactionOutput
    { address: baseAddressToAddress $ baseAddress
        { network: testnetId
        , delegationCred:
            keyHashCredential $ unsafePartial $ fromJust $ ed25519KeyHashFromBytes
              -- $ T.Bech32 "hstk_1rsf0q0q77t5nttxrtmpwd7tvv58a80a686t92pgy65ekz0s8ncu"
              $ hexToByteArrayUnsafe "1c12f03c1ef2e935acc35ec2e6f96c650fd3bfba3e96550504d53361"
        , paymentCred:
            keyHashCredential $ unsafePartial $ fromJust $ ed25519KeyHashFromBytes
              -- "hbas_1xranhpfej50zdup5jy995dlj9juem9x36syld8wm465hz92acfp"
              $ hexToByteArrayUnsafe "30fb3b8539951e26f034910a5a37f22cb99d94d1d409f69ddbaea971"
>>>>>>> 0f32c244
        }
    , amount: Value (Coin $ BigInt.fromInt 0) mempty
    , data_hash: Nothing
    }

txOutputFixture2 :: TransactionOutput
txOutputFixture2 =
<<<<<<< HEAD
  TransactionOutput
    { address: Address
        { "AddrType": BaseAddress
            { network: UInt.fromInt 0
            , stake: StakeCredentialKey $ Ed25519KeyHash
                -- "hstk_1rsf0q0q77t5nttxrtmpwd7tvv58a80a686t92pgy65ekz0s8ncu"
                $ hexToByteArrayUnsafe "1c12f03c1ef2e935acc35ec2e6f96c650fd3bfba3e96550504d53361"
            , payment: PaymentCredentialKey $ Ed25519KeyHash
                -- "hbas_1xranhpfej50zdup5jy995dlj9juem9x36syld8wm465hz92acfp"
                $ hexToByteArrayUnsafe "30fb3b8539951e26f034910a5a37f22cb99d94d1d409f69ddbaea971"
            }
=======
  T.TransactionOutput
    { address: keyHashBaseAddress
        { stake: "1c12f03c1ef2e935acc35ec2e6f96c650fd3bfba3e96550504d53361"
        , payment: "30fb3b8539951e26f034910a5a37f22cb99d94d1d409f69ddbaea971"
>>>>>>> 0f32c244
        }
    , amount: Value (Coin $ BigInt.fromInt 0) $
        mkSingletonNonAdaAsset currencySymbol1 tokenName1 (BigInt.fromInt 1000000)
    , data_hash: Nothing
    }

currencySymbol1 :: CurrencySymbol
currencySymbol1 = unsafePartial $ fromJust $ mkCurrencySymbol $
  hexToByteArrayUnsafe "1d6445ddeda578117f393848e685128f1e78ad0c4e48129c5964dc2e"

tokenName1 :: TokenName
tokenName1 = unsafePartial $ fromJust $ mkTokenName $
  hexToByteArrayUnsafe "4974657374546f6b656e"

txOutputBinaryFixture1 :: String
txOutputBinaryFixture1 =
  "8258390030fb3b8539951e26f034910a5a37f22cb99d94d1d409f69ddbaea9711c12f03c1ef2e935acc35ec2e6f96c650fd3bfba3e96550504d5336100"

txFixture1 :: Transaction
txFixture1 =
  Transaction
    { body: TxBody
        { inputs: [ txInputFixture1 ]
        , outputs: [ txOutputFixture1 ]
        , fee: Coin $ BigInt.fromInt 177513
        , ttl: Nothing
        , certs: Nothing
        , withdrawals: Nothing
        , update: Nothing
        , auxiliary_data_hash: Nothing
        , validity_start_interval: Nothing
        , mint: Nothing
        , script_data_hash: Nothing
        , collateral: Nothing
        , required_signers: Nothing
<<<<<<< HEAD
        , network_id: Just Mainnet
=======
        , network_id: Just mainnetId
>>>>>>> 0f32c244
        }
    , witness_set: TransactionWitnessSet
        { vkeys: Nothing
        , native_scripts: Nothing
        , bootstraps: Nothing
        , plutus_scripts: Nothing
        , plutus_data: Nothing
        , redeemers: Nothing
        }
    , is_valid: true
    , auxiliary_data: Nothing
    }

txFixture2 :: Transaction
txFixture2 =
  Transaction
    { body: TxBody
        { inputs: [ txInputFixture1 ]
        , outputs: [ txOutputFixture2 ]
        , fee: Coin $ BigInt.fromInt 177513
        , ttl: Nothing
        , certs: Nothing
        , withdrawals: Nothing
        , update: Nothing
        , auxiliary_data_hash: Nothing
        , validity_start_interval: Nothing
        , mint: Nothing
        , script_data_hash: Nothing
        , collateral: Nothing
        , required_signers: Nothing
<<<<<<< HEAD
        , network_id: Just Mainnet
=======
        , network_id: Just mainnetId
>>>>>>> 0f32c244
        }
    , witness_set: TransactionWitnessSet
        { vkeys: Nothing
        , native_scripts: Nothing
        , bootstraps: Nothing
        , plutus_scripts: Nothing
        , plutus_data: Nothing
        , redeemers: Nothing
        }
    , is_valid: true
    , auxiliary_data: Nothing
    }

txFixture3 :: Transaction
txFixture3 =
  Transaction
    { body: TxBody
        { inputs: [ txInputFixture1 ]
        , outputs:
<<<<<<< HEAD
            [ TransactionOutput
                { address: Address
                    { "AddrType": BaseAddress
                        { network: UInt.fromInt 0
                        , stake: StakeCredentialKey $ Ed25519KeyHash
                            $ hexToByteArrayUnsafe "0f45aaf1b2959db6e5ff94dbb1f823bf257680c3c723ac2d49f97546"
                        , payment: PaymentCredentialKey $ Ed25519KeyHash
                            -- $ Bech32 "hbas_1xranhpfej50zdup5jy995dlj9juem9x36syld8wm465hz92acfp"
                            $ hexToByteArrayUnsafe "30fb3b8539951e26f034910a5a37f22cb99d94d1d409f69ddbaea971"
                        }
=======
            [ T.TransactionOutput
                { address: keyHashBaseAddress
                    { stake: "0f45aaf1b2959db6e5ff94dbb1f823bf257680c3c723ac2d49f97546"
                    -- $ T.Bech32 "hbas_1xranhpfej50zdup5jy995dlj9juem9x36syld8wm465hz92acfp"
                    , payment: "30fb3b8539951e26f034910a5a37f22cb99d94d1d409f69ddbaea971"
>>>>>>> 0f32c244
                    }
                , amount: Value (Coin $ BigInt.fromInt 2353402) mempty
                , data_hash: Nothing
                }
<<<<<<< HEAD
            , TransactionOutput
                { address: Address
                    { "AddrType": BaseAddress
                        { network: UInt.fromInt 0
                        , stake: StakeCredentialKey $ Ed25519KeyHash
                            $ hexToByteArrayUnsafe "0f45aaf1b2959db6e5ff94dbb1f823bf257680c3c723ac2d49f97546"
                        , payment: PaymentCredentialKey $ Ed25519KeyHash
                            -- $ Bech32 "hbas_1xranhpfej50zdup5jy995dlj9juem9x36syld8wm465hz92acfp"
                            $ hexToByteArrayUnsafe "30fb3b8539951e26f034910a5a37f22cb99d94d1d409f69ddbaea971"
                        }
=======
            , T.TransactionOutput
                { address: keyHashBaseAddress
                    { stake: "0f45aaf1b2959db6e5ff94dbb1f823bf257680c3c723ac2d49f97546"
                    -- $ T.Bech32 "hbas_1xranhpfej50zdup5jy995dlj9juem9x36syld8wm465hz92acfp"
                    , payment: "30fb3b8539951e26f034910a5a37f22cb99d94d1d409f69ddbaea971"
>>>>>>> 0f32c244
                    }
                , amount: Value (Coin $ BigInt.fromInt 1000000) mempty
                , data_hash: Nothing
                }
            ]
        , fee: Coin $ BigInt.fromInt 177513
        , ttl: Nothing
        , certs: Nothing
        , withdrawals: Nothing
        , update: Nothing
        , auxiliary_data_hash: Nothing
        , validity_start_interval: Nothing
        , mint: Nothing
        , script_data_hash: Nothing
        , collateral: Nothing
        , required_signers: Nothing
<<<<<<< HEAD
        , network_id: Just Mainnet
=======
        , network_id: Just mainnetId
>>>>>>> 0f32c244
        }
    , witness_set: TransactionWitnessSet
        { vkeys: Nothing
        , native_scripts: Nothing
        , bootstraps: Nothing
        , plutus_scripts: Nothing
        , plutus_data: Nothing
        , redeemers: Nothing
        }
    , is_valid: true
    , auxiliary_data: Nothing
    }

-- | To quickly check a serialized tx, create a file with the following contents:
-- |
-- |
-- | ```
-- | {
-- |   "type": "Tx AlonzoEra",
-- |   "description": "",
-- |   "cborHex": ...
-- | }
-- | ```
-- |
-- | And call `cardano-cli transaction view --tx-file ./that-file`
txBinaryFixture1 :: String
txBinaryFixture1 = "84a300818258205d677265fa5bb21ce6d8c7502aca70b9316d10e958611f3c6b758f65ad9599960001818258390030fb3b8539951e26f034910a5a37f22cb99d94d1d409f69ddbaea9711c12f03c1ef2e935acc35ec2e6f96c650fd3bfba3e96550504d5336100021a0002b569a0f5f6"

txBinaryFixture2 :: String
txBinaryFixture2 =
  "84a300818258205d677265fa5bb21ce6d8c7502aca70b9316d10e958611f3c6b758f65ad9599960001818258390030fb3b8539951e26f034910a5a37f22cb99d94d1d409f69ddbaea9711c12f03c1ef2e935acc35ec2e6f96c650fd3bfba3e96550504d533618200a1581c1d6445ddeda578117f393848e685128f1e78ad0c4e48129c5964dc2ea14a4974657374546f6b656e1a000f4240021a0002b569a0f5f6"

txBinaryFixture3 :: String
txBinaryFixture3 = "84a300818258205d677265fa5bb21ce6d8c7502aca70b9316d10e958611f3c6b758f65ad9599960001828258390030fb3b8539951e26f034910a5a37f22cb99d94d1d409f69ddbaea9710f45aaf1b2959db6e5ff94dbb1f823bf257680c3c723ac2d49f975461a0023e8fa8258390030fb3b8539951e26f034910a5a37f22cb99d94d1d409f69ddbaea9710f45aaf1b2959db6e5ff94dbb1f823bf257680c3c723ac2d49f975461a000f4240021a0002b569a0f5f6"

utxoFixture1 :: ByteArray
utxoFixture1 = hexToByteArrayUnsafe "82825820c6b54aa301887af390bd3449833e4cd66ff61b5e68b1f77c84a8c0873b776ff90082583900f33ffa84fdf20a003443a5e2768e12e92db31535dca62088b153df243903103ae70681439b5476fef59f439b8bc86d84bfb2d376fc3f56171a004c4b40"

utxoFixture1' :: TransactionUnspentOutput
utxoFixture1' =
  TransactionUnspentOutput
    { input:
        ( TransactionInput
            { index: UInt.fromInt 0
            , transaction_id: TransactionHash (byteArrayFromIntArrayUnsafe [ 198, 181, 74, 163, 1, 136, 122, 243, 144, 189, 52, 73, 131, 62, 76, 214, 111, 246, 27, 94, 104, 177, 247, 124, 132, 168, 192, 135, 59, 119, 111, 249 ])
            }
        )
    , output:
<<<<<<< HEAD
        ( TransactionOutput
            { address:
                ( Address
                    { "AddrType":
                        ( BaseAddress
                            { network: UInt.fromInt 0
                            , payment:
                                (PaymentCredentialKey (Ed25519KeyHash (byteArrayFromIntArrayUnsafe [ 243, 63, 250, 132, 253, 242, 10, 0, 52, 67, 165, 226, 118, 142, 18, 233, 45, 179, 21, 53, 220, 166, 32, 136, 177, 83, 223, 36 ])))
                            , stake:
                                ( StakeCredentialKey
                                    (Ed25519KeyHash (byteArrayFromIntArrayUnsafe [ 57, 3, 16, 58, 231, 6, 129, 67, 155, 84, 118, 254, 245, 159, 67, 155, 139, 200, 109, 132, 191, 178, 211, 118, 252, 63, 86, 23 ]))
                                )
                            }
                        )
                    }
                )
            , amount: Value (Coin (BigInt.fromInt 5000000)) mempty
=======
        ( T.TransactionOutput
            { address: baseAddressToAddress $ baseAddress
                { network: testnetId
                , paymentCred: keyHashCredential $ unsafePartial $ fromJust $ ed25519KeyHashFromBytes $
                    byteArrayFromIntArrayUnsafe [ 243, 63, 250, 132, 253, 242, 10, 0, 52, 67, 165, 226, 118, 142, 18, 233, 45, 179, 21, 53, 220, 166, 32, 136, 177, 83, 223, 36 ]
                , delegationCred: keyHashCredential $ unsafePartial $ fromJust $ ed25519KeyHashFromBytes $
                    (byteArrayFromIntArrayUnsafe [ 57, 3, 16, 58, 231, 6, 129, 67, 155, 84, 118, 254, 245, 159, 67, 155, 139, 200, 109, 132, 191, 178, 211, 118, 252, 63, 86, 23 ])
                }
            , amount: T.Value (T.Coin (BigInt.fromInt 5000000)) mempty
>>>>>>> 0f32c244
            , data_hash: Nothing
            }
        )
    }

witnessSetFixture1 :: ByteArray
witnessSetFixture1 = hexToByteArrayUnsafe "a40081825820096092b8515d75c2a2f75d6aa7c5191996755840e81deaa403dba5b690f091b6584089ed6f628b02ed3c79f1b3508e35ea772aea916e7c88010f34cc57ee619a9b6ec3cadd9bb4aeb14374121111db4f75fc8c8fc8772ba6b82b599743abf6fa3a0503815909b75909b401000033233223322323233322232333222323333333322222222323332223233332222323233223233322232333222323233223322323233333222223322332233223322332233222222323253353031333006375c00a6eb8010cccd5cd19b8735573aa004900011980499191919191919191919191999ab9a3370e6aae754029200023333333333017335025232323333573466e1cd55cea8012400046603a60706ae854008c0a8d5d09aba250022350573530583357389201035054310005949926135573ca00226ea8004d5d0a80519a8128131aba150093335502c75ca0566ae854020ccd540b1d728159aba1500733502504135742a00c66a04a66aa0a4094eb4d5d0a8029919191999ab9a3370e6aae7540092000233501f3232323333573466e1cd55cea80124000466a04e66a080eb4d5d0a80118229aba135744a00446a0b66a60b866ae712401035054310005d49926135573ca00226ea8004d5d0a8011919191999ab9a3370e6aae7540092000233502533504075a6ae854008c114d5d09aba2500223505b35305c3357389201035054310005d49926135573ca00226ea8004d5d09aba250022350573530583357389201035054310005949926135573ca00226ea8004d5d0a80219a812bae35742a00666a04a66aa0a4eb88004d5d0a801181b9aba135744a00446a0a66a60a866ae71241035054310005549926135744a00226ae8940044d5d1280089aba25001135744a00226ae8940044d5d1280089aba25001135573ca00226ea8004d5d0a8011919191999ab9a3370ea00290031180e181c9aba135573ca00646666ae68cdc3a801240084603660866ae84d55cf280211999ab9a3370ea00690011180d98171aba135573ca00a46666ae68cdc3a802240004603c6eb8d5d09aab9e500623504e35304f3357389201035054310005049926499264984d55cea80089baa001357426ae8940088d411cd4c120cd5ce2490350543100049499261048135046353047335738920103505435000484984d55cf280089baa0012212330010030022001222222222212333333333300100b00a00900800700600500400300220012212330010030022001122123300100300212001122123300100300212001122123300100300212001212222300400521222230030052122223002005212222300100520011232230023758002640026aa068446666aae7c004940388cd4034c010d5d080118019aba200203323232323333573466e1cd55cea801a4000466600e6464646666ae68cdc39aab9d5002480008cc034c0c4d5d0a80119a8098169aba135744a00446a06c6a606e66ae712401035054310003849926135573ca00226ea8004d5d0a801999aa805bae500a35742a00466a01eeb8d5d09aba25002235032353033335738921035054310003449926135744a00226aae7940044dd50009110919980080200180110009109198008018011000899aa800bae75a224464460046eac004c8004d540b888c8cccd55cf80112804919a80419aa81898031aab9d5002300535573ca00460086ae8800c0b84d5d08008891001091091198008020018900089119191999ab9a3370ea002900011a80418029aba135573ca00646666ae68cdc3a801240044a01046a0526a605466ae712401035054310002b499264984d55cea80089baa001121223002003112200112001232323333573466e1cd55cea8012400046600c600e6ae854008dd69aba135744a00446a0466a604866ae71241035054310002549926135573ca00226ea80048848cc00400c00880048c8cccd5cd19b8735573aa002900011bae357426aae7940088d407cd4c080cd5ce24810350543100021499261375400224464646666ae68cdc3a800a40084a00e46666ae68cdc3a8012400446a014600c6ae84d55cf280211999ab9a3370ea00690001280511a8111a981199ab9c490103505431000244992649926135573aa00226ea8004484888c00c0104488800844888004480048c8cccd5cd19b8750014800880188cccd5cd19b8750024800080188d4068d4c06ccd5ce249035054310001c499264984d55ce9baa0011220021220012001232323232323333573466e1d4005200c200b23333573466e1d4009200a200d23333573466e1d400d200823300b375c6ae854014dd69aba135744a00a46666ae68cdc3a8022400c46601a6eb8d5d0a8039bae357426ae89401c8cccd5cd19b875005480108cc048c050d5d0a8049bae357426ae8940248cccd5cd19b875006480088c050c054d5d09aab9e500b23333573466e1d401d2000230133016357426aae7940308d407cd4c080cd5ce2481035054310002149926499264992649926135573aa00826aae79400c4d55cf280109aab9e500113754002424444444600e01044244444446600c012010424444444600a010244444440082444444400644244444446600401201044244444446600201201040024646464646666ae68cdc3a800a400446660106eb4d5d0a8021bad35742a0066eb4d5d09aba2500323333573466e1d400920002300a300b357426aae7940188d4040d4c044cd5ce2490350543100012499264984d55cea80189aba25001135573ca00226ea80048488c00800c888488ccc00401401000c80048c8c8cccd5cd19b875001480088c018dd71aba135573ca00646666ae68cdc3a80124000460106eb8d5d09aab9e500423500a35300b3357389201035054310000c499264984d55cea80089baa001212230020032122300100320011122232323333573466e1cd55cea80124000466aa016600c6ae854008c014d5d09aba25002235007353008335738921035054310000949926135573ca00226ea8004498480048004448848cc00400c008448004448c8c00400488cc00cc008008004cccc888ccc888cccccccc88888888cc88ccccc88888ccc888cccc8888cc88cc88cc88ccc888cc88cc88ccc888cc88cc88cc88cc8888894cd4c084ccd5cd19b8f00337240040460442046266ae71240109426164206775657373000222212330010030022001222222222212333333333300100b00a009008007006005004003002200122123300100300220012221233300100400300220011122002122122330010040031200111221233001003002112001221233001003002200112122300200311220011200112212330010030021200112212330010030021200112212330010030021200112122230030041122200211222001120011220021220012001212222300400521222230030052122223002005212222300100520012212330010030022001212222222300700822122222223300600900821222222230050081222222200412222222003221222222233002009008221222222233001009008200121223002003222122333001005004003200121223002003212230010032001480101048158202bb80d537b1da3e38bd30361aa855686bde0eacd7162fef6a25fe97bf527a25b058184000046736563726574821a00065cd41a0af4845c"

witnessSetFixture2 :: ByteArray
witnessSetFixture2 = hexToByteArrayUnsafe "a10081825820096092b8515d75c2a2f75d6aa7c5191996755840e81deaa403dba5b690f091b65840d8f41dd2dd9f76a75b7dcf9f237932b0b2145f2993ffb9e05cd247dd7789570681af34e98d7e4dd5346bf8fceb9170f5d7f9895723fc326a0db04f9273fcbb0a"

witnessSetFixture2Value :: TransactionWitnessSet
witnessSetFixture2Value =
  TransactionWitnessSet
    { bootstraps: Nothing
    , native_scripts: Nothing
    , plutus_data: Nothing
    , plutus_scripts: Nothing
    , redeemers: Nothing
    , vkeys: Just
<<<<<<< HEAD
        [ Vkeywitness
            ( (Vkey (PublicKey (Bech32 "ed25519_pk1p9sf9wz3t46u9ghht44203gerxt82kzqaqw74fqrmwjmdy8sjxmqknzq8j")))
                /\ (Ed25519Signature (Bech32 "ed25519_sig1mr6pm5kanam2wkmae70jx7fjkzepghefj0lmnczu6fra6auf2urgrte5axxhunw4x34l3l8tj9c0t4le39tj8lpjdgxmqnujw07tkzs9m6t6x"))
=======
        [ T.Vkeywitness
            ( (T.Vkey (T.PublicKey "ed25519_pk1p9sf9wz3t46u9ghht44203gerxt82kzqaqw74fqrmwjmdy8sjxmqknzq8j"))
                /\ (T.Ed25519Signature "ed25519_sig1mr6pm5kanam2wkmae70jx7fjkzepghefj0lmnczu6fra6auf2urgrte5axxhunw4x34l3l8tj9c0t4le39tj8lpjdgxmqnujw07tkzs9m6t6x")
>>>>>>> 0f32c244
            )
        ]
    }

witnessSetFixture3 :: ByteArray
witnessSetFixture3 = hexToByteArrayUnsafe "a20081825820096092b8515d75c2a2f75d6aa7c5191996755840e81deaa403dba5b690f091b65840c7f77418c5c956aab848b6f101d6bc014f22c699642531c8f39f91979c0313f686999402c4769117857c08fcceb57b60478a590ecae5190317f7abff7cd38000048158202bb80d537b1da3e38bd30361aa855686bde0eacd7162fef6a25fe97bf527a25b"

witnessSetFixture3Value :: TransactionWitnessSet
witnessSetFixture3Value =
  TransactionWitnessSet
    { bootstraps: Nothing
    , native_scripts: Nothing
    , plutus_data:
        Just [ PlutusData (byteArrayFromIntArrayUnsafe [ 88, 32, 43, 184, 13, 83, 123, 29, 163, 227, 139, 211, 3, 97, 170, 133, 86, 134, 189, 224, 234, 205, 113, 98, 254, 246, 162, 95, 233, 123, 245, 39, 162, 91 ]) ]
    , plutus_scripts: Nothing
    , redeemers: Nothing
    , vkeys: Just
<<<<<<< HEAD
        [ Vkeywitness
            ( (Vkey (PublicKey (Bech32 "ed25519_pk1p9sf9wz3t46u9ghht44203gerxt82kzqaqw74fqrmwjmdy8sjxmqknzq8j"))) /\
                (Ed25519Signature (Bech32 "ed25519_sig1clmhgxx9e9t24wzgkmcsr44uq98j935evsjnrj8nn7ge08qrz0mgdxv5qtz8dyghs47q3lxwk4akq3u2ty8v4egeqvtl02ll0nfcqqq6faxl6"))
=======
        [ T.Vkeywitness
            ( (T.Vkey (T.PublicKey "ed25519_pk1p9sf9wz3t46u9ghht44203gerxt82kzqaqw74fqrmwjmdy8sjxmqknzq8j")) /\
                (T.Ed25519Signature "ed25519_sig1clmhgxx9e9t24wzgkmcsr44uq98j935evsjnrj8nn7ge08qrz0mgdxv5qtz8dyghs47q3lxwk4akq3u2ty8v4egeqvtl02ll0nfcqqq6faxl6")
>>>>>>> 0f32c244
            )
        ]
    }

witnessSetFixture4 :: ByteArray
witnessSetFixture4 = hexToByteArrayUnsafe "a30081825820096092b8515d75c2a2f75d6aa7c5191996755840e81deaa403dba5b690f091b658400d91f7ab723ed0adb9f7ec06bba5cb99b4dcbbe8fb6ce45fb3fcab31ddf57ca085437d7ec4e6fea8d10d0c455fdfb2fdbcf1d89643f635841da0e2593f6dd50a01818204187b048102"

addressString1 :: String
addressString1 = "addr1qyc0kwu98x23ufhsxjgs5k3h7gktn8v5682qna5amwh2juguztcrc8hjay66es67ctn0jmr9plfmlw37je2s2px4xdssgvxerq"

txInputFixture1 :: TransactionInput
txInputFixture1 =
  TransactionInput
    { transaction_id: TransactionHash $
        hexToByteArrayUnsafe "5d677265fa5bb21ce6d8c7502aca70b9316d10e958611f3c6b758f65ad959996"
    , index: UInt.fromInt 0
    }

<<<<<<< HEAD
ed25519KeyHashFixture1 :: Ed25519KeyHash
ed25519KeyHashFixture1 =
  -- $ Bech32 "hstk_1rsf0q0q77t5nttxrtmpwd7tvv58a80a686t92pgy65ekz0s8ncu"
  Ed25519KeyHash $ hexToByteArrayUnsafe "1c12f03c1ef2e935acc35ec2e6f96c650fd3bfba3e96550504d53361"

ed25519KeyHashFixture2 :: Ed25519KeyHash
ed25519KeyHashFixture2 =
  -- "hbas_1xranhpfej50zdup5jy995dlj9juem9x36syld8wm465hz92acfp"
  Ed25519KeyHash $ hexToByteArrayUnsafe "30fb3b8539951e26f034910a5a37f22cb99d94d1d409f69ddbaea971"

nativeScriptFixture1 :: NativeScript
nativeScriptFixture1 = ScriptPubkey ed25519KeyHashFixture1

nativeScriptFixture2 :: NativeScript
nativeScriptFixture2 = ScriptPubkey ed25519KeyHashFixture2

nativeScriptFixture3 :: NativeScript
nativeScriptFixture3 = ScriptAll [ nativeScriptFixture1, nativeScriptFixture2 ]

nativeScriptFixture4 :: NativeScript
nativeScriptFixture4 = ScriptAny [ nativeScriptFixture1, nativeScriptFixture2 ]

nativeScriptFixture5 :: NativeScript
nativeScriptFixture5 = ScriptNOfK 1 [ nativeScriptFixture1, nativeScriptFixture2 ]

nativeScriptFixture6 :: NativeScript
nativeScriptFixture6 = TimelockStart $ Slot $ BigInt.fromInt 1000

nativeScriptFixture7 :: NativeScript
nativeScriptFixture7 = TimelockExpiry $ Slot $ BigInt.fromInt 2000
=======
keyHashBaseAddress :: { payment :: String, stake :: String } -> Address
keyHashBaseAddress { payment, stake } = baseAddressToAddress $ baseAddress
  { network: testnetId
  , delegationCred:
      keyHashCredential $ unsafePartial $ fromJust $ ed25519KeyHashFromBytes
        -- $ T.Bech32 "hstk_1rsf0q0q77t5nttxrtmpwd7tvv58a80a686t92pgy65ekz0s8ncu"
        $ hexToByteArrayUnsafe stake
  , paymentCred:
      keyHashCredential $ unsafePartial $ fromJust $ ed25519KeyHashFromBytes
        -- "hbas_1xranhpfej50zdup5jy995dlj9juem9x36syld8wm465hz92acfp"
        $ hexToByteArrayUnsafe payment
  }
>>>>>>> 0f32c244
<|MERGE_RESOLUTION|>--- conflicted
+++ resolved
@@ -36,23 +36,14 @@
 import Data.Tuple.Nested ((/\))
 import Data.UInt as UInt
 import Partial.Unsafe (unsafePartial)
-import Serialization.Address (Address, baseAddress, baseAddressToAddress, keyHashCredential, mainnetId, testnetId)
-import Serialization.Hash (ed25519KeyHashFromBytes)
+import Serialization.Address (Address, Slot(Slot), baseAddress, baseAddressToAddress, keyHashCredential, mainnetId, testnetId)
+import Serialization.Hash (Ed25519KeyHash, ed25519KeyHashFromBytes)
 import Types.ByteArray (ByteArray, byteArrayFromIntArrayUnsafe, hexToByteArrayUnsafe)
-<<<<<<< HEAD
 import Types.Transaction
-  ( Address(Address)
-  , BaseAddress(BaseAddress)
-  , Bech32(Bech32)
-  , Ed25519KeyHash(Ed25519KeyHash)
-  , Ed25519Signature(Ed25519Signature)
+  ( Ed25519Signature(Ed25519Signature)
   , NativeScript(ScriptPubkey, ScriptAll, ScriptAny, ScriptNOfK, TimelockStart, TimelockExpiry)
-  , NetworkId(Mainnet)
-  , PaymentCredential(PaymentCredentialKey)
   , PlutusData(PlutusData)
   , PublicKey(PublicKey)
-  , Slot(Slot)
-  , StakeCredential(StakeCredentialKey)
   , Transaction(Transaction)
   , TransactionHash(TransactionHash)
   , TransactionInput(TransactionInput)
@@ -64,29 +55,10 @@
   )
 import Types.TransactionUnspentOutput (TransactionUnspentOutput(TransactionUnspentOutput))
 import Types.Value (Coin(Coin), CurrencySymbol, TokenName, Value(Value), mkCurrencySymbol, mkTokenName, mkSingletonNonAdaAsset)
-=======
-import Types.Transaction (Ed25519Signature(Ed25519Signature), PlutusData(PlutusData), PublicKey(PublicKey), Transaction(Transaction), TransactionHash(TransactionHash), TransactionInput(TransactionInput), TransactionOutput(TransactionOutput), TransactionWitnessSet(TransactionWitnessSet), TxBody(TxBody), Vkey(Vkey), Vkeywitness(Vkeywitness)) as T
-import Types.TransactionUnspentOutput (TransactionUnspentOutput(TransactionUnspentOutput)) as T
-import Types.Value (Coin(Coin), CurrencySymbol, TokenName, Value(Value)) as T
-import Types.Value (mkCurrencySymbol, mkTokenName, mkSingletonNonAdaAsset)
->>>>>>> 0f32c244
 
 txOutputFixture1 :: TransactionOutput
 txOutputFixture1 =
-<<<<<<< HEAD
   TransactionOutput
-    { address: Address
-        { "AddrType": BaseAddress
-            { network: UInt.fromInt 0
-            , stake: StakeCredentialKey $ Ed25519KeyHash
-                -- $ Bech32 "hstk_1rsf0q0q77t5nttxrtmpwd7tvv58a80a686t92pgy65ekz0s8ncu"
-                $ hexToByteArrayUnsafe "1c12f03c1ef2e935acc35ec2e6f96c650fd3bfba3e96550504d53361"
-            , payment: PaymentCredentialKey $ Ed25519KeyHash
-                -- "hbas_1xranhpfej50zdup5jy995dlj9juem9x36syld8wm465hz92acfp"
-                $ hexToByteArrayUnsafe "30fb3b8539951e26f034910a5a37f22cb99d94d1d409f69ddbaea971"
-            }
-=======
-  T.TransactionOutput
     { address: baseAddressToAddress $ baseAddress
         { network: testnetId
         , delegationCred:
@@ -97,7 +69,6 @@
             keyHashCredential $ unsafePartial $ fromJust $ ed25519KeyHashFromBytes
               -- "hbas_1xranhpfej50zdup5jy995dlj9juem9x36syld8wm465hz92acfp"
               $ hexToByteArrayUnsafe "30fb3b8539951e26f034910a5a37f22cb99d94d1d409f69ddbaea971"
->>>>>>> 0f32c244
         }
     , amount: Value (Coin $ BigInt.fromInt 0) mempty
     , data_hash: Nothing
@@ -105,24 +76,10 @@
 
 txOutputFixture2 :: TransactionOutput
 txOutputFixture2 =
-<<<<<<< HEAD
   TransactionOutput
-    { address: Address
-        { "AddrType": BaseAddress
-            { network: UInt.fromInt 0
-            , stake: StakeCredentialKey $ Ed25519KeyHash
-                -- "hstk_1rsf0q0q77t5nttxrtmpwd7tvv58a80a686t92pgy65ekz0s8ncu"
-                $ hexToByteArrayUnsafe "1c12f03c1ef2e935acc35ec2e6f96c650fd3bfba3e96550504d53361"
-            , payment: PaymentCredentialKey $ Ed25519KeyHash
-                -- "hbas_1xranhpfej50zdup5jy995dlj9juem9x36syld8wm465hz92acfp"
-                $ hexToByteArrayUnsafe "30fb3b8539951e26f034910a5a37f22cb99d94d1d409f69ddbaea971"
-            }
-=======
-  T.TransactionOutput
     { address: keyHashBaseAddress
         { stake: "1c12f03c1ef2e935acc35ec2e6f96c650fd3bfba3e96550504d53361"
         , payment: "30fb3b8539951e26f034910a5a37f22cb99d94d1d409f69ddbaea971"
->>>>>>> 0f32c244
         }
     , amount: Value (Coin $ BigInt.fromInt 0) $
         mkSingletonNonAdaAsset currencySymbol1 tokenName1 (BigInt.fromInt 1000000)
@@ -158,11 +115,7 @@
         , script_data_hash: Nothing
         , collateral: Nothing
         , required_signers: Nothing
-<<<<<<< HEAD
-        , network_id: Just Mainnet
-=======
         , network_id: Just mainnetId
->>>>>>> 0f32c244
         }
     , witness_set: TransactionWitnessSet
         { vkeys: Nothing
@@ -193,11 +146,7 @@
         , script_data_hash: Nothing
         , collateral: Nothing
         , required_signers: Nothing
-<<<<<<< HEAD
-        , network_id: Just Mainnet
-=======
         , network_id: Just mainnetId
->>>>>>> 0f32c244
         }
     , witness_set: TransactionWitnessSet
         { vkeys: Nothing
@@ -217,46 +166,20 @@
     { body: TxBody
         { inputs: [ txInputFixture1 ]
         , outputs:
-<<<<<<< HEAD
             [ TransactionOutput
-                { address: Address
-                    { "AddrType": BaseAddress
-                        { network: UInt.fromInt 0
-                        , stake: StakeCredentialKey $ Ed25519KeyHash
-                            $ hexToByteArrayUnsafe "0f45aaf1b2959db6e5ff94dbb1f823bf257680c3c723ac2d49f97546"
-                        , payment: PaymentCredentialKey $ Ed25519KeyHash
-                            -- $ Bech32 "hbas_1xranhpfej50zdup5jy995dlj9juem9x36syld8wm465hz92acfp"
-                            $ hexToByteArrayUnsafe "30fb3b8539951e26f034910a5a37f22cb99d94d1d409f69ddbaea971"
-                        }
-=======
-            [ T.TransactionOutput
                 { address: keyHashBaseAddress
                     { stake: "0f45aaf1b2959db6e5ff94dbb1f823bf257680c3c723ac2d49f97546"
                     -- $ T.Bech32 "hbas_1xranhpfej50zdup5jy995dlj9juem9x36syld8wm465hz92acfp"
                     , payment: "30fb3b8539951e26f034910a5a37f22cb99d94d1d409f69ddbaea971"
->>>>>>> 0f32c244
                     }
                 , amount: Value (Coin $ BigInt.fromInt 2353402) mempty
                 , data_hash: Nothing
                 }
-<<<<<<< HEAD
             , TransactionOutput
-                { address: Address
-                    { "AddrType": BaseAddress
-                        { network: UInt.fromInt 0
-                        , stake: StakeCredentialKey $ Ed25519KeyHash
-                            $ hexToByteArrayUnsafe "0f45aaf1b2959db6e5ff94dbb1f823bf257680c3c723ac2d49f97546"
-                        , payment: PaymentCredentialKey $ Ed25519KeyHash
-                            -- $ Bech32 "hbas_1xranhpfej50zdup5jy995dlj9juem9x36syld8wm465hz92acfp"
-                            $ hexToByteArrayUnsafe "30fb3b8539951e26f034910a5a37f22cb99d94d1d409f69ddbaea971"
-                        }
-=======
-            , T.TransactionOutput
                 { address: keyHashBaseAddress
                     { stake: "0f45aaf1b2959db6e5ff94dbb1f823bf257680c3c723ac2d49f97546"
                     -- $ T.Bech32 "hbas_1xranhpfej50zdup5jy995dlj9juem9x36syld8wm465hz92acfp"
                     , payment: "30fb3b8539951e26f034910a5a37f22cb99d94d1d409f69ddbaea971"
->>>>>>> 0f32c244
                     }
                 , amount: Value (Coin $ BigInt.fromInt 1000000) mempty
                 , data_hash: Nothing
@@ -273,11 +196,7 @@
         , script_data_hash: Nothing
         , collateral: Nothing
         , required_signers: Nothing
-<<<<<<< HEAD
-        , network_id: Just Mainnet
-=======
         , network_id: Just mainnetId
->>>>>>> 0f32c244
         }
     , witness_set: TransactionWitnessSet
         { vkeys: Nothing
@@ -326,26 +245,7 @@
             }
         )
     , output:
-<<<<<<< HEAD
         ( TransactionOutput
-            { address:
-                ( Address
-                    { "AddrType":
-                        ( BaseAddress
-                            { network: UInt.fromInt 0
-                            , payment:
-                                (PaymentCredentialKey (Ed25519KeyHash (byteArrayFromIntArrayUnsafe [ 243, 63, 250, 132, 253, 242, 10, 0, 52, 67, 165, 226, 118, 142, 18, 233, 45, 179, 21, 53, 220, 166, 32, 136, 177, 83, 223, 36 ])))
-                            , stake:
-                                ( StakeCredentialKey
-                                    (Ed25519KeyHash (byteArrayFromIntArrayUnsafe [ 57, 3, 16, 58, 231, 6, 129, 67, 155, 84, 118, 254, 245, 159, 67, 155, 139, 200, 109, 132, 191, 178, 211, 118, 252, 63, 86, 23 ]))
-                                )
-                            }
-                        )
-                    }
-                )
-            , amount: Value (Coin (BigInt.fromInt 5000000)) mempty
-=======
-        ( T.TransactionOutput
             { address: baseAddressToAddress $ baseAddress
                 { network: testnetId
                 , paymentCred: keyHashCredential $ unsafePartial $ fromJust $ ed25519KeyHashFromBytes $
@@ -353,8 +253,7 @@
                 , delegationCred: keyHashCredential $ unsafePartial $ fromJust $ ed25519KeyHashFromBytes $
                     (byteArrayFromIntArrayUnsafe [ 57, 3, 16, 58, 231, 6, 129, 67, 155, 84, 118, 254, 245, 159, 67, 155, 139, 200, 109, 132, 191, 178, 211, 118, 252, 63, 86, 23 ])
                 }
-            , amount: T.Value (T.Coin (BigInt.fromInt 5000000)) mempty
->>>>>>> 0f32c244
+            , amount: Value (Coin (BigInt.fromInt 5000000)) mempty
             , data_hash: Nothing
             }
         )
@@ -375,15 +274,9 @@
     , plutus_scripts: Nothing
     , redeemers: Nothing
     , vkeys: Just
-<<<<<<< HEAD
         [ Vkeywitness
-            ( (Vkey (PublicKey (Bech32 "ed25519_pk1p9sf9wz3t46u9ghht44203gerxt82kzqaqw74fqrmwjmdy8sjxmqknzq8j")))
-                /\ (Ed25519Signature (Bech32 "ed25519_sig1mr6pm5kanam2wkmae70jx7fjkzepghefj0lmnczu6fra6auf2urgrte5axxhunw4x34l3l8tj9c0t4le39tj8lpjdgxmqnujw07tkzs9m6t6x"))
-=======
-        [ T.Vkeywitness
-            ( (T.Vkey (T.PublicKey "ed25519_pk1p9sf9wz3t46u9ghht44203gerxt82kzqaqw74fqrmwjmdy8sjxmqknzq8j"))
-                /\ (T.Ed25519Signature "ed25519_sig1mr6pm5kanam2wkmae70jx7fjkzepghefj0lmnczu6fra6auf2urgrte5axxhunw4x34l3l8tj9c0t4le39tj8lpjdgxmqnujw07tkzs9m6t6x")
->>>>>>> 0f32c244
+            ( (Vkey (PublicKey "ed25519_pk1p9sf9wz3t46u9ghht44203gerxt82kzqaqw74fqrmwjmdy8sjxmqknzq8j"))
+                /\ (Ed25519Signature "ed25519_sig1mr6pm5kanam2wkmae70jx7fjkzepghefj0lmnczu6fra6auf2urgrte5axxhunw4x34l3l8tj9c0t4le39tj8lpjdgxmqnujw07tkzs9m6t6x")
             )
         ]
     }
@@ -401,15 +294,9 @@
     , plutus_scripts: Nothing
     , redeemers: Nothing
     , vkeys: Just
-<<<<<<< HEAD
         [ Vkeywitness
-            ( (Vkey (PublicKey (Bech32 "ed25519_pk1p9sf9wz3t46u9ghht44203gerxt82kzqaqw74fqrmwjmdy8sjxmqknzq8j"))) /\
-                (Ed25519Signature (Bech32 "ed25519_sig1clmhgxx9e9t24wzgkmcsr44uq98j935evsjnrj8nn7ge08qrz0mgdxv5qtz8dyghs47q3lxwk4akq3u2ty8v4egeqvtl02ll0nfcqqq6faxl6"))
-=======
-        [ T.Vkeywitness
-            ( (T.Vkey (T.PublicKey "ed25519_pk1p9sf9wz3t46u9ghht44203gerxt82kzqaqw74fqrmwjmdy8sjxmqknzq8j")) /\
-                (T.Ed25519Signature "ed25519_sig1clmhgxx9e9t24wzgkmcsr44uq98j935evsjnrj8nn7ge08qrz0mgdxv5qtz8dyghs47q3lxwk4akq3u2ty8v4egeqvtl02ll0nfcqqq6faxl6")
->>>>>>> 0f32c244
+            ( (Vkey (PublicKey "ed25519_pk1p9sf9wz3t46u9ghht44203gerxt82kzqaqw74fqrmwjmdy8sjxmqknzq8j")) /\
+                (Ed25519Signature "ed25519_sig1clmhgxx9e9t24wzgkmcsr44uq98j935evsjnrj8nn7ge08qrz0mgdxv5qtz8dyghs47q3lxwk4akq3u2ty8v4egeqvtl02ll0nfcqqq6faxl6")
             )
         ]
     }
@@ -428,16 +315,19 @@
     , index: UInt.fromInt 0
     }
 
-<<<<<<< HEAD
 ed25519KeyHashFixture1 :: Ed25519KeyHash
 ed25519KeyHashFixture1 =
   -- $ Bech32 "hstk_1rsf0q0q77t5nttxrtmpwd7tvv58a80a686t92pgy65ekz0s8ncu"
-  Ed25519KeyHash $ hexToByteArrayUnsafe "1c12f03c1ef2e935acc35ec2e6f96c650fd3bfba3e96550504d53361"
+  unsafePartial $ fromJust
+    $ ed25519KeyHashFromBytes
+    $ hexToByteArrayUnsafe "1c12f03c1ef2e935acc35ec2e6f96c650fd3bfba3e96550504d53361"
 
 ed25519KeyHashFixture2 :: Ed25519KeyHash
 ed25519KeyHashFixture2 =
   -- "hbas_1xranhpfej50zdup5jy995dlj9juem9x36syld8wm465hz92acfp"
-  Ed25519KeyHash $ hexToByteArrayUnsafe "30fb3b8539951e26f034910a5a37f22cb99d94d1d409f69ddbaea971"
+  unsafePartial $ fromJust
+    $ ed25519KeyHashFromBytes
+    $ hexToByteArrayUnsafe "30fb3b8539951e26f034910a5a37f22cb99d94d1d409f69ddbaea971"
 
 nativeScriptFixture1 :: NativeScript
 nativeScriptFixture1 = ScriptPubkey ed25519KeyHashFixture1
@@ -455,11 +345,11 @@
 nativeScriptFixture5 = ScriptNOfK 1 [ nativeScriptFixture1, nativeScriptFixture2 ]
 
 nativeScriptFixture6 :: NativeScript
-nativeScriptFixture6 = TimelockStart $ Slot $ BigInt.fromInt 1000
+nativeScriptFixture6 = TimelockStart $ Slot $ UInt.fromInt 1000
 
 nativeScriptFixture7 :: NativeScript
-nativeScriptFixture7 = TimelockExpiry $ Slot $ BigInt.fromInt 2000
-=======
+nativeScriptFixture7 = TimelockExpiry $ Slot $ UInt.fromInt 2000
+
 keyHashBaseAddress :: { payment :: String, stake :: String } -> Address
 keyHashBaseAddress { payment, stake } = baseAddressToAddress $ baseAddress
   { network: testnetId
@@ -471,5 +361,4 @@
       keyHashCredential $ unsafePartial $ fromJust $ ed25519KeyHashFromBytes
         -- "hbas_1xranhpfej50zdup5jy995dlj9juem9x36syld8wm465hz92acfp"
         $ hexToByteArrayUnsafe payment
-  }
->>>>>>> 0f32c244
+  }