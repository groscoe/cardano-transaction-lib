--- conflicted
+++ resolved
@@ -22,11 +22,8 @@
 import Test.Serialization as Serialization
 import Test.Aeson as Aeson
 import Test.Transaction as Transaction
-<<<<<<< HEAD
 import Test.UsedTxOuts as UsedTxOuts
-=======
 import Test.Data as Data
->>>>>>> 18e8dbfa
 
 -- we use `mote` here so that we can use effects to build up a test tree, which
 -- is then interpreted here in a pure context, mainly due to some painful types
