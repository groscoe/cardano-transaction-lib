module Test.Utils
  ( aesonRoundTrip
  , assertTrue
  , assertTrue_
  , errMaybe
  , errEither
  , interpret
  , interpret'
  , toFromAesonTest
  , unsafeCall
  , readAeson
  ) where

import Prelude

import Aeson
  ( class DecodeAeson
  , class EncodeAeson
  , Aeson
  , JsonDecodeError
  , decodeAeson
  , encodeAeson
  , parseJsonStringToAeson
  )
import Data.Const (Const)
import Data.Either (Either(Right), either)
import Data.Foldable (sequence_)
import Data.Maybe (Maybe(Just), maybe)
import Data.Newtype (wrap)
import Effect.Aff (Aff, error)
import Effect.Aff.Class (liftAff)
import Effect.Class (class MonadEffect, liftEffect)
import Effect.Exception (throwException, throw)
import Mote (Plan, foldPlan, planT, test)
import Node.Encoding (Encoding(UTF8))
import Node.FS.Sync (readTextFile)
import Node.Path (FilePath)
import Test.Spec (Spec, describe, it, pending)
import Test.Spec.Assertions (shouldEqual)
import Test.Spec.Reporter (consoleReporter)
<<<<<<< HEAD
import Test.Spec.Runner (runSpec')
import Test.Spec.Runner as SpecRunner
=======
import Test.Spec.Runner (defaultConfig, runSpec')
>>>>>>> 223e8da0
import TestM (TestPlanM)
import Type.Proxy (Proxy)

foreign import unsafeCall
  :: forall (a :: Type) (b :: Type). Proxy b -> String -> a -> b

-- | We use `mote` here so that we can use effects to build up a test tree, which
-- | is then interpreted here in a pure context, mainly due to some painful types
-- | in Test.Spec which prohibit effects.
interpret' :: SpecRunner.Config -> TestPlanM Unit -> Aff Unit
interpret' config spif = do
  plan <- planT spif
<<<<<<< HEAD
  runSpec' config [ consoleReporter ] $ go plan
=======
  runSpec' defaultConfig { timeout = Just (wrap 10000.0) } [ consoleReporter ] $
    go plan
>>>>>>> 223e8da0
  where
  go :: Plan (Const Void) (Aff Unit) -> Spec Unit
  go =
    foldPlan
      (\x -> it x.label $ liftAff x.value)
      pending
      (\x -> describe x.label $ go x.value)
      sequence_

-- | We use `mote` here so that we can use effects to build up a test tree, which
-- | is then interpreted here in a pure context, mainly due to some painful types
-- | in Test.Spec which prohibit effects.
interpret :: TestPlanM Unit -> Aff Unit
interpret = interpret' SpecRunner.defaultConfig

-- | Test a boolean value, throwing the provided string as an error if `false`
assertTrue
  :: forall (m :: Type -> Type)
   . Applicative m
  => MonadEffect m
  => String
  -> Boolean
  -> m Unit
assertTrue msg b = unless b $ liftEffect $ throwException $ error msg

assertTrue_
  :: forall (m :: Type -> Type)
   . Applicative m
  => MonadEffect m
  => Boolean
  -> m Unit
assertTrue_ = assertTrue "Boolean test failed"

errEither
  :: forall (m :: Type -> Type) (a :: Type) (e :: Type)
   . MonadEffect m
  => Show e
  => Either e a
  -> m a
errEither = either (liftEffect <<< throw <<< show) pure

errMaybe
  :: forall (m :: Type -> Type) (a :: Type)
   . MonadEffect m
  => String
  -> Maybe a
  -> m a
errMaybe msg = maybe (liftEffect $ throw msg) pure

toFromAesonTest
  :: forall (a :: Type)
   . Eq a
  => DecodeAeson a
  => EncodeAeson a
  => Show a
  => String
  -> a
  -> TestPlanM Unit
toFromAesonTest desc x = test desc $ aesonRoundTrip x `shouldEqual` Right x

aesonRoundTrip
  :: forall (a :: Type)
   . Eq a
  => Show a
  => DecodeAeson a
  => EncodeAeson a
  => a
  -> Either JsonDecodeError a
aesonRoundTrip = decodeAeson <<< encodeAeson

readAeson :: forall (m :: Type -> Type). MonadEffect m => FilePath -> m Aeson
readAeson = errEither <<< parseJsonStringToAeson
  <=< liftEffect <<< readTextFile UTF8<|MERGE_RESOLUTION|>--- conflicted
+++ resolved
@@ -38,12 +38,8 @@
 import Test.Spec (Spec, describe, it, pending)
 import Test.Spec.Assertions (shouldEqual)
 import Test.Spec.Reporter (consoleReporter)
-<<<<<<< HEAD
-import Test.Spec.Runner (runSpec')
 import Test.Spec.Runner as SpecRunner
-=======
 import Test.Spec.Runner (defaultConfig, runSpec')
->>>>>>> 223e8da0
 import TestM (TestPlanM)
 import Type.Proxy (Proxy)
 
@@ -56,12 +52,8 @@
 interpret' :: SpecRunner.Config -> TestPlanM Unit -> Aff Unit
 interpret' config spif = do
   plan <- planT spif
-<<<<<<< HEAD
-  runSpec' config [ consoleReporter ] $ go plan
-=======
   runSpec' defaultConfig { timeout = Just (wrap 10000.0) } [ consoleReporter ] $
     go plan
->>>>>>> 223e8da0
   where
   go :: Plan (Const Void) (Aff Unit) -> Spec Unit
   go =
@@ -75,7 +67,7 @@
 -- | is then interpreted here in a pure context, mainly due to some painful types
 -- | in Test.Spec which prohibit effects.
 interpret :: TestPlanM Unit -> Aff Unit
-interpret = interpret' SpecRunner.defaultConfig
+interpret = interpret' defaultConfig
 
 -- | Test a boolean value, throwing the provided string as an error if `false`
 assertTrue
@@ -134,4 +126,4 @@
 
 readAeson :: forall (m :: Type -> Type). MonadEffect m => FilePath -> m Aeson
 readAeson = errEither <<< parseJsonStringToAeson
-  <=< liftEffect <<< readTextFile UTF8+  <=< liftEffect <<< readTextFile UTF8
