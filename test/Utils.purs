--- conflicted
+++ resolved
@@ -52,12 +52,7 @@
 interpret' :: SpecRunner.Config -> TestPlanM Unit -> Aff Unit
 interpret' config spif = do
   plan <- planT spif
-<<<<<<< HEAD
-  runSpec' config [ consoleReporter ] $
-=======
-  runSpec' defaultConfig { timeout = Just $ wrap 50000.0 } [ consoleReporter ] $
->>>>>>> 407fde2f
-    go plan
+  runSpec' config [ consoleReporter ] $ go plan
   where
   go :: Plan (Const Void) (Aff Unit) -> Spec Unit
   go =
@@ -71,7 +66,7 @@
 -- | is then interpreted here in a pure context, mainly due to some painful types
 -- | in Test.Spec which prohibit effects.
 interpret :: TestPlanM Unit -> Aff Unit
-interpret = interpret' defaultConfig { timeout = Just (wrap 10000.0) }
+interpret = interpret' defaultConfig { timeout = Just (wrap 50000.0) }
 
 -- | Test a boolean value, throwing the provided string as an error if `false`
 assertTrue
