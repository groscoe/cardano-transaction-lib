module Test.AffInterface (suite) where

import Prelude

import Address (addressToOgmiosAddress, ogmiosAddressToAddress)
import Control.Monad.Reader.Trans (runReaderT)
import Data.Maybe (Maybe(Just, Nothing))
import Effect.Aff (Aff)
import Effect.Class (liftEffect)
import Effect.Exception (throw)
import Mote (group, test)
import QueryM
  ( defaultDatumCacheWsConfig
  , defaultOgmiosWsConfig
  , defaultServerConfig
  , mkDatumCacheWebSocketAff
  , mkOgmiosWebSocketAff
<<<<<<< HEAD
  ,getChainTip
=======
  , getChainTip
>>>>>>> 67cb5362
  )
import QueryM.Utxos (utxosAt)
import Serialization.Address (NetworkId(TestnetId))
import Test.Spec.Assertions (shouldEqual)
import TestM (TestPlanM)
import Types.Interval (defaultSlotConfig)
import QueryM.Ogmios (OgmiosAddress)
<<<<<<< HEAD
import UsedTxOuts (newUsedTxOuts)
=======
import Types.UsedTxOuts (newUsedTxOuts)
>>>>>>> 67cb5362

testnet_addr1 :: OgmiosAddress
testnet_addr1 =
  "addr_test1qr7g8nrv76fc7k4ueqwecljxx9jfwvsgawhl55hck3n8uwaz26mpcwu58zdkhpdnc6nuq3fa8vylc8ak9qvns7r2dsysp7ll4d"

addr1 :: OgmiosAddress
addr1 =
  "addr1qyc0kwu98x23ufhsxjgs5k3h7gktn8v5682qna5amwh2juguztcrc8hjay66es67ctn0jmr9plfmlw37je2s2px4xdssgvxerq"

-- note: currently this suite relies on Ogmios being open and running against the
-- testnet, and does not directly test outputs, as this suite is intended to
-- help verify that the Aff interface for websockets itself works,
-- not that the data represents expected values, as that would depend on chain
-- state, and ogmios itself.
suite :: TestPlanM Unit
suite = do
  -- Test UtxosAt using internal types.
  group "Aff Int" do
    test "UtxosAt Testnet" $ testUtxosAt testnet_addr1
    test "UtxosAt non-Testnet" $ testUtxosAt addr1
    test "Get ChainTip" $ testGetChainTip
  -- Test inverse in one direction.
  group "Address loop" do
    test "Ogmios Address to Address & back Testnet"
      $ testFromOgmiosAddress testnet_addr1
    test "Ogmios Address to Address & back non-Testnet"
      $ testFromOgmiosAddress addr1

testUtxosAt :: OgmiosAddress -> Aff Unit
testUtxosAt testAddr = do
  ogmiosWs <- mkOgmiosWebSocketAff defaultOgmiosWsConfig
  datumCacheWs <- mkDatumCacheWebSocketAff defaultDatumCacheWsConfig
  usedTxOuts <- newUsedTxOuts
  case ogmiosAddressToAddress testAddr of
    Nothing -> liftEffect $ throw "Failed UtxosAt"
    Just addr -> runReaderT
      (utxosAt addr *> pure unit)
      { ogmiosWs
      , datumCacheWs
      , serverConfig: defaultServerConfig
      , wallet: Nothing
      , usedTxOuts
      , networkId: TestnetId
      , slotConfig: defaultSlotConfig
      }

testGetChainTip :: Aff Unit
testGetChainTip = do
  ogmiosWs <- mkOgmiosWebSocketAff defaultOgmiosWsConfig
  datumCacheWs <- mkDatumCacheWebSocketAff defaultDatumCacheWsConfig
  usedTxOuts <- newUsedTxOuts
  runReaderT
    (getChainTip *> pure unit)
    { ogmiosWs
    , datumCacheWs
    , serverConfig: defaultServerConfig
    , wallet: Nothing
    , usedTxOuts
    , networkId: TestnetId
    , slotConfig: defaultSlotConfig
    }

testFromOgmiosAddress :: OgmiosAddress -> Aff Unit
testFromOgmiosAddress testAddr = do
  liftEffect $ case ogmiosAddressToAddress testAddr of
    Nothing -> throw "Failed Address loop"
    Just addr -> addressToOgmiosAddress addr `shouldEqual` testAddr<|MERGE_RESOLUTION|>--- conflicted
+++ resolved
@@ -15,11 +15,7 @@
   , defaultServerConfig
   , mkDatumCacheWebSocketAff
   , mkOgmiosWebSocketAff
-<<<<<<< HEAD
-  ,getChainTip
-=======
   , getChainTip
->>>>>>> 67cb5362
   )
 import QueryM.Utxos (utxosAt)
 import Serialization.Address (NetworkId(TestnetId))
@@ -27,11 +23,7 @@
 import TestM (TestPlanM)
 import Types.Interval (defaultSlotConfig)
 import QueryM.Ogmios (OgmiosAddress)
-<<<<<<< HEAD
-import UsedTxOuts (newUsedTxOuts)
-=======
 import Types.UsedTxOuts (newUsedTxOuts)
->>>>>>> 67cb5362
 
 testnet_addr1 :: OgmiosAddress
 testnet_addr1 =
