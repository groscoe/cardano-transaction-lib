module Test.AffInterface where

import Prelude
import Control.Monad.Reader.Trans (runReaderT)
import TestM (TestPlanM)
import Mote (group, test)
import Ogmios (mkOgmiosWebSocketAff, utxosAt)

testnet_addr :: String
testnet_addr =
  "addr_test1qr7g8nrv76fc7k4ueqwecljxx9jfwvsgawhl55hck3n8uwaz26mpcwu58zdkhpdnc6nuq3fa8vylc8ak9qvns7r2dsysp7ll4d"

-- note: currently this suite relies on Ogmios being open and running against the
-- testnet, and does not directly test outputs, as this suite is intended to
-- help verify that the Aff interface for websockets itself works,
-- not that the data represents expected values, as that would depend on chain
-- state, and ogmios itself.
suite :: TestPlanM Unit
suite = do
  group "Aff Int"
    $ test "UtxosAt"
    $ do
        ws <- mkOgmiosWebSocketAff "ws:127.0.0.1:1337"
        ( runReaderT
            ( do
                utxoqr <- utxosAt testnet_addr
                pure unit
            )
        )
<<<<<<< HEAD
          { ws }
=======
          { ws }
>>>>>>> 4019c42f
<|MERGE_RESOLUTION|>--- conflicted
+++ resolved
@@ -23,12 +23,8 @@
         ws <- mkOgmiosWebSocketAff "ws:127.0.0.1:1337"
         ( runReaderT
             ( do
-                utxoqr <- utxosAt testnet_addr
+                _utxoqr <- utxosAt testnet_addr
                 pure unit
             )
         )
-<<<<<<< HEAD
-          { ws }
-=======
-          { ws }
->>>>>>> 4019c42f
+          { ws }