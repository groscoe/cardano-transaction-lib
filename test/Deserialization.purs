--- conflicted
+++ resolved
@@ -3,13 +3,8 @@
 import Prelude
 
 import Data.BigInt as BigInt
-<<<<<<< HEAD
-import Data.Maybe (Maybe(Just, Nothing), isJust)
-=======
-import Data.Map as Map
 import Data.Maybe (Maybe(Just, Nothing), isJust, isNothing)
-import Data.Newtype (wrap, unwrap)
->>>>>>> 17427aeb
+import Data.Newtype (unwrap)
 import Data.Tuple.Nested ((/\))
 import Data.UInt as UInt
 import Effect (Effect)
@@ -18,27 +13,42 @@
 import Mote (group, test)
 import Test.Spec.Assertions (shouldEqual, shouldSatisfy)
 import TestM (TestPlanM)
-<<<<<<< HEAD
-import Types.ByteArray (ByteArray, hexToByteArrayUnsafe, byteArrayFromIntArrayUnsafe)
-=======
-import Types.ByteArray (ByteArray, byteArrayFromIntArrayUnsafe, hexToByteArrayUnsafe)
-import Types.Value as Value
->>>>>>> 17427aeb
+import Types.ByteArray
+  ( ByteArray
+  , byteArrayFromIntArrayUnsafe
+  , hexToByteArrayUnsafe
+  )
 
 import Deserialization.Address (convertAddress)
-import Deserialization.UnspentOutput (convertUnspentOutput, mkTransactionUnspentOutput, newTransactionUnspentOutputFromBytes)
+import Deserialization.UnspentOutput
+  ( convertUnspentOutput
+  , mkTransactionUnspentOutput
+  , newTransactionUnspentOutputFromBytes
+  )
 import Deserialization.WitnessSet (deserializeWitnessSet, convertWitnessSet)
 import Serialization as Serialization
 import Serialization.Types (TransactionUnspentOutput)
-<<<<<<< HEAD
-import Types.Transaction (Address(Address), BaseAddress(BaseAddress), Bech32(Bech32), Ed25519KeyHash(Ed25519KeyHash), PaymentCredential(PaymentCredentialKey), StakeCredential(StakeCredentialKey), TransactionHash(TransactionHash), TransactionInput(TransactionInput), TransactionOutput(TransactionOutput)) as T
+import Types.Transaction
+  ( Address(Address)
+  , BaseAddress(BaseAddress)
+  , Bech32(Bech32)
+  , Ed25519KeyHash(Ed25519KeyHash)
+  , Ed25519Signature(Ed25519Signature)
+  , PaymentCredential(PaymentCredentialKey)
+  , PlutusData(PlutusData)
+  , PublicKey(PublicKey)
+  , StakeCredential(StakeCredentialKey)
+  , TransactionHash(TransactionHash)
+  , TransactionInput(TransactionInput)
+  , TransactionOutput(TransactionOutput)
+  , TransactionWitnessSet(TransactionWitnessSet)
+  , Vkey(Vkey)
+  , Vkeywitness(Vkeywitness)
+  ) as T
 import Types.Value (mkCoin, mkValue, mkNonAdaAssets) as V
-import Types.TransactionUnspentOutput (TransactionUnspentOutput(TransactionUnspentOutput)) as T
-=======
-import Types.Transaction (Address(..), BaseAddress(..), Bech32(..), Ed25519KeyHash(..), Ed25519Signature(..), PaymentCredential(..), PlutusData(..), PublicKey(..), StakeCredential(..), TransactionHash(..), TransactionInput(..), TransactionOutput(..), TransactionWitnessSet(..), Vkey(..), Vkeywitness(..)) as T
-import Types.Value (Coin(..), NonAdaAsset(..), Value(..)) as T
-import Types.TransactionUnspentOutput (TransactionUnspentOutput(..)) as T
->>>>>>> 17427aeb
+import Types.TransactionUnspentOutput
+  ( TransactionUnspentOutput(TransactionUnspentOutput)
+  ) as T
 
 suite :: TestPlanM Unit
 suite = do
@@ -59,25 +69,15 @@
                 address''' `shouldEqual` address'
     group "UnspentTransactionOutput" do
       test "deserialization is inverse to serialization" do
-<<<<<<< HEAD
         case txOutputFixture1' of
           Nothing -> liftEffect $ throw "Couldn't create Fixture 1 amount"
           Just txOutputFixture1 -> do
             unspentOutput <- liftEffect $ createUnspentOutput txInputFixture1 txOutputFixture1
-            let mbOutput = convertUnspentOutput unspentOutput
-            case mbOutput of
+            case convertUnspentOutput unspentOutput of
               Nothing -> liftEffect $ throw "Failed deserialization 3"
               Just (T.TransactionUnspentOutput { input, output }) -> do
                 input `shouldEqual` txInputFixture1
                 output `shouldEqual` txOutputFixture1
-=======
-        unspentOutput <- liftEffect $ createUnspentOutput txInputFixture1 txOutputFixture1
-        case convertUnspentOutput unspentOutput of
-          Nothing -> liftEffect $ throw "Failed deserialization 3"
-          Just (T.TransactionUnspentOutput { input, output }) -> do
-            input `shouldEqual` txInputFixture1
-            output `shouldEqual` txOutputFixture1
->>>>>>> 17427aeb
       test "fixture #1" do
         case newTransactionUnspentOutputFromBytes utxoFixture1 >>= convertUnspentOutput of
           Nothing -> liftEffect $ throw "Failed deserialization 4"
