--- conflicted
+++ resolved
@@ -8,13 +8,8 @@
     };
 
     # for the purescript project
-<<<<<<< HEAD
     ogmios.url = "github:mlabs-haskell/ogmios/44dcf27c4e9e78af842a6399e1b94a3ad9a4fbc2";
     ogmios-datum-cache.url = "github:mlabs-haskell/ogmios-datum-cache/98b1c4f2badc7ab1efe4be188ee9f9f5e4e54bb0";
-=======
-    ogmios.url = "github:mlabs-haskell/ogmios";
-    ogmios-datum-cache.url = "github:mlabs-haskell/ogmios-datum-cache/1be5e903e14f5a1785983bdb38203195b401bd15";
->>>>>>> 21d5d39e
     # so named because we also need a different version of the repo below
     # in the server inputs and we use this one just for the `cardano-cli`
     # executables
