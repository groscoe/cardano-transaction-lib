--- conflicted
+++ resolved
@@ -263,11 +263,8 @@
               service = {
                 useHostStore = true;
                 ports = [ (bindPort ctlServer.port) ];
-<<<<<<< HEAD
                 depends_on = [ "ogmios" ];
-=======
                 volumes = [ "${nodeIpcVol}:/ipc" ];
->>>>>>> 6217ec54
                 command = [
                   "${pkgs.bash}/bin/sh"
                   "-c"
