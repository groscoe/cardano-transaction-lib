--- conflicted
+++ resolved
@@ -13,13 +13,8 @@
   "license": "ISC",
   "dependencies": {
     "@cardano-ogmios/client": "^4.2.1",
-<<<<<<< HEAD
-    "@emurgo/cardano-serialization-lib-nodejs": "^9.1.2",
-    "bech32": "^2.0.0",
-=======
     "@ngua/cardano-serialization-lib-nodejs": "^9.1.2",
     "@ngua/cardano-serialization-lib-browser": "^9.1.2",
->>>>>>> 1a15b966
     "big-integer": "^1.6.51",
     "bufferutil": "^4.0.5",
     "uniqid": "^5.4.0",
