-- | This module demonstrates how the `Contract` interface can be used to build,
-- | balance, and submit a smart-contract transaction. It creates a transaction
-- | that mints a value using the `AlwaysMints` policy
module Examples.AlwaysMints (main) where

import Contract.Prelude

import Contract.Monad
  ( Contract
  , launchAff_
  , liftContractAffM
  , liftContractM
  , liftedE
  , liftedM
  , logInfo'
  , runContract_
  , traceTestnetContractConfig
  )
import Contract.Prim.ByteArray (byteArrayFromAscii)
import Contract.ScriptLookups as Lookups
import Contract.Scripts (MintingPolicy)
import Contract.TextEnvelope
  ( TextEnvelopeType(PlutusScriptV1)
  , textEnvelopeBytes
  )
import Contract.Transaction
  ( awaitTxConfirmed
  , balanceAndSignTx
  , submit
  )
import Contract.TxConstraints as Constraints
import Contract.Value as Value
import Data.BigInt as BigInt
import Contract.Test.Feedback (publishTestFeedback)

main :: Effect Unit
main = launchAff_ $ do
  cfg <- traceTestnetContractConfig
  runContract_ cfg $ do
    logInfo' "Running Examples.AlwaysMints"
    mp <- alwaysMintsPolicy
    cs <- liftContractAffM "Cannot get cs" $ Value.scriptCurrencySymbol mp
    tn <- liftContractM "Cannot make token name"
      $ Value.mkTokenName
      =<< byteArrayFromAscii "TheToken"

    let
      constraints :: Constraints.TxConstraints Void Void
      constraints = Constraints.mustMintValue
        $ Value.singleton cs tn
        $ BigInt.fromInt 100

      lookups :: Lookups.ScriptLookups Void
      lookups = Lookups.mintingPolicy mp

    ubTx <- liftedE $ Lookups.mkUnbalancedTx lookups constraints
    bsTx <-
      liftedM "Failed to balance/sign tx" $ balanceAndSignTx ubTx
    txId <- submit bsTx
    logInfo' $ "Tx ID: " <> show txId
<<<<<<< HEAD
  publishTestFeedback true
=======
    awaitTxConfirmed txId
    logInfo' $ "Tx submitted successfully!"
>>>>>>> e9e84e49

foreign import alwaysMints :: String

alwaysMintsPolicy :: Contract () MintingPolicy
alwaysMintsPolicy = wrap <<< wrap <$> textEnvelopeBytes alwaysMints
  PlutusScriptV1<|MERGE_RESOLUTION|>--- conflicted
+++ resolved
@@ -58,12 +58,11 @@
       liftedM "Failed to balance/sign tx" $ balanceAndSignTx ubTx
     txId <- submit bsTx
     logInfo' $ "Tx ID: " <> show txId
-<<<<<<< HEAD
-  publishTestFeedback true
-=======
+
     awaitTxConfirmed txId
     logInfo' $ "Tx submitted successfully!"
->>>>>>> e9e84e49
+
+  publishTestFeedback true
 
 foreign import alwaysMints :: String
 
