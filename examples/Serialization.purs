module Examples.Serialization (main) where

import Prelude

import Data.UInt as UInt
import Deserialization.UnspentOutput (convertInput)
import Effect (Effect)
import Effect.Aff (launchAff_)
import Effect.Console as Console
import Serialization (convertTxInput)
import Test.Main as Test
import Test.Serialization as Serialization
import Test.AffInterface as AffInterface
import Types.ByteArray (hexToByteArrayUnsafe)
import Types.Transaction as T

main :: Effect Unit
main = do
  Console.log "Hello browser! Serialization-lib is working:"
  input <- convertTxInput txInputFixture1
  Console.log $ show $ convertInput input
  launchAff_ $ do
    Test.interpret do
      AffInterface.suite
      Serialization.suite

txInputFixture1 :: T.TransactionInput
txInputFixture1 =
  T.TransactionInput
<<<<<<< HEAD
    { transaction_id: T.TransactionHash $
        hexToByteArrayUnsafe
          "5d677265fa5bb21ce6d8c7502aca70b9316d10e958611f3c6b758f65ad959996"
=======
    { transactionId: T.TransactionHash $
        hexToByteArrayUnsafe "5d677265fa5bb21ce6d8c7502aca70b9316d10e958611f3c6b758f65ad959996"
>>>>>>> 6e675f95
    , index: UInt.fromInt 0
    }<|MERGE_RESOLUTION|>--- conflicted
+++ resolved
@@ -27,13 +27,8 @@
 txInputFixture1 :: T.TransactionInput
 txInputFixture1 =
   T.TransactionInput
-<<<<<<< HEAD
-    { transaction_id: T.TransactionHash $
+    { transactionId: T.TransactionHash $
         hexToByteArrayUnsafe
           "5d677265fa5bb21ce6d8c7502aca70b9316d10e958611f3c6b758f65ad959996"
-=======
-    { transactionId: T.TransactionHash $
-        hexToByteArrayUnsafe "5d677265fa5bb21ce6d8c7502aca70b9316d10e958611f3c6b758f65ad959996"
->>>>>>> 6e675f95
     , index: UInt.fromInt 0
     }