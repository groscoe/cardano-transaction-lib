-- | This module demonstrates how the `Contract` interface can be used to build,
-- | balance, and submit a transaction. It creates a simple transaction that gets
-- | UTxOs from the user's wallet and sends two Ada back to the same wallet address
module Examples.Pkh2Pkh (main) where

import Contract.Prelude

import Contract.Address
  ( NetworkId(TestnetId)
  , ownPaymentPubKeyHash
  , ownStakePubKeyHash
  )
import Contract.Monad
  ( ConfigParams(ConfigParams)
  , LogLevel(Trace)
  , defaultDatumCacheWsConfig
  , defaultOgmiosWsConfig
  , defaultServerConfig
  , launchAff_
  , liftedE
  , liftedM
  , logInfo'
  , mkContractConfig
  , runContract_
  )
import Contract.ScriptLookups as Lookups
import Contract.Transaction (balanceAndSignTx, submit)
import Contract.TxConstraints as Constraints
import Contract.Value as Value
import Contract.Wallet (mkNamiWalletAff)
import Data.BigInt as BigInt
import Test.E2E.Feedback (publishTestFeedback)

main :: Effect Unit
main = launchAff_ $ do
  wallet <- Just <$> mkNamiWalletAff
  cfg <- mkContractConfig $ ConfigParams
    { ogmiosConfig: defaultOgmiosWsConfig
    , datumCacheConfig: defaultDatumCacheWsConfig
    , ctlServerConfig: defaultServerConfig
    , networkId: TestnetId
    , logLevel: Trace
    , extraConfig: {}
    , wallet
    }

  runContract_ cfg $ do
    logInfo' "Running Examples.Pkh2Pkh"
    pkh <- liftedM "Failed to get own PKH" ownPaymentPubKeyHash
    skh <- liftedM "Failed to get own SKH" ownStakePubKeyHash

    let
      constraints :: Constraints.TxConstraints Void Void
      constraints = Constraints.mustPayToPubKeyAddress pkh skh
        $ Value.lovelaceValueOf
        $ BigInt.fromInt 2_000_000

      lookups :: Lookups.ScriptLookups Void
      lookups = mempty

    ubTx <- liftedE $ Lookups.mkUnbalancedTx lookups constraints
    bsTx <-
      liftedM "Failed to balance/sign tx" $ balanceAndSignTx ubTx
<<<<<<< HEAD
    txId <- submit bsTx.signedTxCbor
    logInfo' $ "Tx ID: " <> show txId

    liftAff $ publishTestFeedback true
=======
    txId <- submit bsTx
    logInfo' $ "Tx ID: " <> show txId
>>>>>>> 223e8da0
<|MERGE_RESOLUTION|>--- conflicted
+++ resolved
@@ -61,12 +61,7 @@
     ubTx <- liftedE $ Lookups.mkUnbalancedTx lookups constraints
     bsTx <-
       liftedM "Failed to balance/sign tx" $ balanceAndSignTx ubTx
-<<<<<<< HEAD
-    txId <- submit bsTx.signedTxCbor
+    txId <- submit bsTx
     logInfo' $ "Tx ID: " <> show txId
 
-    liftAff $ publishTestFeedback true
-=======
-    txId <- submit bsTx
-    logInfo' $ "Tx ID: " <> show txId
->>>>>>> 223e8da0
+    liftAff $ publishTestFeedback true