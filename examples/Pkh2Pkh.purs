--- conflicted
+++ resolved
@@ -67,10 +67,7 @@
       liftedM "Failed to balance/sign tx" $ balanceAndSignTx ubTx
     txId <- submit bsTx
     logInfo' $ "Tx ID: " <> show txId
-<<<<<<< HEAD
 
-    liftAff $ publishTestFeedback true
-=======
     awaitTxConfirmed txId
     logInfo' $ "Tx submitted successfully!"
->>>>>>> 35e32fc6
+    liftAff $ publishTestFeedback true    