--- conflicted
+++ resolved
@@ -16,13 +16,10 @@
 
 - `FromPlutusType` / `ToPlutusType` type classes.
 
-<<<<<<< HEAD
 ### Fixed
 
 - Aeson instance for `TokenName` doesn't handle invalid UTF8 byte sequences.
 
-=======
->>>>>>> 1d389522
 ## [1.0.0] - 2022-06-10
 
 CTL's initial release!