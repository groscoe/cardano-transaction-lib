--- conflicted
+++ resolved
@@ -4,29 +4,40 @@
 
 The format is based on [Keep a Changelog](https://keepachangelog.com/en/1.0.0/) and we follow [Semantic Versioning](https://semver.org/spec/v2.0.0.html).
 
+**Table of Contents**
+
+- [[Unreleased]](#unreleased)
+  - [Added](#added)
+  - [Removed](#removed)
+  - [Fixed](#fixed)
+- [[1.0.1] - 2022-06-17](#101---2022-06-17)
+  - [Fixed](#fixed-1)
+- [[1.0.0] - 2022-06-10](#100---2022-06-10)
+
 ## [Unreleased]
 
-<<<<<<< HEAD
 ### Added
 
 - Single `Plutus.Conversion` module exposing all `(Type <-> Plutus Type)` conversion functions.
 - Support for using a `PrivateKey` as a `Wallet`.
-- Upgraded `ogmios-datum-cache` to `54ad2964af07ea0370bf95c0fed71f60a778ead5` for more stable datum from datum hash (see [here](https://github.com/Plutonomicon/cardano-transaction-lib/issues/526) for more details).
 
 ### Removed
 
 - `FromPlutusType` / `ToPlutusType` type classes.
 
+### Changed
+
+- Upgraded `ogmios-datum-cache` to `54ad2964af07ea0370bf95c0fed71f60a778ead5` for more stable datum from datum hash (see [here](https://github.com/Plutonomicon/cardano-transaction-lib/issues/526) for more details).
+
 ### Fixed
 
-- Aeson instance for `TokenName` doesn't handle invalid UTF8 byte sequences.
-=======
+- Handling of invalid UTF8 byte sequences in the Aeson instance for `TokenName`.
+
 ## [1.0.1] - 2022-06-17
 
 ### Fixed
 
 - `mustBeSignedBy` now sets the `Ed25519KeyHash` corresponding to the provided `PaymentPubKeyHash` directly. Previously, this constraint would fail as there was no way to provide a matching `PaymentPubKey` as a lookup. Note that this diverges from Plutus as the `paymentPubKey` lookup is always required in that implementation
->>>>>>> 9d6d73a4
 
 ## [1.0.0] - 2022-06-10
 
