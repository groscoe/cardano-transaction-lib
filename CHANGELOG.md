--- conflicted
+++ resolved
@@ -33,15 +33,10 @@
 - CTL's `overlay` no longer requires an explicitly passed `system`
 - Switched to CSL for utxo min ada value calculation ([#715](https://github.com/Plutonomicon/cardano-transaction-lib/pull/715))
 
-## Fixed 
-
-<<<<<<< HEAD
 ## Fixed
 
 - Bug with collateral selection: only the first UTxO provided by wallet was included as collateral [(#723)](https://github.com/Plutonomicon/cardano-transaction-lib/issues/723)
-=======
 - Bug with collateral selection for `KeyWallet` when signing multiple transactions ([#709](https://github.com/Plutonomicon/cardano-transaction-lib/pull/709))
->>>>>>> fdcfcb35
 
 ## [2.0.0-alpha] - 2022-07-05
 
