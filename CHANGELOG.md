--- conflicted
+++ resolved
@@ -21,14 +21,10 @@
 - `mkKeyWalletFromFile` helper to use `cardano-cli`-style `skey`s.
 - Single `Plutus.Conversion` module exposing all `(Type <-> Plutus Type)` conversion functions.
 - Support for using a `PrivateKey` as a `Wallet`.
-<<<<<<< HEAD
 - `getProtocolParameters` call to retrieve current protocol parameters from Ogmios ([#541](https://github.com/Plutonomicon/cardano-transaction-lib/issues/541))
 - `Contract.Utxos.getWalletBalance` call to get all available assets as a single `Value` ([#590](https://github.com/Plutonomicon/cardano-transaction-lib/issues/590))
-=======
 - `balanceAndSignTxs` balances and signs multiple transactions while taking care to use transaction inputs only once.
-- `getProtocolParameters` call to retrieve current protocol parameters from Ogmios (#541)
 - Ability to load stake keys from files when using `KeyWallet` ([#635](https://github.com/Plutonomicon/cardano-transaction-lib/issues/635))
->>>>>>> 12007ba7
 
 ### Removed
 
@@ -38,33 +34,22 @@
 
 ### Changed
 
-<<<<<<< HEAD
 - Updated `ogmios-datum-cache` - bug fixes ([#542](https://github.com/Plutonomicon/cardano-transaction-lib/pull/542), [#526](https://github.com/Plutonomicon/cardano-transaction-lib/pull/526), [#589](https://github.com/Plutonomicon/cardano-transaction-lib/pull/589)).
 - Improved error response handling for Ogmios ([#584](https://github.com/Plutonomicon/cardano-transaction-lib/pull/584))
-=======
-- Upgraded `ogmios-datum-cache` to `54ad2964af07ea0370bf95c0fed71f60a778ead5` for more stable datum from datum hash (see [here](https://github.com/Plutonomicon/cardano-transaction-lib/issues/526) for more details).
 - `balanceAndSignTx` now locks transaction inputs within the current `Contract` context. If the resulting transaction is never used, then the inputs must be freed with `unlockTransactionInputs`.
 - Updated `ogmios-datum-cache` - bug fixes (#542, #526, #589).
-- Improved error response handling for Ogmios (#584).
 - Made protocol parameters part of `QueryConfig`.
 - Refactored `Plutus.Conversion.Address` code (utilized CSL functionality).
 - Changed the underlying type of `Slot`, `TransactionIndex` and `CertificateIndex` to `BigNum`.
 - Moved transaction finalization logic to `balanceTx`.
 - Upgraded to CSL v11.0.0-beta.1.
->>>>>>> 12007ba7
 
 ### Fixed
 
 - Handling of invalid UTF8 byte sequences in the Aeson instance for `TokenName`.
-<<<<<<< HEAD
 - `Types.ScriptLookups.require` function naming caused problems with WebPack ([#593](https://github.com/Plutonomicon/cardano-transaction-lib/pull/593))
 - Bad logging in `queryDispatch` that didn't propagate error messages ([#615](https://github.com/Plutonomicon/cardano-transaction-lib/pull/615))
-=======
-- `Types.ScriptLookups.require` function naming caused problems with WebPack (#593)
-- Bad logging in `queryDispatch` that didn't propagate error messages (#615).
-- `Types.ScriptLookups.require` function naming caused problems with WebPack (#593).
-- UTxO Min-Ada-Value calculation.
->>>>>>> 12007ba7
+- UTxO Min-Ada-Value calculation ([#611](https://github.com/Plutonomicon/cardano-transaction-lib/pull/611))
 
 ## [1.0.1] - 2022-06-17
 
