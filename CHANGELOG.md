# Changelog

All notable changes to this project will be documented in this file.

The format is based on [Keep a Changelog](https://keepachangelog.com/en/1.0.0/) and we follow [Semantic Versioning](https://semver.org/spec/v2.0.0.html).

**Table of Contents**

- [[Unreleased]](#unreleased)
  - [Added](#added)
  - [Removed](#removed)
  - [Fixed](#fixed)
- [[1.0.1] - 2022-06-17](#101---2022-06-17)
  - [Fixed](#fixed-1)
- [[1.0.0] - 2022-06-10](#100---2022-06-10)

## [Unreleased]

### Added

- `mkKeyWalletFromFile` helper to use `cardano-cli`-style `skey`s.
- Single `Plutus.Conversion` module exposing all `(Type <-> Plutus Type)` conversion functions.
- Support for using a `PrivateKey` as a `Wallet`.
- `getProtocolParameters` call to retrieve current protocol parameters from Ogmios ([#541](https://github.com/Plutonomicon/cardano-transaction-lib/issues/541))
- `Contract.Utxos.getWalletBalance` call to get all available assets as a single `Value` ([#590](https://github.com/Plutonomicon/cardano-transaction-lib/issues/590))
- `balanceAndSignTxs` balances and signs multiple transactions while taking care to use transaction inputs only once.
- Ability to load stake keys from files when using `KeyWallet` ([#635](https://github.com/Plutonomicon/cardano-transaction-lib/issues/635))

### Removed

- `FromPlutusType` / `ToPlutusType` type classes.
- `Contract.Wallet.mkGeroWallet` and `Contract.Wallet.mkNamiWallet` - `Aff` versions should be used instead.
- Protocol param update setters for the decentralisation constant (`set_d`) and the extra entropy (`set_extra_entropy`).
- `AbsSlot` and related functions have been removed in favour of `Slot`.
- Modules `Metadata.Seabug` and `Metadata.Seabug.Share`.
- POST /eval-ex-units Haskell server endpoint. 

### Changed

- Updated `ogmios-datum-cache` - bug fixes ([#542](https://github.com/Plutonomicon/cardano-transaction-lib/pull/542), [#526](https://github.com/Plutonomicon/cardano-transaction-lib/pull/526), [#589](https://github.com/Plutonomicon/cardano-transaction-lib/pull/589)).
- Improved error response handling for Ogmios ([#584](https://github.com/Plutonomicon/cardano-transaction-lib/pull/584))
- `balanceAndSignTx` now locks transaction inputs within the current `Contract` context. If the resulting transaction is never used, then the inputs must be freed with `unlockTransactionInputs`.
- Updated `ogmios-datum-cache` - bug fixes (#542, #526, #589).
- Made protocol parameters part of `QueryConfig`.
- Refactored `Plutus.Conversion.Address` code (utilized CSL functionality).
- Changed the underlying type of `Slot`, `TransactionIndex` and `CertificateIndex` to `BigNum`.
- Moved transaction finalization logic to `balanceTx`.
- Upgraded to CSL v11.0.0-beta.1.
<<<<<<< HEAD
- Upgraded to Ogmios v5.5.0
=======
- Switched to Ogmios for execution units evaluation.
>>>>>>> 493854c5

### Fixed

- Handling of invalid UTF8 byte sequences in the Aeson instance for `TokenName`.
- `Types.ScriptLookups.require` function naming caused problems with WebPack ([#593](https://github.com/Plutonomicon/cardano-transaction-lib/pull/593))
- Bad logging in `queryDispatch` that didn't propagate error messages ([#615](https://github.com/Plutonomicon/cardano-transaction-lib/pull/615))
- UTxO Min-Ada-Value calculation ([#611](https://github.com/Plutonomicon/cardano-transaction-lib/pull/611))

## [1.1.0] - 2022-06-30

### Fixed

- Changed `utxoIndex` inside an `UnbalancedTx` to be a `Map` with values `TransactionOutput` instead of `ScriptOutput` so there is no conversion in the balancer to `ScriptOutput`. This means the balancer can spend UTxOs from different wallets instead of just the current wallet and script addresses.

## [1.0.1] - 2022-06-17

### Fixed

- `mustBeSignedBy` now sets the `Ed25519KeyHash` corresponding to the provided `PaymentPubKeyHash` directly. Previously, this constraint would fail as there was no way to provide a matching `PaymentPubKey` as a lookup. Note that this diverges from Plutus as the `paymentPubKey` lookup is always required in that implementation.

## [1.0.0] - 2022-06-10

CTL's initial release!<|MERGE_RESOLUTION|>--- conflicted
+++ resolved
@@ -46,11 +46,8 @@
 - Changed the underlying type of `Slot`, `TransactionIndex` and `CertificateIndex` to `BigNum`.
 - Moved transaction finalization logic to `balanceTx`.
 - Upgraded to CSL v11.0.0-beta.1.
-<<<<<<< HEAD
 - Upgraded to Ogmios v5.5.0
-=======
 - Switched to Ogmios for execution units evaluation.
->>>>>>> 493854c5
 
 ### Fixed
 
