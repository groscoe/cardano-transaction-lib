--- conflicted
+++ resolved
@@ -16,15 +16,6 @@
 
 ## [Unreleased]
 
-<<<<<<< HEAD
-- `mkKeyWalletFromFile` helper to use `cardano-cli`-style `skey`s.
-- Removed `Contract.Wallet.mkGeroWallet` and `Contract.Wallet.mkNamiWallet` - `Aff` versions should be used instead.
-- Added `getProtocolParameters` call to retrieve current protocol parameters from Ogmios (#541)
-- Improved error response handling for Ogmios
-- Added `Contract.Chain.waitUntilSlot`
-
-=======
->>>>>>> e1920d66
 ### Added
 
 - `mkKeyWalletFromFile` helper to use `cardano-cli`-style `skey`s.
@@ -36,6 +27,7 @@
 - Ability to load stake keys from files when using `KeyWallet` ([#635](https://github.com/Plutonomicon/cardano-transaction-lib/issues/635))
 - Implement utxosAt for `KeyWallet` ([#617](https://github.com/Plutonomicon/cardano-transaction-lib/issues/617))
 - `FromMetadata` and `ToMetadata` instances for `Contract.Value.CurrencySymbol`
+- `Contract.Chain.waitUntilSlot` to delay contract execution until local chain tip reaches certain point of time (in slots).
 
 
 ### Removed
