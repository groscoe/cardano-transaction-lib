--- conflicted
+++ resolved
@@ -16,15 +16,6 @@
 
 ## [Unreleased]
 
-<<<<<<< HEAD
-=======
-- `mkKeyWalletFromFile` helper to use `cardano-cli`-style `skey`s.
-- Removed `Contract.Wallet.mkGeroWallet` and `Contract.Wallet.mkNamiWallet` - `Aff` versions should be used instead.
-- Added `getProtocolParameters` call to retrieve current protocol parameters from Ogmios (#541)
-- Updated `ogmios-datum-cache` to the recent revision
-- Improved error response handling for Ogmios
-
->>>>>>> 525869ef
 ### Added
 
 - `mkKeyWalletFromFile` helper to use `cardano-cli`-style `skey`s.
@@ -40,6 +31,7 @@
 ### Changed
 
 - Updated `ogmios-datum-cache` - bug fixes (#542, #526).
+- Improved error response handling for Ogmios (#584)
 
 ### Fixed
 
